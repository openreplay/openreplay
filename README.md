--- conflicted
+++ resolved
@@ -34,11 +34,7 @@
   </a>
 </p>
 
-<<<<<<< HEAD
-OpenReplay is a session replay suite you can host yourself, that lets you see what users do on your web app, helping you troubleshoot issues faster. It's the most advanced open-source alternative to products such as FullStory and LogRocket.
-=======
 OpenReplay is a session replay suite you can host yourself, that lets you see what users do on your web app, helping you troubleshoot issues faster.
->>>>>>> 269674c2
 
 - **Session replay.** OpenReplay replays what users do, but not only. It also shows you what went under the hood, how your website or app behaves by capturing network activity, console logs, JS errors, store actions/state, page speed metrics, cpu/memory usage and much more.
 - **Low footprint**. With a ~26KB (.br) tracker that asynchronously sends minimal data for a very limited impact on performance.
