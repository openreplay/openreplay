--- conflicted
+++ resolved
@@ -21,14 +21,8 @@
   'Invite Team Members': {
     title: '🧑‍💻 Invite Team Members',
     status: 'pending',
-<<<<<<< HEAD
-    description:
-      'Invite team members, collaborate and start improving your app now.',
-    docsLink: 'https://docs.openreplay.com/en/tutorials/adding-users/',
-=======
     description: 'Invite team members, collaborate and start improving your app now.',
     docsLink: 'https://docs.openreplay.com/en/deployment/invite-team-members',
->>>>>>> bcc7d35b
     url: 'team',
   },
   Integrations: {
