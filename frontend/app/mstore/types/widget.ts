import {makeAutoObservable, runInAction} from 'mobx';
import FilterSeries from './filterSeries';
import {DateTime} from 'luxon';
import Session from 'App/mstore/types/session';
import Funnelissue from 'App/mstore/types/funnelIssue';
import {issueOptions, issueCategories, issueCategoriesMap, pathAnalysisEvents} from 'App/constants/filterOptions';
import {FilterKey} from 'Types/filter/filterType';
import Period, {LAST_24_HOURS} from 'Types/app/period';
import Funnel from '../types/funnel';
import {metricService} from 'App/services';
import { FUNNEL, HEATMAP, INSIGHTS, TABLE, TIMESERIES, USER_PATH } from "App/constants/card";
import { ErrorInfo } from '../types/error';
import {getChartFormatter} from 'Types/dashboard/helper';
import FilterItem from './filterItem';
import {filtersMap} from 'Types/filter/newFilter';
import Issue from '../types/issue';
import {durationFormatted} from 'App/date';
import {SessionsByRow} from "./sessionsCardData";

export class InsightIssue {
    icon: string;
    iconColor: string;
    change: number;
    isNew = false;
    category: string;
    label: string;
    value: number;
    oldValue: number;
    isIncreased?: boolean;

    constructor(
        category: string,
        public name: string,
        public ratio: number,
        oldValue = 0,
        value = 0,
        change = 0,
        isNew = false
    ) {
        this.category = category;
        this.value = Math.round(value);
        this.oldValue = Math.round(oldValue);
        // @ts-ignore
        this.label = issueCategoriesMap[category];
        this.icon = `ic-${category}`;

        this.change = parseInt(change.toFixed(2));
        this.isIncreased = this.change > 0;
        this.iconColor = 'gray-dark';
        this.isNew = isNew;
    }
}

function cleanFilter(filter: any) {
    delete filter['operatorOptions'];
    delete filter['placeholder'];
    delete filter['category'];
    delete filter['label'];
    delete filter['icon'];
    delete filter['key'];
}

export default class Widget {
    public static get ID_KEY(): string {
        return 'metricId';
    }

    metricId: any = undefined;
    widgetId: any = undefined;
    category?: string = undefined;
    name: string = 'Untitled Card';
    metricType: string = 'timeseries';
    metricOf: string = 'sessionCount';
    metricValue: any = '';
    viewType: string = 'lineChart';
    metricFormat: string = 'sessionCount';
    series: FilterSeries[] = [];
    sessions: [] = [];
    isPublic: boolean = true;
    owner: string = '';
    lastModified: DateTime | null = new Date().getTime();
    dashboards: any[] = [];
    dashboardIds: any[] = [];
    config: any = {};
    page: number = 1;
    limit: number = 20;
    thumbnail?: string;
    params: any = {density: 35};
    startType: string = 'start';
    startPoint: FilterItem = new FilterItem(filtersMap[FilterKey.LOCATION]);
    excludes: FilterItem[] = [];
    hideExcess?: boolean = false;
    compareTo: [startDate?: string, endDate?: string] | null = null

    period: Record<string, any> = Period({rangeName: LAST_24_HOURS}); // temp value in detail view
    hasChanged: boolean = false;

    position: number = 0;
    data: any = {
        sessionId: '',
        sessions: [],
        issues: [],
        total: 0,
        values: [],
        chart: [],
        namesMap: [],
        avg: 0,
        percentiles: []
    };
    isLoading: boolean = false;
    isValid: boolean = false;
    dashboardId: any = undefined;
    predefinedKey: string = '';

    constructor() {
        makeAutoObservable(this);

        const filterSeries = new FilterSeries();
        this.series.push(filterSeries);
    }

    updateKey(key: string, value: any) {
        this[key] = value;
    }

    removeSeries(index: number) {
        this.series.splice(index, 1);
        this.hasChanged = true;
    }

    setSeries(series: FilterSeries[]) {
        this.series = series;
    }

    addSeries() {
        this.hasChanged = true;
        const series = new FilterSeries();
        series.name = 'Series ' + (this.series.length + 1);
        this.series.push(series);
    }

    createSeries(filters: Record<string, any>) {
        const series = new FilterSeries().fromData({filter: {filters}, name: 'AI Query', seriesId: 1})
        this.setSeries([series])
    }

    fromJson(json: any, period?: any) {
        json.config = json.config || {};
        runInAction(() => {
            this.metricId = json.metricId;
            this.widgetId = json.widgetId;
            this.metricValue = this.metricValueFromArray(json.metricValue, json.metricType);
            this.metricOf = json.metricOf;
            this.metricType = json.metricType;
            this.metricFormat = json.metricFormat;
            this.viewType = json.viewType;
            this.name = json.name;
            this.compareTo = json.compareTo || null;
            this.series =
                json.series && json.series.length > 0
                    ? json.series.map((series: any) => new FilterSeries().fromJson(series, this.metricType === HEATMAP))
                    : [new FilterSeries()];
            this.dashboards = json.dashboards || [];
            this.owner = json.ownerName;
            this.lastModified =
                json.editedAt || json.createdAt
                    ? DateTime.fromMillis(json.editedAt || json.createdAt)
                    : null;
            this.config = json.config;
            this.position = json.config.position;
            this.predefinedKey = json.predefinedKey;
            this.category = json.category;
            this.thumbnail = json.thumbnail;
            this.data.sessionId = json.sessionId;
            this.isPublic = json.isPublic;

            if (this.metricType === FUNNEL) {
                this.series[0].filter.eventsOrder = 'then';
                this.series[0].filter.eventsOrderSupport = ['then'];
            }

            if (this.metricType === USER_PATH) {
                this.hideExcess = json.hideExcess;
                this.startType = json.startType;
                if (json.startPoint) {
                    if (Array.isArray(json.startPoint) && json.startPoint.length > 0) {
                        this.startPoint = new FilterItem().fromJson(json.startPoint[0]);
                    }

                    if (json.startPoint == typeof Object) {
                        this.startPoint = json.startPoint;
                    }
                }

                // TODO change this to excludes after the api change
                if (json.exclude) {
                    this.series[0].filter.excludes = json.exclude.map((i: any) => new FilterItem().fromJson(i));
                }
            }

            if (period) {
                this.period = period;
            }
        });
        return this;
    }

    toWidget(): any {
        return {
            config: {
                position: this.position,
                col: this.config.col,
                row: this.config.row
            }
        };
    }

    toJson() {
        const data: any = {
            metricId: this.metricId,
            widgetId: this.widgetId,
            metricOf: this.metricOf,
            metricValue: this.metricValueToArray(this.metricValue),
            metricType: this.metricType,
            metricFormat: this.metricFormat,
            viewType: this.viewType,
            name: this.name,
            series: this.series.map((series: any) => series.toJson()),
            thumbnail: this.thumbnail,
            sessionId: this.data.sessionId,
            page: this.page,
            limit: this.limit,
            compareTo: this.compareTo,
            config: {
                ...this.config,
                col:
                    this.metricType === FUNNEL ||
                    this.metricOf === FilterKey.ERRORS ||
                    this.metricOf === FilterKey.SESSIONS ||
                    this.metricOf === FilterKey.SLOWEST_RESOURCES ||
                    this.metricOf === FilterKey.MISSING_RESOURCES ||
                    this.metricOf === FilterKey.PAGES_RESPONSE_TIME_DISTRIBUTION ||
                    this.metricType === USER_PATH
                        ? 4
                        : 2
            }
        };

        if (this.metricType === USER_PATH) {
            data.hideExcess = this.hideExcess;
            data.startType = this.startType;
            data.startPoint = [this.startPoint.toJson()];
            data.excludes = this.series[0].filter.excludes.map((i: any) => i.toJson());
            data.metricOf = 'sessionCount';
        }
        return data;
    }

    updateStartPoint(startPoint: any) {
        runInAction(() => {
            this.startPoint = new FilterItem(startPoint);
        });
    }

    validate() {
        this.isValid = this.name.length > 0;
    }

    update(data: any) {
        runInAction(() => {
            Object.assign(this, data);
        });
    }

    resetDefaults() {
        if (this.metricType === FUNNEL) {
            this.series = [];
            this.series.push(new FilterSeries());
            this.series[0].filter.addFunnelDefaultFilters();
            this.series[0].filter.eventsOrder = 'then';
            this.series[0].filter.eventsOrderSupport = ['then'];
        }
    }

    exists() {
        return this.metricId !== undefined;
    }

    calculateTotalSeries = (data: any): any => {
        return Array.isArray(data) ? data.map(entry => {
            const total = Object.keys(entry)
              .filter(key => key !== 'timestamp' && key !== 'time')
              .reduce((sum, key) => sum + entry[key], 0);
            return { ...entry, Total: total };
        }) : [];
    };

    setPage(page: number) {
        this.page = page;
    }

    setData(data: { timestamp: number, [seriesName: string]: number}[], period: any, isComparison: boolean = false, density?: number) {
        if (!data) return;
        const _data: any = {};
        if (isComparison && this.metricType === TIMESERIES) {
            data.forEach((point, i) => {
              Object.keys(point).forEach((key) => {
                  if (key === 'timestamp') return;
                  point[`Previous ${key}`] = point[key];
                  delete point[key];
              })
            })
        }

        if (this.metricType === HEATMAP) {
            return;
        }

        if (this.metricType === USER_PATH) {
            const _data = processData(data);
            Object.assign(this.data, _data);
            return _data;
        }

        if (this.metricOf === FilterKey.ERRORS) {
            _data['errors'] = data.errors.map((s: any) => new ErrorInfo(s));
        } else if (this.metricType === INSIGHTS) {
            _data['issues'] = data
                .filter((i: any) => i.change > 0 || i.change < 0)
                .map(
                    (i: any) =>
                        new InsightIssue(i.category, i.name, i.ratio, i.oldValue, i.value, i.change, i.isNew)
                );
        } else if (this.metricType === FUNNEL) {
            _data.funnel = new Funnel().fromJSON(data);
        } else if (this.metricType === TABLE) {
<<<<<<< HEAD
            const total = data[0]['total'];
            _data['values'] = data[0]['values'].map((s: any) => new SessionsByRow().fromJson(s, total, this.metricOf));
=======
            // const total = data[0]['total'];
            const count = data[0]['count'];
            _data[0]['values'] = data[0]['values'].map((s: any) => new SessionsByRow().fromJson(s, count, this.metricOf));
>>>>>>> adf27d4c
        } else {
            if (data.hasOwnProperty('chart')) {
                _data['value'] = data.value;
                _data['unit'] = data.unit;
                _data['chart'] = getChartFormatter(period, density)(data.chart);
                _data['namesMap'] = data.chart
                    .map((i: any) => Object.keys(i))
                    .flat()
                    .filter((i: any) => i !== 'time' && i !== 'timestamp')
                    .reduce((unique: any, item: any) => {
                        if (!unique.includes(item)) {
                            unique.push(item);
                        }
                        return unique;
                    }, []);
            } else {
                _data['chart'] = getChartFormatter(period, density)(data);
                _data['namesMap'] = Array.isArray(data)
                  ? data
                    .map((i) => Object.keys(i))
                    .flat()
                    .filter((i) => i !== 'time' && i !== 'timestamp')
                    .reduce((unique: string[], item: string) => {
                        if (!unique.includes(item)) {
                            unique.push(item);
                        }
                        return unique;
                    }, [])
                  : [];
            }
        }


        if (!isComparison) {
            runInAction(() => {
                    Object.assign(this.data, _data);
            })
        }
        return _data;
    }

    fetchSessions(metricId: any, filter: any): Promise<any> {
        return new Promise((resolve) => {
            metricService.fetchSessions(metricId, filter).then((response: any[]) => {
                resolve(
                    response.map((cat: { sessions: any[] }) => {
                        return {
                            ...cat,
                            sessions: cat.sessions.map((s: any) => new Session().fromJson(s))
                        };
                    })
                );
            });
        });
    }


    async fetchIssues(card: any): Promise<any> {
        try {
            const response = await metricService.fetchIssues(card);

            if (card.metricType === USER_PATH) {
                return {
                    total: response.count,
                    issues: response.values.map((issue: any) => new Issue().fromJSON(issue))
                };
            } else {
                const mapIssue = (issue: any) => new Funnelissue().fromJSON(issue);
                const significantIssues = response.issues.significant?.map(mapIssue) || [];
                const insignificantIssues = response.issues.insignificant?.map(mapIssue) || [];

                return {
                    issues: significantIssues.length > 0 ? significantIssues : insignificantIssues
                };
            }
        } catch (error) {
            console.error('Error fetching issues:', error);
            return {
                issues: []
            };
        }
    }

    setComparisonRange(range: [start: string, end?: string] | null) {
        this.compareTo = range;
    }


    fetchIssue(funnelId: any, issueId: any, params: any): Promise<any> {
        return new Promise((resolve, reject) => {
            metricService
                .fetchIssue(funnelId, issueId, params)
                .then((response: any) => {
                    resolve({
                        issue: new Funnelissue().fromJSON(response.issue),
                        sessions: response.sessions.sessions.map((s: any) => new Session().fromJson(s))
                    });
                })
                .catch((error: any) => {
                    reject(error);
                });
        });
    }

    private metricValueFromArray(metricValue: any, metricType: string) {
        if (!Array.isArray(metricValue)) return metricValue;
        if (metricType === TABLE) {
            return issueOptions.filter((i: any) => metricValue.includes(i.value));
        } else if (metricType === INSIGHTS) {
            return issueCategories.filter((i: any) => metricValue.includes(i.value));
        } else if (metricType === USER_PATH) {
            return pathAnalysisEvents.filter((i: any) => metricValue.includes(i.value));
        }
    }

    private metricValueToArray(metricValue: any) {
        if (!Array.isArray(metricValue)) return metricValue;
        return metricValue.map((i: any) => i.value);
    }
}

interface Node {
    name: string;
    eventType: string;
    avgTimeFromPrevious: number | null;
    idd?: string; // Making idd optional since it might not be present in raw data
}

interface Link {
    eventType: string;
    value: number;
    source: number;
    target: number;
    id?: string; // Making id optional since it might not be present in raw data
}

interface Data {
    nodes: Node[];
    links: Link[];
}

const generateUniqueId = (): string => Math.random().toString(36).substring(2, 15);

const processData = (data: Data): {
    nodes: Node[],
    links: { source: number, target: number, value: number, id: string }[]
} => {
    // Ensure nodes have unique IDs
    const nodes = data.nodes.map(node => ({
        ...node,
        avgTimeFromPrevious: node.avgTimeFromPrevious ? durationFormatted(node.avgTimeFromPrevious) : null,
        idd: node.idd || generateUniqueId(),
    }));

    // Ensure links have unique IDs
    const links = data.links.map(link => ({
        ...link,
        id: link.id || generateUniqueId(),
    }));

    // Sort links by source and then by target
    links.sort((a, b) => {
        if (a.source === b.source) {
            return a.target - b.target;
        }
        return a.source - b.source;
    });

    // Sort nodes based on their first appearance in the sorted links to maintain visual consistency
    const sortedNodes = nodes.slice().sort((a, b) => {
        const aIndex = links.findIndex(link => link.source === nodes.indexOf(a) || link.target === nodes.indexOf(a));
        const bIndex = links.findIndex(link => link.source === nodes.indexOf(b) || link.target === nodes.indexOf(b));
        return aIndex - bIndex;
    });

    return {nodes: sortedNodes, links};
};<|MERGE_RESOLUTION|>--- conflicted
+++ resolved
@@ -334,14 +334,9 @@
         } else if (this.metricType === FUNNEL) {
             _data.funnel = new Funnel().fromJSON(data);
         } else if (this.metricType === TABLE) {
-<<<<<<< HEAD
-            const total = data[0]['total'];
-            _data['values'] = data[0]['values'].map((s: any) => new SessionsByRow().fromJson(s, total, this.metricOf));
-=======
             // const total = data[0]['total'];
             const count = data[0]['count'];
-            _data[0]['values'] = data[0]['values'].map((s: any) => new SessionsByRow().fromJson(s, count, this.metricOf));
->>>>>>> adf27d4c
+            _data['values'] = data[0]['values'].map((s: any) => new SessionsByRow().fromJson(s, count, this.metricOf));
         } else {
             if (data.hasOwnProperty('chart')) {
                 _data['value'] = data.value;
