import Period, { CUSTOM_RANGE } from 'Types/app/period';
import { FilterCategory, FilterKey } from 'Types/filter/filterType';
import {
  conditionalFiltersMap,
  filtersMap,
  generateFilterOptions,
  liveFiltersMap,
  mobileConditionalFiltersMap,
} from 'Types/filter/newFilter';
import { List } from 'immutable';
import { makeAutoObservable, runInAction } from 'mobx';
import { searchService } from 'App/services';
import Search from 'App/mstore/types/search';
import { checkFilterValue } from 'App/mstore/types/filter';
import FilterItem from 'App/mstore/types/filterItem';
import { sessionStore } from 'App/mstore';
import SavedSearch, { ISavedSearch } from 'App/mstore/types/savedSearch';
import { iTag } from '@/services/NotesService';
import { issues_types } from 'Types/session/issue';

const PER_PAGE = 10;

export const checkValues = (key: any, value: any) => {
  if (key === FilterKey.DURATION) {
    return value[0] === '' || value[0] === null ? [0, value[1]] : value;
  }
  return value.filter((i: any) => i !== '' && i !== null);
};

export const filterMap = ({
  category,
  value,
  key,
  operator,
  sourceOperator,
  source,
  custom,
  isEvent,
  filters,
  sort,
  order,
}: any) => ({
  value: checkValues(key, value),
  custom,
  type: category === FilterCategory.METADATA ? FilterKey.METADATA : key,
  operator,
  source: category === FilterCategory.METADATA ? key.replace(/^_/, '') : source,
  sourceOperator,
  isEvent,
  filters: filters ? filters.map(filterMap) : [],
});

export const TAB_MAP: any = {
  all: { name: 'All', type: 'all' },
  sessions: { name: 'Sessions', type: 'sessions' },
  bookmarks: { name: 'Bookmarks', type: 'bookmarks' },
  notes: { name: 'Notes', type: 'notes' },
  recommendations: { name: 'Recommendations', type: 'recommendations' },
};

class SearchStore {
  list: SavedSearch[] = [];
  latestRequestTime: number | null = null;
  latestList = List();
  alertMetricId: number | null = null;
  instance = new Search();
  savedSearch: ISavedSearch = new SavedSearch();
  filterSearchList: any = {};
  currentPage = 1;
  pageSize = PER_PAGE;
  activeTab = { name: 'All', type: 'all' };
  scrollY = 0;
  sessions = List();
  total: number = 0;
  loadingFilterSearch = false;
  isSaving: boolean = false;
  activeTags: any[] = [];
  urlParsed: boolean = false;

  constructor() {
    makeAutoObservable(this);
  }

  setUrlParsed() {
    this.urlParsed = true;
  }

  get filterList() {
    return generateFilterOptions(filtersMap);
  }

  get filterListMobile() {
    return generateFilterOptions(filtersMap, true);
  }

  get filterListLive() {
    return generateFilterOptions(liveFiltersMap);
  }

  get filterListConditional() {
    return generateFilterOptions(conditionalFiltersMap);
  }

  get filterListMobileConditional() {
    return generateFilterOptions(mobileConditionalFiltersMap);
  }

  applySavedSearch(savedSearch: ISavedSearch) {
    this.savedSearch = savedSearch;
    this.edit({
      filters: savedSearch.filter
        ? savedSearch.filter.filters.map((i: FilterItem) =>
            new FilterItem().fromJson(i)
          )
        : [],
    });
    this.currentPage = 1;
  }

  async fetchSavedSearchList() {
    const response = await searchService.fetchSavedSearch();
    this.list = response.map((item: any) => new SavedSearch(item));
  }

  edit(instance: Partial<Search>) {
    this.instance = new Search(Object.assign({ ...this.instance }, instance));
    this.currentPage = 1;
  }

  editSavedSearch(instance: Partial<SavedSearch>) {
    this.savedSearch = new SavedSearch(
      Object.assign(this.savedSearch.toData(), instance)
    );
  }

  apply(filter: any, fromUrl: boolean) {
    if (fromUrl) {
      this.instance = new Search(filter);
    } else {
      this.instance = new Search({ ...this.instance.toData(), ...filter });
    }
    this.currentPage = 1;
  }

  applyFilter(filter: any, force = false) {
    this.apply(filter, false);
  }

  fetchFilterSearch(params: any) {
    this.loadingFilterSearch = true;

    searchService
      .fetchFilterSearch(params)
      .then((response: any[]) => {
        this.filterSearchList = response.reduce(
          (
            acc: Record<string, { projectId: number; value: string }[]>,
            item: any
          ) => {
            const { projectId, type, value } = item;
            if (!acc[type]) acc[type] = [];
            acc[type].push({ projectId, value });
            return acc;
          },
          {}
        );
      })
      .catch((error: any) => {
        console.error('Error fetching filter search:', error);
      })
      .finally(() => {
        this.loadingFilterSearch = false;
      });
  }

  updateCurrentPage(page: number, force = false) {
    this.currentPage = page;
    void this.fetchSessions(force);
  }

  setActiveTab(tab: string) {
    runInAction(() => {
      this.activeTab = TAB_MAP[tab];
    });
  }

  toggleTag(tag?: iTag) {
    if (!tag) {
      this.activeTags = [];
      void this.fetchSessions(true);
    } else {
      this.activeTags = [tag];
      void this.fetchSessions(true);
    }
  }

  async removeSavedSearch(id: string): Promise<void> {
    await searchService.deleteSavedSearch(id);
    this.savedSearch = new SavedSearch({});
    await this.fetchSavedSearchList();
  }

  async save(id?: string | null, rename = false): Promise<void> {
    const filter = this.instance.toData();
    const isNew = !id;
    const instance = this.savedSearch.toData();
    const newInstance = rename ? instance : { ...instance, filter };
    newInstance.filter.filters = newInstance.filter.filters.map(filterMap);

    await searchService.saveSavedSearch(newInstance, id);
    await this.fetchSavedSearchList();

    if (isNew) {
      const lastSavedSearch = this.list.last();
      this.applySavedSearch(lastSavedSearch);
    }
  }

  clearList() {
    this.list = [];
  }

  clearSearch() {
    const instance = this.instance;
    this.edit(
      new Search({
        rangeValue: instance.rangeValue,
        startDate: instance.startDate,
        endDate: instance.endDate,
        filters: [],
      })
    );

    this.savedSearch = new SavedSearch({});
    sessionStore.clearList();
    void this.fetchSessions(true);
  }

  checkForLatestSessions() {
    const filter = this.instance.toSearch();
    if (this.latestRequestTime) {
      const period = Period({
        rangeName: CUSTOM_RANGE,
        start: this.latestRequestTime,
        end: Date.now(),
      });
      const newTimestamps: any = period.toJSON();
      filter.startDate = newTimestamps.startDate;
      filter.endDate = newTimestamps.endDate;
    }
    // TODO - dedicated API endpoint to get the count of latest sessions, or show X+ sessions
    delete filter.limit;
    delete filter.page;
    searchService.checkLatestSessions(filter).then((response: any) => {
      runInAction(() => {
        this.latestList = List(response);
      });
    });
  }

  addFilter(filter: any) {
    const index = filter.isEvent
      ? -1
      : this.instance.filters.findIndex(
          (i: FilterItem) => i.key === filter.key
        );

    filter.value = checkFilterValue(filter.value);
    filter.filters = filter.filters
      ? filter.filters.map((subFilter: any) => ({
          ...subFilter,
          value: checkFilterValue(subFilter.value),
        }))
      : null;

    if (index > -1) {
      const oldFilter = new FilterItem(this.instance.filters[index]);
      const updatedFilter = {
        ...oldFilter,
        value: oldFilter.value.concat(filter.value),
      };
      oldFilter.merge(updatedFilter);
      this.updateFilter(index, updatedFilter);
    } else {
      this.instance.filters.push(filter);
      this.instance = new Search({
        ...this.instance.toData(),
      });
    }

    this.currentPage = 1;

    if (filter.value && filter.value[0] && filter.value[0] !== '') {
      void this.fetchSessions();
    }
  }

  addFilterByKeyAndValue(
    key: any,
    value: any,
    operator?: string,
    sourceOperator?: string,
    source?: string
  ) {
    let defaultFilter = { ...filtersMap[key] };
    defaultFilter.value = value;

    if (operator) {
      defaultFilter.operator = operator;
    }
    if (defaultFilter.hasSource && source && sourceOperator) {
      defaultFilter.sourceOperator = sourceOperator;
      defaultFilter.source = source;
    }

    this.addFilter(defaultFilter);
  }

  refreshFilterOptions() {
    // TODO
  }

  updateFilter = (index: number, search: Partial<FilterItem>) => {
    const newFilters = this.instance.filters.map((_filter: any, i: any) => {
      if (i === index) {
        return search;
      } else {
        return _filter;
      }
    });

    this.instance = new Search({
      ...this.instance.toData(),
      filters: newFilters,
    });
  };

  removeFilter = (index: number) => {
    const newFilters = this.instance.filters.filter((_filter: any, i: any) => {
      return i !== index;
    });

    this.instance = new Search({
      ...this.instance.toData(),
      filters: newFilters,
    });
  };

  setScrollPosition = (y: number) => {
    this.scrollY = y;
  };

  async fetchAutoplaySessions(page: number): Promise<void> {
    // TODO
  }

  async fetchSessions(
    force: boolean = false,
    bookmarked: boolean = false
  ): Promise<void> {
    const filter = this.instance.toSearch();

    if (this.activeTags[0] && this.activeTags[0] !== 'all') {
      const tagFilter = filtersMap[FilterKey.ISSUE];
<<<<<<< HEAD
      tagFilter.value = [
        issues_types.find((i: any) => i.type === this.activeTags[0])?.type,
      ];
=======
      tagFilter.type = tagFilter.type.toLowerCase();
      tagFilter.value = [issues_types.find((i: any) => i.type === this.activeTags[0])?.type];
>>>>>>> 22d04436
      delete tagFilter.operatorOptions;
      delete tagFilter.options;
      delete tagFilter.placeholder;
      delete tagFilter.label;
      delete tagFilter.icon;
      filter.filters = filter.filters.concat(tagFilter);
    }

    this.latestRequestTime = Date.now();
    this.latestList = List();

    await sessionStore.fetchSessions(
      {
        ...filter,
        page: this.currentPage,
        perPage: this.pageSize,
        tab: this.activeTab.type,
        bookmarked: bookmarked ? true : undefined,
      },
      force
    );
  }
}

export default SearchStore;<|MERGE_RESOLUTION|>--- conflicted
+++ resolved
@@ -362,14 +362,10 @@
 
     if (this.activeTags[0] && this.activeTags[0] !== 'all') {
       const tagFilter = filtersMap[FilterKey.ISSUE];
-<<<<<<< HEAD
+      tagFilter.type = tagFilter.type.toLowerCase();
       tagFilter.value = [
         issues_types.find((i: any) => i.type === this.activeTags[0])?.type,
       ];
-=======
-      tagFilter.type = tagFilter.type.toLowerCase();
-      tagFilter.value = [issues_types.find((i: any) => i.type === this.activeTags[0])?.type];
->>>>>>> 22d04436
       delete tagFilter.operatorOptions;
       delete tagFilter.options;
       delete tagFilter.placeholder;
