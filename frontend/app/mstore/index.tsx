--- conflicted
+++ resolved
@@ -4,47 +4,34 @@
 import UserStore from './userStore';
 import RoleStore from './roleStore';
 import APIClient from 'App/api_client';
-<<<<<<< HEAD
-import { dashboardService, funnelService, metricService } from 'App/services';
 import FunnelStore from './funnelStore';
-=======
-import { dashboardService, metricService, sessionService, userService } from 'App/services';
+import { dashboardService, metricService, funnelService, sessionService, userService } from 'App/services';
 import SettingsStore from './settingsStore';
->>>>>>> 324ee089
 
 export class RootStore {
     dashboardStore: IDashboardSotre;
     metricStore: IMetricStore;
-<<<<<<< HEAD
     funnelStore: FunnelStore;
-=======
     settingsStore: SettingsStore;
     userStore: UserStore; 
     roleStore: RoleStore;
->>>>>>> 324ee089
 
     constructor() {
         this.dashboardStore = new DashboardStore();
         this.metricStore = new MetricStore();
-<<<<<<< HEAD
         this.funnelStore = new FunnelStore();
-=======
         this.settingsStore = new SettingsStore();
         this.userStore = new UserStore();
         this.roleStore = new RoleStore();
->>>>>>> 324ee089
     }
 
     initClient() {
       const client  = new APIClient();
       dashboardService.initClient(client)
       metricService.initClient(client)
-<<<<<<< HEAD
       funnelService.initClient(client)
-=======
       sessionService.initClient(client)
       userService.initClient(client)
->>>>>>> 324ee089
     }
 }
 
