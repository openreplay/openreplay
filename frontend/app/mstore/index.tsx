import React from 'react';
import DashboardStore, { IDashboardSotre } from './dashboardStore';
import MetricStore, { IMetricStore } from './metricStore';
import UserStore from './userStore';
import RoleStore from './roleStore';
import APIClient from 'App/api_client';
<<<<<<< HEAD
import FunnelStore from './funnelStore';
import {
  dashboardService,
  metricService,
  funnelService,
  sessionService,
  userService,
  auditService,
  errorService,
} from 'App/services';
import SettingsStore from './settingsStore';
import AuditStore from './auditStore';
import ErrorStore from './errorStore';
=======
import { makeAutoObservable, observable, action } from "mobx"
import { dashboardService, metricService, sessionService, userService, auditService } from 'App/services';
import SettingsStore from './settingsStore';
import AuditStore from './auditStore';
import NotificationStore from './notificationStore';
>>>>>>> 767376a8

export class RootStore {
    dashboardStore: IDashboardSotre;
    metricStore: IMetricStore;
    funnelStore: FunnelStore;
    settingsStore: SettingsStore;
    userStore: UserStore;
    roleStore: RoleStore;
    auditStore: AuditStore;
<<<<<<< HEAD
    errorStore: ErrorStore;
=======
    notificationStore: NotificationStore

    limits: any;
>>>>>>> 767376a8

    constructor() {
        this.dashboardStore = new DashboardStore();
        this.metricStore = new MetricStore();
        this.funnelStore = new FunnelStore();
        this.settingsStore = new SettingsStore();
        this.userStore = new UserStore();
        this.roleStore = new RoleStore();
        this.auditStore = new AuditStore();
<<<<<<< HEAD
        this.errorStore = new ErrorStore();
=======
        this.notificationStore = new NotificationStore();
        makeAutoObservable(this, {
          limits: observable,
          fetchLimits: action,
        });
>>>>>>> 767376a8
    }

    initClient() {
      const client  = new APIClient();
      dashboardService.initClient(client)
      metricService.initClient(client)
      funnelService.initClient(client)
      sessionService.initClient(client)
      userService.initClient(client)
      auditService.initClient(client)
      errorService.initClient(client)
    }
    
    fetchLimits(): Promise<any> {
      return new Promise((resolve, reject) => {
          userService.getLimits()
              .then((response: any) => {
                  this.limits = response;
                  resolve(response);
              }).catch((error: any) => {
                  reject(error);
              });
      });
    }
}

const StoreContext = React.createContext<RootStore>({} as RootStore);

export const StoreProvider = ({ children, store }: any) => {
  return (
    <StoreContext.Provider value={store}>{children}</StoreContext.Provider>
  );
};

export const useStore = () => React.useContext(StoreContext);

export const withStore = (Component: any) => (props: any) => {
  return <Component {...props} mstore={useStore()} />;
};<|MERGE_RESOLUTION|>--- conflicted
+++ resolved
@@ -4,27 +4,13 @@
 import UserStore from './userStore';
 import RoleStore from './roleStore';
 import APIClient from 'App/api_client';
-<<<<<<< HEAD
 import FunnelStore from './funnelStore';
-import {
-  dashboardService,
-  metricService,
-  funnelService,
-  sessionService,
-  userService,
-  auditService,
-  errorService,
-} from 'App/services';
-import SettingsStore from './settingsStore';
-import AuditStore from './auditStore';
-import ErrorStore from './errorStore';
-=======
 import { makeAutoObservable, observable, action } from "mobx"
-import { dashboardService, metricService, sessionService, userService, auditService } from 'App/services';
+import { dashboardService, metricService, sessionService, userService, auditService, funnelService } from 'App/services';
 import SettingsStore from './settingsStore';
 import AuditStore from './auditStore';
 import NotificationStore from './notificationStore';
->>>>>>> 767376a8
+import ErrorStore from './errorStore';
 
 export class RootStore {
     dashboardStore: IDashboardSotre;
@@ -34,13 +20,10 @@
     userStore: UserStore;
     roleStore: RoleStore;
     auditStore: AuditStore;
-<<<<<<< HEAD
     errorStore: ErrorStore;
-=======
     notificationStore: NotificationStore
 
     limits: any;
->>>>>>> 767376a8
 
     constructor() {
         this.dashboardStore = new DashboardStore();
@@ -50,15 +33,12 @@
         this.userStore = new UserStore();
         this.roleStore = new RoleStore();
         this.auditStore = new AuditStore();
-<<<<<<< HEAD
         this.errorStore = new ErrorStore();
-=======
         this.notificationStore = new NotificationStore();
         makeAutoObservable(this, {
           limits: observable,
           fetchLimits: action,
         });
->>>>>>> 767376a8
     }
 
     initClient() {
@@ -71,7 +51,7 @@
       auditService.initClient(client)
       errorService.initClient(client)
     }
-    
+
     fetchLimits(): Promise<any> {
       return new Promise((resolve, reject) => {
           userService.getLimits()
