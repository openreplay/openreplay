--- conflicted
+++ resolved
@@ -27,15 +27,12 @@
 import UiPlayerStore from './uiPlayerStore';
 import IssueReportingStore from './issueReportingStore';
 import CustomFieldStore from './customFieldStore';
-<<<<<<< HEAD
 import SearchStore from './searchStore';
-=======
 import { IntegrationsStore } from "./integrationsStore";
 import ProjectsStore from './projectsStore';
 
 export const projectStore = new ProjectsStore();
 export const sessionStore = new SessionStore();
->>>>>>> fb4caa3f
 
 export class RootStore {
   dashboardStore: DashboardStore;
@@ -64,12 +61,9 @@
   uiPlayerStore: UiPlayerStore;
   issueReportingStore: IssueReportingStore;
   customFieldStore: CustomFieldStore;
-<<<<<<< HEAD
   searchStore: SearchStore;
-=======
   integrationsStore: IntegrationsStore
   projectsStore: ProjectsStore;
->>>>>>> fb4caa3f
 
   constructor() {
     this.dashboardStore = new DashboardStore();
@@ -98,12 +92,9 @@
     this.uiPlayerStore = new UiPlayerStore();
     this.issueReportingStore = new IssueReportingStore();
     this.customFieldStore = new CustomFieldStore();
-<<<<<<< HEAD
     this.searchStore = new SearchStore();
-=======
     this.integrationsStore = new IntegrationsStore();
     this.projectsStore = projectStore;
->>>>>>> fb4caa3f
   }
 
   initClient() {
