import { makeAutoObservable } from 'mobx';

interface ToggleZoomPayload {
  enabled: boolean;
  range?: [number, number];
}

export const NONE = 0;
export const CONSOLE = 1;
export const NETWORK = 2;
export const STACKEVENTS = 3;
export const STORAGE = 4;
export const PROFILER = 5;
export const PERFORMANCE = 6;
export const GRAPHQL = 7;
export const FETCH = 8;
export const EXCEPTIONS = 9;
export const INSPECTOR = 11;
export const OVERVIEW = 12;
export const BACKENDLOGS = 13;

export const blocks = {
  none: NONE,
  console: CONSOLE,
  network: NETWORK,
  stackEvents: STACKEVENTS,
  storage: STORAGE,
  profiler: PROFILER,
  performance: PERFORMANCE,
  graphql: GRAPHQL,
  fetch: FETCH,
  exceptions: EXCEPTIONS,
  inspector: INSPECTOR,
  overview: OVERVIEW,
  backendLogs: BACKENDLOGS,
} as const;

export const blockValues = [
  NONE,
  CONSOLE,
  NETWORK,
  STACKEVENTS,
  STORAGE,
  PROFILER,
  PERFORMANCE,
  GRAPHQL,
  FETCH,
  EXCEPTIONS,
  INSPECTOR,
  OVERVIEW,
  BACKENDLOGS,
] as const;

export default class UiPlayerStore {
  fullscreen = false;

  bottomBlock = 0;

  hiddenHints = {
    storage: localStorage.getItem('storageHideHint') || undefined,
    stack: localStorage.getItem('stackHideHint') || undefined,
  };

  skipInterval: 2 | 5 | 10 | 15 | 20 | 30 | 60 = parseInt(
    localStorage.getItem('CHANGE_SKIP_INTERVAL') || '10',
    10,
  ) as 2 | 5 | 10 | 15 | 20 | 30 | 60;

  timelineZoom = {
    enabled: false,
    startTs: 0,
    endTs: 0,
  };

  highlightSelection = {
    enabled: false,
    startTs: 0,
    endTs: 0,
<<<<<<< HEAD
  };

  zoomTab: 'overview' | 'journey' | 'issues' | 'errors' = 'overview';

  dataSource: 'all' | 'current' = 'all';
=======
  }
  exportEventsSelection = {
    enabled: false,
    startTs: 0,
    endTs: 0,
  }
  zoomTab: 'overview' | 'journey' | 'issues' | 'errors' = 'overview'
  dataSource: 'all' | 'current' = 'all'
>>>>>>> bcc7d35b

  constructor() {
    makeAutoObservable(this);
  }

  changeDataSource = (source: 'all' | 'current') => {
    this.dataSource = source;
  };

  toggleFullscreen = (val?: boolean) => {
    this.fullscreen = val ?? !this.fullscreen;
  };

  fullscreenOff = () => {
    this.fullscreen = false;
  };

  fullscreenOn = () => {
    this.fullscreen = true;
  };

  toggleBottomBlock = (block: number) => {
    this.bottomBlock = this.bottomBlock === block ? 0 : block;
  };

  closeBottomBlock = () => {
    this.bottomBlock = 0;
  };

  changeSkipInterval = (interval: 2 | 5 | 10 | 15 | 20 | 30 | 60) => {
    localStorage.setItem('CHANGE_SKIP_INTERVAL', interval.toString());
    this.skipInterval = interval;
  };

  hideHint = (hint: 'storage' | 'stack') => {
    this.hiddenHints[hint] = 'true';
    localStorage.setItem(`${hint}HideHint`, 'true');
    this.bottomBlock = 0;
  };

  toggleZoom = (payload: ToggleZoomPayload) => {
    this.timelineZoom.enabled = payload.enabled;
    this.timelineZoom.startTs = payload.range?.[0] ?? 0;
    this.timelineZoom.endTs = payload.range?.[1] ?? 0;
  };

  toggleHighlightSelection = (payload: ToggleZoomPayload) => {
    this.highlightSelection.enabled = payload.enabled;
    this.highlightSelection.startTs = payload.range?.[0] ?? 0;
    this.highlightSelection.endTs = payload.range?.[1] ?? 0;
  };

  toggleExportEventsSelection = (payload: ToggleZoomPayload) => {
    this.exportEventsSelection.enabled = payload.enabled;
    this.exportEventsSelection.startTs = payload.range?.[0] ?? 0;
    this.exportEventsSelection.endTs = payload.range?.[1] ?? 0;
  }

  setZoomTab = (tab: 'overview' | 'journey' | 'issues' | 'errors') => {
    this.zoomTab = tab;
  };
}<|MERGE_RESOLUTION|>--- conflicted
+++ resolved
@@ -76,13 +76,6 @@
     enabled: false,
     startTs: 0,
     endTs: 0,
-<<<<<<< HEAD
-  };
-
-  zoomTab: 'overview' | 'journey' | 'issues' | 'errors' = 'overview';
-
-  dataSource: 'all' | 'current' = 'all';
-=======
   }
   exportEventsSelection = {
     enabled: false,
@@ -91,7 +84,6 @@
   }
   zoomTab: 'overview' | 'journey' | 'issues' | 'errors' = 'overview'
   dataSource: 'all' | 'current' = 'all'
->>>>>>> bcc7d35b
 
   constructor() {
     makeAutoObservable(this);
