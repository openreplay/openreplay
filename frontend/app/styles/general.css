--- conflicted
+++ resolved
@@ -412,17 +412,6 @@
   background-color: #E6E9FA;
 }
 
-<<<<<<< HEAD
-
-.chooseDashboardCards .ant-modal-content{
-  background-color: #efefef;
-  border-radius: 0.75rem;
-  max-height: 700px;
-  overflow: hidden;
-}
-
-=======
->>>>>>> 71aea9b0
 .dashboardDataPeriodSelector .dashboardMoreOptionsLabel{
   display: none;
 }