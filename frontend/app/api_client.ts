--- conflicted
+++ resolved
@@ -103,13 +103,8 @@
     // Always fetch the latest JWT from the store
     const jwt = this.getJwt();
     const headers = new Headers({
-<<<<<<< HEAD
-      Accept: 'application/json',
-      'Content-Type': 'application/json',
-=======
       'Accept': 'application/json',
       'Content-Type': 'application/json'
->>>>>>> bcc7d35b
     });
 
     if (reqHeaders) {
@@ -190,12 +185,6 @@
       delete init.body;
     }
 
-<<<<<<< HEAD
-    const noChalice =
-      path.includes('v1/integrations') ||
-      (path.includes('/spot') && !path.includes('/login'));
-    let edp = window.env.API_EDP || `${window.location.origin}/api`;
-=======
     if ((
       path.includes('login')
       || path.includes('refresh')
@@ -210,7 +199,6 @@
 
     const noChalice = path.includes('v1/integrations') || path.includes('/spot') && !path.includes('/login');
     let edp = window.env.API_EDP || window.location.origin + '/api';
->>>>>>> bcc7d35b
     if (noChalice && !edp.includes('api.openreplay.com')) {
       edp = edp.replace('/api', '');
     }
