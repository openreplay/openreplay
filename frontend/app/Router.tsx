import React, { useEffect, useRef } from 'react';
import { RouteComponentProps, withRouter } from 'react-router-dom';

import IFrameRoutes from 'App/IFrameRoutes';
import PrivateRoutes from 'App/PrivateRoutes';
import PublicRoutes from 'App/PublicRoutes';
import {
  GLOBAL_DESTINATION_PATH,
  IFRAME,
  JWT_PARAM,
<<<<<<< HEAD
  SPOT_ONBOARDING,
} from 'App/constants/storageKeys';
import Layout from 'App/layout/Layout';
import { withStore } from 'App/mstore';
import { checkParam, handleSpotJWT, isTokenExpired } from 'App/utils';
import { ModalProvider } from 'Components/Modal';
import { ModalProvider as NewModalProvider } from 'Components/ModalContext';
import { fetchListActive as fetchMetadata } from 'Duck/customField';
import { setSessionPath } from 'Duck/sessions';
import { fetchList as fetchSiteList } from 'Duck/site';
import { init as initSite } from 'Duck/site';
import { fetchUserInfo, getScope, logout, setJwt } from 'Duck/user';
=======
  SPOT_ONBOARDING
} from 'App/constants/storageKeys';
import Layout from 'App/layout/Layout';
import { useStore } from 'App/mstore';
import { checkParam, handleSpotJWT, isTokenExpired } from 'App/utils';
import { ModalProvider } from 'Components/Modal';
import { ModalProvider as NewModalProvider } from 'Components/ModalContext';
>>>>>>> 51496ae5
import { Loader } from 'UI';
import * as routes from './routes';
import { observer } from 'mobx-react-lite'

<<<<<<< HEAD
interface RouterProps
  extends RouteComponentProps,
    ConnectedProps<typeof connector> {
  isLoggedIn: boolean;
  sites: Map<string, any>;
  loading: boolean;
  changePassword: boolean;
  isEnterprise: boolean;
  fetchUserInfo: () => any;
  setSessionPath: (path: any) => any;
  fetchSiteList: (siteId?: number) => any;
=======
interface RouterProps extends RouteComponentProps {
>>>>>>> 51496ae5
  match: {
    params: {
      siteId: string;
    };
  };
<<<<<<< HEAD
  mstore: any;
  setJwt: (params: { jwt: string; spotJwt: string | null }) => any;
  fetchMetadata: (siteId: string) => void;
  initSite: (site: any) => void;
  scopeSetup: boolean;
  localSpotJwt: string | null;
=======
>>>>>>> 51496ae5
}

const Router: React.FC<RouterProps> = (props) => {
  const {
    location,
    history,
  } = props;
<<<<<<< HEAD
=======
  const mstore = useStore();
  const { customFieldStore, projectsStore, sessionStore, searchStore, userStore } = mstore;
  const jwt = userStore.jwt;
  const changePassword = userStore.account.changePassword;
  const userInfoLoading = userStore.fetchInfoRequest.loading;
  const scopeSetup = userStore.scopeState === 0;
  const localSpotJwt = userStore.spotJwt;
  const isLoggedIn = Boolean(jwt && !changePassword);
  const fetchUserInfo = userStore.fetchUserInfo;
  const setJwt = userStore.updateJwt;
  const logout = userStore.logout;

  const setSessionPath = sessionStore.setSessionPath;
  const siteId = projectsStore.siteId;
  const sitesLoading = projectsStore.sitesLoading;
  const sites = projectsStore.list;
  const loading = Boolean(userInfoLoading || (!scopeSetup && !siteId) || sitesLoading);
  const initSite = projectsStore.initProject;
  const fetchSiteList = projectsStore.fetchList;
>>>>>>> 51496ae5

  const params = new URLSearchParams(location.search);
  const spotCb = params.get('spotCallback');
  const spotReqSent = React.useRef(false);
  const [isSpotCb, setIsSpotCb] = React.useState(false);
  const [isSignup, setIsSignup] = React.useState(false);
  const [isIframe, setIsIframe] = React.useState(false);
  const [isJwt, setIsJwt] = React.useState(false);

  const handleJwtFromUrl = () => {
    const params = new URLSearchParams(location.search);
    const urlJWT = params.get('jwt');
    const spotJwt = params.get('spotJwt');
    if (spotJwt) {
      handleSpotLogin(spotJwt);
    }
    if (urlJWT) {
      setJwt({ jwt: urlJWT, spotJwt: spotJwt ?? null });
    }
  };

  const handleSpotLogin = (jwt: string) => {
    if (spotReqSent.current) {
      return;
    } else {
      spotReqSent.current = true;
      setIsSpotCb(false);
    }
    handleSpotJWT(jwt);
  };

  const handleDestinationPath = () => {
    if (!isLoggedIn && location.pathname !== routes.login()) {
      localStorage.setItem(
        GLOBAL_DESTINATION_PATH,
        location.pathname + location.search
      );
    }
  };

  const handleUserLogin = async () => {
    if (isSpotCb) {
      localStorage.setItem(SPOT_ONBOARDING, 'true');
    }
    await fetchUserInfo();
    const siteIdFromPath = location.pathname.split('/')[1];
    await fetchSiteList(siteIdFromPath);
    mstore.initClient();

    if (localSpotJwt && !isTokenExpired(localSpotJwt)) {
      handleSpotLogin(localSpotJwt);
    }

    if (localSpotJwt && !isTokenExpired(localSpotJwt)) {
      handleSpotLogin(localSpotJwt);
    }

    const destinationPath = localStorage.getItem(GLOBAL_DESTINATION_PATH);
    if (
      destinationPath &&
      !destinationPath.includes(routes.login()) &&
      !destinationPath.includes(routes.signup()) &&
      destinationPath !== '/'
    ) {
      const url = new URL(destinationPath, window.location.origin);
      checkParams(url.search);
      history.push(destinationPath);
      localStorage.removeItem(GLOBAL_DESTINATION_PATH);
    }
  };

  const checkParams = (search?: string) => {
    const _isIframe = checkParam('iframe', IFRAME, search);
    const _isJwt = checkParam('jwt', JWT_PARAM, search);
    setIsIframe(_isIframe);
    setIsJwt(_isJwt);
  };

  useEffect(() => {
    checkParams();
    handleJwtFromUrl();
    mstore.initClient();
  }, []);

  useEffect(() => {
    if (spotCb) {
      setIsSpotCb(true);
    }
    if (location.pathname.includes('signup')) {
      setIsSignup(true);
    }
  }, [spotCb]);

  useEffect(() => {
    handleDestinationPath();

    setSessionPath(previousLocation ? previousLocation : location);
  }, [location]);

  useEffect(() => {
    if (prevIsLoggedIn !== isLoggedIn && isLoggedIn) {
      void handleUserLogin();
    }
  }, [isLoggedIn]);

  useEffect(() => {
    if (isLoggedIn && isSpotCb && !isSignup) {
      if (localSpotJwt && !isTokenExpired(localSpotJwt)) {
        handleSpotLogin(localSpotJwt);
      } else {
<<<<<<< HEAD
        logout();
      }
    }
  }, [isSpotCb, isLoggedIn, localSpotJwt, isSignup]);
=======
        void logout();
      }
    }
  }, [isSpotCb, isLoggedIn, localSpotJwt, isSignup]);

  useEffect(() => {
    if (!isLoggedIn)  return
    const fetchData = async () => {
      if (siteId && siteId !== lastFetchedSiteIdRef.current) {
        const activeSite = sites.find((s) => s.id == siteId);
        initSite(activeSite ?? {});
        lastFetchedSiteIdRef.current = activeSite?.id;
        await customFieldStore.fetchListActive(siteId + '');
        await searchStore.fetchSavedSearchList()
      }
    };
>>>>>>> 51496ae5

    void fetchData();
  }, [siteId, isLoggedIn]);

  const lastFetchedSiteIdRef = useRef<any>(null);

  function usePrevious(value: any) {
    const ref = useRef();
    useEffect(() => {
      ref.current = value;
    }, [value]);
    return ref.current;
  }

  const prevIsLoggedIn = usePrevious(isLoggedIn);
  const previousLocation = usePrevious(location);

  const hideHeader =
    (location.pathname && location.pathname.includes('/session/')) ||
    location.pathname.includes('/assist/') ||
    location.pathname.includes('multiview') ||
    location.pathname.includes('/view-spot/') ||
    location.pathname.includes('/spots/') ||
    location.pathname.includes('/scope-setup');

  if (isIframe) {
    return (
      <IFrameRoutes isJwt={isJwt} isLoggedIn={isLoggedIn} loading={loading} />
    );
  }

  return isLoggedIn ? (
    <NewModalProvider>
      <ModalProvider>
        <Loader loading={loading} className="flex-1">
          <Layout hideHeader={hideHeader}>
            <PrivateRoutes />
          </Layout>
        </Loader>
      </ModalProvider>
    </NewModalProvider>
  ) : (
    <PublicRoutes />
  );
};

<<<<<<< HEAD
const mapStateToProps = (state: Map<string, any>) => {
  const siteId = state.getIn(['site', 'siteId']);
  const jwt = state.getIn(['user', 'jwt']);
  const changePassword = state.getIn(['user', 'account', 'changePassword']);
  const userInfoLoading = state.getIn([
    'user',
    'fetchUserInfoRequest',
    'loading',
  ]);
  const sitesLoading = state.getIn(['site', 'fetchListRequest', 'loading']);
  const scopeSetup = getScope(state) === 0;
  const loading =
    Boolean(userInfoLoading) ||
    Boolean(sitesLoading) ||
    (!scopeSetup && !siteId);
  return {
    siteId,
    changePassword,
    sites: state.getIn(['site', 'list']),
    jwt,
    localSpotJwt: state.getIn(['user', 'spotJwt']),
    isLoggedIn: jwt !== null && !changePassword,
    scopeSetup,
    loading,
    email: state.getIn(['user', 'account', 'email']),
    account: state.getIn(['user', 'account']),
    organisation: state.getIn(['user', 'account', 'name']),
    tenantId: state.getIn(['user', 'account', 'tenantId']),
    tenants: state.getIn(['user', 'tenants']),
    isEnterprise:
      state.getIn(['user', 'account', 'edition']) === 'ee' ||
      state.getIn(['user', 'authDetails', 'edition']) === 'ee',
  };
};

const mapDispatchToProps = {
  fetchUserInfo,
  setSessionPath,
  fetchSiteList,
  setJwt,
  fetchMetadata,
  initSite,
  logout,
};

const connector = connect(mapStateToProps, mapDispatchToProps);

export default withStore(withRouter(connector(Router)));
=======
export default withRouter(observer(Router));
>>>>>>> 51496ae5
<|MERGE_RESOLUTION|>--- conflicted
+++ resolved
@@ -8,20 +8,6 @@
   GLOBAL_DESTINATION_PATH,
   IFRAME,
   JWT_PARAM,
-<<<<<<< HEAD
-  SPOT_ONBOARDING,
-} from 'App/constants/storageKeys';
-import Layout from 'App/layout/Layout';
-import { withStore } from 'App/mstore';
-import { checkParam, handleSpotJWT, isTokenExpired } from 'App/utils';
-import { ModalProvider } from 'Components/Modal';
-import { ModalProvider as NewModalProvider } from 'Components/ModalContext';
-import { fetchListActive as fetchMetadata } from 'Duck/customField';
-import { setSessionPath } from 'Duck/sessions';
-import { fetchList as fetchSiteList } from 'Duck/site';
-import { init as initSite } from 'Duck/site';
-import { fetchUserInfo, getScope, logout, setJwt } from 'Duck/user';
-=======
   SPOT_ONBOARDING
 } from 'App/constants/storageKeys';
 import Layout from 'App/layout/Layout';
@@ -29,40 +15,16 @@
 import { checkParam, handleSpotJWT, isTokenExpired } from 'App/utils';
 import { ModalProvider } from 'Components/Modal';
 import { ModalProvider as NewModalProvider } from 'Components/ModalContext';
->>>>>>> 51496ae5
 import { Loader } from 'UI';
 import * as routes from './routes';
 import { observer } from 'mobx-react-lite'
 
-<<<<<<< HEAD
-interface RouterProps
-  extends RouteComponentProps,
-    ConnectedProps<typeof connector> {
-  isLoggedIn: boolean;
-  sites: Map<string, any>;
-  loading: boolean;
-  changePassword: boolean;
-  isEnterprise: boolean;
-  fetchUserInfo: () => any;
-  setSessionPath: (path: any) => any;
-  fetchSiteList: (siteId?: number) => any;
-=======
 interface RouterProps extends RouteComponentProps {
->>>>>>> 51496ae5
   match: {
     params: {
       siteId: string;
     };
   };
-<<<<<<< HEAD
-  mstore: any;
-  setJwt: (params: { jwt: string; spotJwt: string | null }) => any;
-  fetchMetadata: (siteId: string) => void;
-  initSite: (site: any) => void;
-  scopeSetup: boolean;
-  localSpotJwt: string | null;
-=======
->>>>>>> 51496ae5
 }
 
 const Router: React.FC<RouterProps> = (props) => {
@@ -70,8 +32,6 @@
     location,
     history,
   } = props;
-<<<<<<< HEAD
-=======
   const mstore = useStore();
   const { customFieldStore, projectsStore, sessionStore, searchStore, userStore } = mstore;
   const jwt = userStore.jwt;
@@ -91,7 +51,6 @@
   const loading = Boolean(userInfoLoading || (!scopeSetup && !siteId) || sitesLoading);
   const initSite = projectsStore.initProject;
   const fetchSiteList = projectsStore.fetchList;
->>>>>>> 51496ae5
 
   const params = new URLSearchParams(location.search);
   const spotCb = params.get('spotCallback');
@@ -140,10 +99,6 @@
     const siteIdFromPath = location.pathname.split('/')[1];
     await fetchSiteList(siteIdFromPath);
     mstore.initClient();
-
-    if (localSpotJwt && !isTokenExpired(localSpotJwt)) {
-      handleSpotLogin(localSpotJwt);
-    }
 
     if (localSpotJwt && !isTokenExpired(localSpotJwt)) {
       handleSpotLogin(localSpotJwt);
@@ -202,12 +157,6 @@
       if (localSpotJwt && !isTokenExpired(localSpotJwt)) {
         handleSpotLogin(localSpotJwt);
       } else {
-<<<<<<< HEAD
-        logout();
-      }
-    }
-  }, [isSpotCb, isLoggedIn, localSpotJwt, isSignup]);
-=======
         void logout();
       }
     }
@@ -224,7 +173,6 @@
         await searchStore.fetchSavedSearchList()
       }
     };
->>>>>>> 51496ae5
 
     void fetchData();
   }, [siteId, isLoggedIn]);
@@ -271,55 +219,4 @@
   );
 };
 
-<<<<<<< HEAD
-const mapStateToProps = (state: Map<string, any>) => {
-  const siteId = state.getIn(['site', 'siteId']);
-  const jwt = state.getIn(['user', 'jwt']);
-  const changePassword = state.getIn(['user', 'account', 'changePassword']);
-  const userInfoLoading = state.getIn([
-    'user',
-    'fetchUserInfoRequest',
-    'loading',
-  ]);
-  const sitesLoading = state.getIn(['site', 'fetchListRequest', 'loading']);
-  const scopeSetup = getScope(state) === 0;
-  const loading =
-    Boolean(userInfoLoading) ||
-    Boolean(sitesLoading) ||
-    (!scopeSetup && !siteId);
-  return {
-    siteId,
-    changePassword,
-    sites: state.getIn(['site', 'list']),
-    jwt,
-    localSpotJwt: state.getIn(['user', 'spotJwt']),
-    isLoggedIn: jwt !== null && !changePassword,
-    scopeSetup,
-    loading,
-    email: state.getIn(['user', 'account', 'email']),
-    account: state.getIn(['user', 'account']),
-    organisation: state.getIn(['user', 'account', 'name']),
-    tenantId: state.getIn(['user', 'account', 'tenantId']),
-    tenants: state.getIn(['user', 'tenants']),
-    isEnterprise:
-      state.getIn(['user', 'account', 'edition']) === 'ee' ||
-      state.getIn(['user', 'authDetails', 'edition']) === 'ee',
-  };
-};
-
-const mapDispatchToProps = {
-  fetchUserInfo,
-  setSessionPath,
-  fetchSiteList,
-  setJwt,
-  fetchMetadata,
-  initSite,
-  logout,
-};
-
-const connector = connect(mapStateToProps, mapDispatchToProps);
-
-export default withStore(withRouter(connector(Router)));
-=======
-export default withRouter(observer(Router));
->>>>>>> 51496ae5
+export default withRouter(observer(Router));