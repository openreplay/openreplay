import { Button, Input, Segmented } from 'antd';
import { observer } from 'mobx-react-lite';
import React from 'react';
import { useStore } from 'App/mstore';
import { debounce } from 'App/utils';
import ReloadButton from 'Shared/ReloadButton';
import { useTranslation } from 'react-i18next';

const SpotsListHeader = observer(
  ({
    onDelete,
    selectedCount,
    onClearSelection,
    tenantHasSpots,
    onRefresh,
  }: {
    onDelete: () => void;
    selectedCount: number;
    onClearSelection: () => void;
    onRefresh: () => void;
    isEmpty?: boolean;
    tenantHasSpots: boolean;
  }) => {
    const { t } = useTranslation();
    const { spotStore } = useStore();

    const debouncedFetch = React.useMemo(
      () => debounce(spotStore.fetchSpots, 250),
      [],
    );
    const onSearch = (value: string) => {
      spotStore.setQuery(value);
      void spotStore.fetchSpots();
    };

    const handleInputChange = (e: React.ChangeEvent<HTMLInputElement>) => {
      spotStore.setQuery(e.target.value);
      debouncedFetch();
    };

    const onFilterChange = (key: 'all' | 'own') => {
      spotStore.setFilter(key);
      void spotStore.fetchSpots();
    };

    const handleSegmentChange = (value: string) => {
      const key = value === t('All Spots') ? 'all' : 'own';
      onFilterChange(key);
    };

    return (
      <div className="flex items-center justify-between w-full">
        <div className="flex gap-1 items-center">
<<<<<<< HEAD
          <h1 className="text-2xl capitalize mr-2">{t('Spot List')}</h1>
          <ReloadButton buttonSize="small" onClick={onRefresh} iconSize={14} />
=======
          <h1 className={'text-2xl capitalize mr-2'}>Spots</h1>
          <ReloadButton buttonSize={'small'} onClick={onRefresh} iconSize={14} />
>>>>>>> bcc7d35b
        </div>

        {tenantHasSpots ? (
          <div className="flex gap-2 items-center">
            <div className="ml-auto">
              {selectedCount > 0 && (
                <>
                  <Button
                    type="text"
                    onClick={onClearSelection}
                    className="mr-2 px-3"
                  >
                    {t('Clear')}
                  </Button>
                  <Button onClick={onDelete} type="primary" ghost>
                    {t('Delete')} ({selectedCount})
                  </Button>
                </>
              )}
            </div>

            <Segmented
              options={[t('All Spots'), t('My Spots')]}
              value={
                spotStore.filter === 'all' ? t('All Spots') : t('My Spots')
              }
              onChange={handleSegmentChange}
              className="mr-4 lg:hidden xl:flex"
              size="small"
            />

            <div className="w-56">
              <Input.Search
                value={spotStore.query}
                allowClear
                name="spot-search"
                placeholder={t('Filter by title')}
                onChange={handleInputChange}
                onSearch={onSearch}
                className="rounded-lg"
                size="small"
              />
            </div>
          </div>
        ) : null}
      </div>
    );
  },
);

export default SpotsListHeader;<|MERGE_RESOLUTION|>--- conflicted
+++ resolved
@@ -51,13 +51,8 @@
     return (
       <div className="flex items-center justify-between w-full">
         <div className="flex gap-1 items-center">
-<<<<<<< HEAD
-          <h1 className="text-2xl capitalize mr-2">{t('Spot List')}</h1>
-          <ReloadButton buttonSize="small" onClick={onRefresh} iconSize={14} />
-=======
-          <h1 className={'text-2xl capitalize mr-2'}>Spots</h1>
+          <h1 className={'text-2xl capitalize mr-2'}>{t('Spots')}</h1>
           <ReloadButton buttonSize={'small'} onClick={onRefresh} iconSize={14} />
->>>>>>> bcc7d35b
         </div>
 
         {tenantHasSpots ? (
