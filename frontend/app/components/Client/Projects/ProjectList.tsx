import React from 'react';
import { Avatar, Button, Input, Menu, MenuProps, Progress, Typography, Tooltip } from 'antd';
import { useStore } from '@/mstore';
import Project from '@/mstore/types/project';
import { observer } from 'mobx-react-lite';
<<<<<<< HEAD
import { AppWindowMac, EditIcon, Smartphone,  } from 'lucide-react';
import { PlusOutlined, SearchOutlined, EditOutlined } from '@ant-design/icons'
=======
import { Globe, Smartphone,  } from 'lucide-react';
import {SearchOutlined, EditOutlined} from '@ant-design/icons'
>>>>>>> 325937dc
import ProjectForm from 'Components/Client/Projects/ProjectForm';
import { useModal } from 'Components/ModalContext';

type MenuItem = Required<MenuProps>['items'][number];

const ProjectList: React.FC = () => {
  const { projectsStore } = useStore();
  const [search, setSearch] = React.useState('');
  const { openModal, closeModal } = useModal();

  const filteredProjects = projectsStore.list.filter((project: Project) =>
    project.name.toLowerCase().includes(search.toLowerCase())
  );

  const handleSearch = (value: string) => setSearch(value);

  const onClick: MenuProps['onClick'] = (e) => {
    const pid = parseInt(e.key as string);
    projectsStore.setConfigProject(pid);
  };

  const projectEditHandler = (e: React.MouseEvent, project: Project) => {
    // e.stopPropagation();

    projectsStore.initProject(project);

    openModal(<ProjectForm onClose={closeModal} project={project} />, {
      title: 'Edit Project'
    });

  };

  const menuItems: MenuItem[] = filteredProjects.map((project) => ({
    key: project.id + '',
    label: <Typography.Text style={{ color: 'inherit' }} ellipsis={true}>{project.name}</Typography.Text>,
    extra: <Button onClick={(e) => projectEditHandler(e, project)} className="flex opacity-0 group-hover:!opacity-100"
                    size="small" type="link" icon={<EditOutlined size={14} />} />,
    className: 'group',
    icon: (
      <ProjectIconWithProgress
        platform={project.platform}
        progress={project.sampleRate}
      />
    )
  }));



  return (
    <div className="h-full flex flex-col gap-4">
      <div className="flex flex-row gap-2 items-center p-3">
        <Input
<<<<<<< HEAD
          placeholder="Search projects"
=======
          placeholder="Search"
          // onSearch={handleSearch}
>>>>>>> 325937dc
          prefix={<SearchOutlined />}
          onChange={(e) => setSearch(e.target.value)}
          allowClear
          className='rounded-lg'
        />
      </div>
      <div
        className="overflow-y-auto pref-projects-menu"
        style={{ height: 'calc(100vh - 250px)' }}
      >
        <Menu
          mode="inline"
          onClick={onClick}
          selectedKeys={[String(projectsStore.config.pid)]}
          className="w-full !bg-white !border-0"
          inlineIndent={11}
          items={menuItems}
        />
      </div>
    </div>
  );
};

export default observer(ProjectList);

const ProjectIconWithProgress: React.FC<{
  platform: string;
  progress: number;
}> = ({ platform, progress }) => (
  <Tooltip title={`${progress}% Capture Rate`}>
<<<<<<< HEAD
    <div className="relative flex items-center justify-center mr-2 leading-none">
      <Progress
        type="circle"
        percent={progress}
        size={28}
        format={() => ''}
        strokeWidth={4}
        strokeColor="#23959a"
=======
  <div className="relative flex items-center justify-center mr-2 leading-none">
    <Progress
      type="circle"
      percent={progress}
      size={28}
      format={() => ''}
      strokeWidth={4}
      strokeColor="#23959a"
    />
    <div className="absolute">
      <Avatar
        className="bg-tealx-light"
        size={26}
        icon={
          platform === 'web' ? (
            <Globe size={16} color="teal" />
          ) : (
            <Smartphone size={16} color="teal" />
          )
        }
>>>>>>> 325937dc
      />
      <div className="absolute">
        <Avatar
          className="bg-tealx-light"
          size={26}
          icon={
            platform === 'web' ? (
              <AppWindowMac size={16} color="teal" />
            ) : (
              <Smartphone size={16} color="teal" />
            )
          }
        />
      </div>
    </div>
  </Tooltip>
);<|MERGE_RESOLUTION|>--- conflicted
+++ resolved
@@ -3,13 +3,8 @@
 import { useStore } from '@/mstore';
 import Project from '@/mstore/types/project';
 import { observer } from 'mobx-react-lite';
-<<<<<<< HEAD
-import { AppWindowMac, EditIcon, Smartphone,  } from 'lucide-react';
-import { PlusOutlined, SearchOutlined, EditOutlined } from '@ant-design/icons'
-=======
 import { Globe, Smartphone,  } from 'lucide-react';
 import {SearchOutlined, EditOutlined} from '@ant-design/icons'
->>>>>>> 325937dc
 import ProjectForm from 'Components/Client/Projects/ProjectForm';
 import { useModal } from 'Components/ModalContext';
 
@@ -62,12 +57,8 @@
     <div className="h-full flex flex-col gap-4">
       <div className="flex flex-row gap-2 items-center p-3">
         <Input
-<<<<<<< HEAD
           placeholder="Search projects"
-=======
-          placeholder="Search"
           // onSearch={handleSearch}
->>>>>>> 325937dc
           prefix={<SearchOutlined />}
           onChange={(e) => setSearch(e.target.value)}
           allowClear
@@ -98,16 +89,6 @@
   progress: number;
 }> = ({ platform, progress }) => (
   <Tooltip title={`${progress}% Capture Rate`}>
-<<<<<<< HEAD
-    <div className="relative flex items-center justify-center mr-2 leading-none">
-      <Progress
-        type="circle"
-        percent={progress}
-        size={28}
-        format={() => ''}
-        strokeWidth={4}
-        strokeColor="#23959a"
-=======
   <div className="relative flex items-center justify-center mr-2 leading-none">
     <Progress
       type="circle"
@@ -128,21 +109,8 @@
             <Smartphone size={16} color="teal" />
           )
         }
->>>>>>> 325937dc
       />
-      <div className="absolute">
-        <Avatar
-          className="bg-tealx-light"
-          size={26}
-          icon={
-            platform === 'web' ? (
-              <AppWindowMac size={16} color="teal" />
-            ) : (
-              <Smartphone size={16} color="teal" />
-            )
-          }
-        />
-      </div>
     </div>
+  </div>
   </Tooltip>
 );