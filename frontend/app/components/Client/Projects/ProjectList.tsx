--- conflicted
+++ resolved
@@ -3,12 +3,8 @@
 import { useStore } from '@/mstore';
 import Project from '@/mstore/types/project';
 import { observer } from 'mobx-react-lite';
-<<<<<<< HEAD
-import { AppWindowMac, EditIcon, Smartphone, PencilIcon } from 'lucide-react';
-=======
 import { AppWindowMac, EditIcon, Smartphone,  } from 'lucide-react';
-import {PlusOutlined, SearchOutlined, EditOutlined} from '@ant-design/icons'
->>>>>>> 016011dd
+import { PlusOutlined, SearchOutlined, EditOutlined } from '@ant-design/icons'
 import ProjectForm from 'Components/Client/Projects/ProjectForm';
 import { useModal } from 'Components/ModalContext';
 
@@ -69,7 +65,6 @@
         </Tooltip>
         <Input
           placeholder="Search projects"
-          // onSearch={handleSearch}
           prefix={<SearchOutlined />}
           onChange={(e) => setSearch(e.target.value)}
           allowClear
@@ -84,7 +79,7 @@
           mode="inline"
           onClick={onClick}
           selectedKeys={[String(projectsStore.config.pid)]}
-          className="w-full !bg-white !border-0 "
+          className="w-full !bg-white !border-0"
           inlineIndent={11}
           items={menuItems}
         />
@@ -100,28 +95,28 @@
   progress: number;
 }> = ({ platform, progress }) => (
   <Tooltip title={`${progress}% Capture Rate`}>
-  <div className="relative flex items-center justify-center mr-2 leading-none">
-    <Progress
-      type="circle"
-      percent={progress}
-      size={28}
-      format={() => ''}
-      strokeWidth={4}
-      strokeColor="#23959a"
-    />
-    <div className="absolute">
-      <Avatar
-        className="bg-tealx-light"
-        size={26}
-        icon={
-          platform === 'web' ? (
-            <AppWindowMac size={16} color="teal" />
-          ) : (
-            <Smartphone size={16} color="teal" />
-          )
-        }
+    <div className="relative flex items-center justify-center mr-2 leading-none">
+      <Progress
+        type="circle"
+        percent={progress}
+        size={28}
+        format={() => ''}
+        strokeWidth={4}
+        strokeColor="#23959a"
       />
+      <div className="absolute">
+        <Avatar
+          className="bg-tealx-light"
+          size={26}
+          icon={
+            platform === 'web' ? (
+              <AppWindowMac size={16} color="teal" />
+            ) : (
+              <Smartphone size={16} color="teal" />
+            )
+          }
+        />
+      </div>
     </div>
-  </div>
   </Tooltip>
 );