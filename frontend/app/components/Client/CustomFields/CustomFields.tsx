import React, { useEffect, useState } from 'react';
import AnimatedSVG, { ICONS } from 'Shared/AnimatedSVG/AnimatedSVG';
import { useModal } from 'App/components/Modal';
import { useStore } from 'App/mstore';
import { observer } from 'mobx-react-lite';
import { List, Space, Typography, Button, Tooltip, Empty } from 'antd';
import { PlusIcon, Tags } from 'lucide-react';
import { EditOutlined } from '@ant-design/icons';
import usePageTitle from '@/hooks/usePageTitle';
import CustomFieldForm from './CustomFieldForm';
import { useTranslation } from 'react-i18next';

function CustomFields() {
  usePageTitle('Metadata - OpenReplay Preferences');
  const { t } = useTranslation();
  const { customFieldStore: store, projectsStore } = useStore();
  const currentSite = projectsStore.config.project;
  const { showModal } = useModal();
  const fields = store.list;
  const [loading, setLoading] = useState(false);

  useEffect(() => {
    setLoading(true);
    store.fetchList(currentSite?.id).finally(() => {
      setLoading(false);
    });
  }, [currentSite]);

  const handleInit = (field?: any) => {
    store.init(field);
    showModal(<CustomFieldForm siteId={`${currentSite?.projectId}`} />, {
      title: field ? t('Edit Metadata') : t('Add Metadata'),
      right: true,
    });
  };

  const remaining = 10 - fields.length;

  return (
    <div className="flex flex-col gap-6">
      <Typography.Text>
<<<<<<< HEAD
        {t(
          'Attach key-value pairs to session replays for enhanced filtering, searching, and identifying relevant user sessions.',
        )}
        <a
          href="https://docs.openreplay.com/installation/metadata"
          className="link ml-1"
          target="_blank"
          rel="noreferrer"
        >
          {t('Learn more')}
=======
        Attach key-value pairs to session replays for enhanced filtering, searching, and identifying relevant user
        sessions.
        <a href="https://docs.openreplay.com/en/session-replay/metadata" className="link ml-1" target="_blank">
          Learn more
>>>>>>> bcc7d35b
        </a>
      </Typography.Text>

      <Space>
        <Tooltip
          title={
            remaining > 0 ? '' : t("You've reached the limit of 10 metadata.")
          }
        >
          <Button
            icon={<PlusIcon size={18} />}
            type="primary"
            size="small"
            disabled={remaining === 0}
            onClick={() => handleInit()}
          >
            {t('Add Metadata')}
          </Button>
        </Tooltip>
        {/* {remaining === 0 && <Icon name="info-circle" size={16} color="black" />} */}
        <Typography.Text type="secondary">
          {remaining === 0
            ? t('You have reached the limit of 10 metadata.')
            : `${remaining}${t('/10 Remaining for this project')}`}
        </Typography.Text>
      </Space>

      <List
        locale={{
          emptyText: (
            <Empty
              description={t('None added yet')}
              image={<AnimatedSVG name={ICONS.NO_METADATA} size={60} />}
            />
          ),
        }}
        loading={loading}
        dataSource={fields}
        renderItem={(field: any) => (
          <List.Item
            onClick={() => handleInit(field)}
            className="cursor-pointer group hover:bg-active-blue !px-4"
            actions={[
              <Button
                type="link"
                className="opacity-0 group-hover:!opacity-100"
                icon={<EditOutlined size={14} />}
              />,
            ]}
          >
            <List.Item.Meta title={field.key} avatar={<Tags size={20} />} />
          </List.Item>
        )}
      />
    </div>
  );
}

export default observer(CustomFields);<|MERGE_RESOLUTION|>--- conflicted
+++ resolved
@@ -39,23 +39,9 @@
   return (
     <div className="flex flex-col gap-6">
       <Typography.Text>
-<<<<<<< HEAD
-        {t(
-          'Attach key-value pairs to session replays for enhanced filtering, searching, and identifying relevant user sessions.',
-        )}
-        <a
-          href="https://docs.openreplay.com/installation/metadata"
-          className="link ml-1"
-          target="_blank"
-          rel="noreferrer"
-        >
+        {t('Attach key-value pairs to session replays for enhanced filtering, searching, and identifying relevant user sessions.')}
+        <a href="https://docs.openreplay.com/en/session-replay/metadata" className="link ml-1" target="_blank">
           {t('Learn more')}
-=======
-        Attach key-value pairs to session replays for enhanced filtering, searching, and identifying relevant user
-        sessions.
-        <a href="https://docs.openreplay.com/en/session-replay/metadata" className="link ml-1" target="_blank">
-          Learn more
->>>>>>> bcc7d35b
         </a>
       </Typography.Text>
 
