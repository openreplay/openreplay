import withPageTitle from 'HOCs/withPageTitle';
import Settings from './Settings';
import ChangePassword from './ChangePassword';
import styles from './profileSettings.css';
import Api from './Api';
import TenantKey from './TenantKey';
import OptOut from './OptOut';
import Licenses from './Licenses';
import { connect } from 'react-redux';

<<<<<<< HEAD
@withPageTitle('Account - Stack RePlay Preferences')
=======
@withPageTitle('Account - OpenReplay Preferences')
@connect(state => ({
  account: state.getIn([ 'user', 'account' ]),
}))
>>>>>>> f5696639
export default class ProfileSettings extends React.PureComponent {  
  render() {
    const { account } = this.props;
    return (
      <React.Fragment>
<<<<<<< HEAD
       
=======
        <div className="flex items-center">
          <div className={ styles.left }>
            <h4 className="text-lg mb-4">{ 'Profile' }</h4>
            <div className={ styles.info }>{ 'Your email address is your identity on OpenReplay and is used to login.' }</div>
          </div>
          <div><Settings /></div>
        </div>

        <div className="divider" />

        <div className="flex items-center">
          <div className={ styles.left }>
            <h4 className="text-lg mb-4">{ 'Change Password' }</h4>
            <div className={ styles.info }>{ 'Updating your password from time to time enhances your account’s security.' }</div>
          </div>
          <div><ChangePassword /></div>
        </div>

        <div className="divider" />

        <div className="flex items-center">
          <div className={ styles.left }>
            <h4 className="text-lg mb-4">{ 'Organization API Key' }</h4>
            <div className={ styles.info }>{ 'Your API key gives you access to an extra set of services.' }</div>
          </div>
          <div><Api /></div>
        </div>

        <div className="divider" />

        <div className="flex items-center">
          <div className={ styles.left }>
            <h4 className="text-lg mb-4">{ 'Tenant Key' }</h4>
            <div className={ styles.info }>{ 'For SSO (SAML) authentication.' }</div>
          </div>
          <div><TenantKey /></div>
        </div>

        <div className="divider" />

        <div className="flex items-center">
          <div className={ styles.left }>
            <h4 className="text-lg mb-4">{ 'Data Collection' }</h4>
            <div className={ styles.info }>{ 'Enables you to control how OpenReplay captures data on your organization’s usage to improve our product.' }</div>
          </div>
          <div><OptOut /></div>
        </div>
        { account.license && (
          <>
            <div className="divider" />

            <div className="flex items-center">
              <div className={ styles.left }>
                <h4 className="text-lg mb-4">{ 'License' }</h4>
              </div>
              <div><Licenses /></div>
            </div>
          </>
        )}
>>>>>>> f5696639
      </React.Fragment>
    );
  }
}<|MERGE_RESOLUTION|>--- conflicted
+++ resolved
@@ -8,82 +8,13 @@
 import Licenses from './Licenses';
 import { connect } from 'react-redux';
 
-<<<<<<< HEAD
 @withPageTitle('Account - Stack RePlay Preferences')
-=======
-@withPageTitle('Account - OpenReplay Preferences')
-@connect(state => ({
-  account: state.getIn([ 'user', 'account' ]),
-}))
->>>>>>> f5696639
 export default class ProfileSettings extends React.PureComponent {  
   render() {
     const { account } = this.props;
     return (
       <React.Fragment>
-<<<<<<< HEAD
        
-=======
-        <div className="flex items-center">
-          <div className={ styles.left }>
-            <h4 className="text-lg mb-4">{ 'Profile' }</h4>
-            <div className={ styles.info }>{ 'Your email address is your identity on OpenReplay and is used to login.' }</div>
-          </div>
-          <div><Settings /></div>
-        </div>
-
-        <div className="divider" />
-
-        <div className="flex items-center">
-          <div className={ styles.left }>
-            <h4 className="text-lg mb-4">{ 'Change Password' }</h4>
-            <div className={ styles.info }>{ 'Updating your password from time to time enhances your account’s security.' }</div>
-          </div>
-          <div><ChangePassword /></div>
-        </div>
-
-        <div className="divider" />
-
-        <div className="flex items-center">
-          <div className={ styles.left }>
-            <h4 className="text-lg mb-4">{ 'Organization API Key' }</h4>
-            <div className={ styles.info }>{ 'Your API key gives you access to an extra set of services.' }</div>
-          </div>
-          <div><Api /></div>
-        </div>
-
-        <div className="divider" />
-
-        <div className="flex items-center">
-          <div className={ styles.left }>
-            <h4 className="text-lg mb-4">{ 'Tenant Key' }</h4>
-            <div className={ styles.info }>{ 'For SSO (SAML) authentication.' }</div>
-          </div>
-          <div><TenantKey /></div>
-        </div>
-
-        <div className="divider" />
-
-        <div className="flex items-center">
-          <div className={ styles.left }>
-            <h4 className="text-lg mb-4">{ 'Data Collection' }</h4>
-            <div className={ styles.info }>{ 'Enables you to control how OpenReplay captures data on your organization’s usage to improve our product.' }</div>
-          </div>
-          <div><OptOut /></div>
-        </div>
-        { account.license && (
-          <>
-            <div className="divider" />
-
-            <div className="flex items-center">
-              <div className={ styles.left }>
-                <h4 className="text-lg mb-4">{ 'License' }</h4>
-              </div>
-              <div><Licenses /></div>
-            </div>
-          </>
-        )}
->>>>>>> f5696639
       </React.Fragment>
     );
   }
