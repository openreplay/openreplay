--- conflicted
+++ resolved
@@ -27,11 +27,8 @@
   location: { pathname },
   onClose,
   mstore,
-<<<<<<< HEAD
-=======
   activeSiteId,
   canDelete,
->>>>>>> 269674c2
 }) => {
   const [existsError, setExistsError] = useState(false);
 
@@ -52,26 +49,10 @@
             fetchList();
           }
           toast.success('Project updated successfully');
-<<<<<<< HEAD
-=======
         } else {
           toast.error(response.errors[0]);
         }
       });
-    } else {
-      save(site).then((response) => {
-        if (!response || !response.errors || response.errors.size === 0) {
-          onClose(null);
-          clearSearch();
-          clearSearchLive();
-          mstore.initClient();
-          toast.success('Project added successfully');
->>>>>>> 269674c2
-        } else {
-          toast.error(response.errors[0]);
-        }
-      });
-<<<<<<< HEAD
     } else {
       save(site).then((response) => {
         if (!response || !response.errors || response.errors.size === 0) {
@@ -96,28 +77,6 @@
     ) {
       remove(site.id).then(() => {
         onClose(null);
-      });
-    }
-  };
-
-  const handleEdit = ({ target: { name, value } }) => {
-    setExistsError(false);
-    edit({ [name]: value });
-  };
-
-=======
-    }
-  };
-
-  const handleRemove = async () => {
-    if (
-      await confirm({
-        header: 'Projects',
-        confirmation: `Are you sure you want to delete this Project? We won't be able to record anymore sessions.`,
-      })
-    ) {
-      remove(site.id).then(() => {
-        onClose(null);
         if (site.id === activeSiteId) {
           setSiteId(null)
         }
@@ -130,7 +89,6 @@
     edit({ [name]: value });
   };
 
->>>>>>> 269674c2
   return (
     <div className="bg-white h-screen overflow-y-auto" style={{ width: '350px' }}>
       <h3 className="p-5 text-2xl">{site.exists() ? 'Edit Project' : 'New Project'}</h3>
@@ -158,11 +116,7 @@
               {site.exists() ? 'Update' : 'Add'}
             </Button>
             {site.exists() && (
-<<<<<<< HEAD
-              <Button variant="text" type="button" onClick={handleRemove}>
-=======
               <Button variant="text" type="button" onClick={handleRemove} disabled={!canDelete}>
->>>>>>> 269674c2
                 <Icon name="trash" size="16" />
               </Button>
             )}
@@ -175,17 +129,11 @@
 };
 
 const mapStateToProps = (state) => ({
-<<<<<<< HEAD
-  site: state.getIn(['site', 'instance']),
-  siteList: state.getIn(['site', 'list']),
-  loading: state.getIn(['site', 'save', 'loading']) || state.getIn(['site', 'remove', 'loading']),
-=======
   activeSiteId: state.getIn(['site', 'active', 'id']),
   site: state.getIn(['site', 'instance']),
   siteList: state.getIn(['site', 'list']),
   loading: state.getIn(['site', 'save', 'loading']) || state.getIn(['site', 'remove', 'loading']),
   canDelete: state.getIn(['site', 'list']).size > 1,
->>>>>>> 269674c2
 });
 
 export default connect(mapStateToProps, {
