--- conflicted
+++ resolved
@@ -3,20 +3,11 @@
 import { ConnectedProps, connect } from 'react-redux';
 import { RouteComponentProps, withRouter } from 'react-router-dom';
 import { toast } from 'react-toastify';
-<<<<<<< HEAD
-
-import { useStore, withStore } from 'App/mstore';
+import { useStore } from 'App/mstore';
 import { clearSearch as clearSearchLive } from 'Duck/liveSearch';
-import { edit, fetchList, remove, save, update } from 'Duck/site';
-import { setSiteId } from 'Duck/site';
-=======
-import { clearSearch as clearSearchLive } from 'Duck/liveSearch';
-import { clearSearch } from 'Duck/search';
->>>>>>> fb4caa3f
 import { pushNewSite } from 'Duck/user';
 import { Button, Form, Icon, Input, SegmentSelection } from 'UI';
 import { confirm } from 'UI';
-import { useStore } from 'App/mstore';
 import { observer } from 'mobx-react-lite';
 
 import styles from './siteForm.module.css';
@@ -30,13 +21,6 @@
 type Props = PropsFromRedux & RouteComponentProps & OwnProps;
 
 const NewSiteForm = ({
-  pushNewSite,
-<<<<<<< HEAD
-  fetchList,
-  setSiteId,
-=======
-  clearSearch,
->>>>>>> fb4caa3f
   clearSearchLive,
   location: { pathname },
   onClose,
@@ -198,13 +182,6 @@
 
 const mapStateToProps = null;
 const connector = connect(mapStateToProps, {
-  pushNewSite,
-<<<<<<< HEAD
-  fetchList,
-  setSiteId,
-=======
-  clearSearch,
->>>>>>> fb4caa3f
   clearSearchLive,
 });
 
