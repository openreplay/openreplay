import withPageTitle from 'HOCs/withPageTitle';
import cn from 'classnames';
import React, { useEffect, useRef, useState } from 'react';
// Consider using a different approach for titles in functional components
import ReCAPTCHA from 'react-google-recaptcha';
import { connect } from 'react-redux';
import { useHistory } from 'react-router-dom';
import { toast } from 'react-toastify';

import { ENTERPRISE_REQUEIRED } from 'App/constants';
import { useStore } from 'App/mstore';
import { forgotPassword, signup } from 'App/routes';
<<<<<<< HEAD
import { fetchTenants, login, setJwt } from 'Duck/user';
=======
import { fetchTenants, loadingLogin, loginSuccess, setJwt, loginFailure } from 'Duck/user';
>>>>>>> ead3ad24
import { Button, Form, Icon, Input, Link, Loader, Tooltip } from 'UI';

import Copyright from 'Shared/Copyright';

import stl from './login.module.css';

const FORGOT_PASSWORD = forgotPassword();
const SIGNUP_ROUTE = signup();

interface LoginProps {
  errors: any; // Adjust the type based on your state shape
  loading: boolean;
  authDetails: any; // Adjust the type based on your state shape
  loginSuccess: typeof loginSuccess;
  setJwt: typeof setJwt;
  fetchTenants: typeof fetchTenants;
  loadingLogin: typeof loadingLogin;
  loginFailure: typeof loginFailure;
  location: Location;
}

const Login: React.FC<LoginProps> = ({
  errors,
  loading,
  authDetails,
<<<<<<< HEAD
  login,
  setJwt,
  fetchTenants,
  location,
=======
  loginSuccess,
  setJwt,
  fetchTenants,
  location,
  loadingLogin,
  loginFailure,
>>>>>>> ead3ad24
}) => {
  const [email, setEmail] = useState('');
  const [password, setPassword] = useState('');
  const [CAPTCHA_ENABLED, setCAPTCHA_ENABLED] = useState(
    window.env.CAPTCHA_ENABLED === 'true'
  );
  const recaptchaRef = useRef<ReCAPTCHA>(null);
  const { loginStore } = useStore();
  const history = useHistory();
  const params = new URLSearchParams(location.search);

  useEffect(() => {
    if (Object.keys(authDetails).length !== 0) {
      if (!authDetails.tenants) {
        history.push(SIGNUP_ROUTE);
      }
    }
  }, [authDetails]);

  useEffect(() => {
    fetchTenants();
    const jwt = params.get('jwt');
    if (jwt) {
      setJwt(jwt);
    }
  }, []);

  const handleSpotLogin = (jwt: string) => {
    let tries = 0;
    if (!jwt) {
      return;
    }
    let int: ReturnType<typeof setInterval>;

    const onSpotMsg = (event: any) => {
      if (event.data.type === 'orspot:logged') {
        clearInterval(int);
        window.removeEventListener('message', onSpotMsg);
        toast.success('You have been logged into Spot successfully');
      }
    };
    window.addEventListener('message', onSpotMsg);

    int = setInterval(() => {
      if (tries > 20) {
        clearInterval(int);
        window.removeEventListener('message', onSpotMsg);
        return;
      }
      window.postMessage(
        {
          type: 'orspot:token',
          token: jwt,
        },
        '*'
      );
      tries += 1;
    }, 250);
  };

  const handleSubmit = (token?: string) => {
<<<<<<< HEAD
    login({ email: email.trim(), password, 'g-recaptcha-response': token });
=======
    if (!email || !password) {
      return;
    }
    loadingLogin();
>>>>>>> ead3ad24
    loginStore.setEmail(email.trim());
    loginStore.setPassword(password);
    if (token) {
      loginStore.setCaptchaResponse(token);
    }
<<<<<<< HEAD
    void loginStore.generateSpotJWT((jwt) => handleSpotLogin(jwt));
=======
    loginStore.generateJWT().then((resp) => {
      if (resp) {
        loginSuccess(resp);
        setJwt(resp.jwt);
        handleSpotLogin(resp.spotJwt);
      }
    })
      .catch(e => {
        loginFailure(e);
      })
>>>>>>> ead3ad24
  };

  const onSubmit = (e: React.FormEvent<HTMLFormElement>) => {
    e.preventDefault();
    if (CAPTCHA_ENABLED && recaptchaRef.current) {
      recaptchaRef.current.execute();
    } else if (!CAPTCHA_ENABLED) {
      handleSubmit();
    }
  };

  const onSSOClick = () => {
    if (window !== window.top) {
      // if in iframe
      window.parent.location.href = `${window.location.origin}/api/sso/saml2?iFrame=true`;
    } else {
      window.location.href = `${window.location.origin}/api/sso/saml2`;
    }
  };

  return (
    <div className="flex items-center justify-center h-screen">
      <div className="flex flex-col items-center">
        <div className="m-10 ">
          <img src="/assets/logo.svg" width={200} />
        </div>
        <div className="border rounded-lg bg-white shadow-sm">
          <h2 className="text-center text-2xl font-medium mb-6 border-b p-5 w-full">
            Login to your account
          </h2>
          <div className={cn({ hidden: authDetails.enforceSSO })}>
            <Form
              onSubmit={onSubmit}
              className={cn('flex items-center justify-center flex-col')}
              style={{ width: '350px' }}
            >
              <Loader loading={loading}>
                {CAPTCHA_ENABLED && (
                  <ReCAPTCHA
                    ref={recaptchaRef}
                    size="invisible"
                    sitekey={window.env.CAPTCHA_SITE_KEY}
                    onChange={(token) => handleSubmit(token)}
                  />
                )}
                <div style={{ width: '350px' }} className="px-8">
                  <Form.Field>
                    <label>Email Address</label>
                    <Input
                      data-test-id={'login'}
                      autoFocus={true}
                      autoComplete="username"
                      type="email"
                      placeholder="e.g. john@example.com"
                      name="email"
                      onChange={(e) => setEmail(e.target.value)}
                      required
                      icon="envelope"
                    />
                  </Form.Field>
                  <Form.Field>
                    <label className="mb-2">Password</label>
                    <Input
                      data-test-id={'password'}
                      autoComplete="current-password"
                      type="password"
                      placeholder="Password"
                      name="password"
                      onChange={(e) => setPassword(e.target.value)}
                      required
                      icon="key"
                    />
                  </Form.Field>
                </div>
              </Loader>
              {errors && errors.length ? (
                <div className="px-8 my-2 w-full">
                  {errors.map((error) => (
                    <div className="flex items-center bg-red-lightest rounded p-3">
                      <Icon name="info" color="red" size="20" />
                      <span className="color-red ml-2">
                        {error}
                        <br />
                      </span>
                    </div>
                  ))}
                </div>
              ) : null}

              <div className="px-8 w-full">
                <Button
                  data-test-id={'log-button'}
                  className="mt-2 w-full text-center rounded-lg"
                  type="submit"
                  variant="primary"
                >
                  {'Login'}
                </Button>

                <div className="my-8 text-center">
                  <span className="color-gray-medium">
                    Having trouble logging in?
                  </span>{' '}
                  <Link to={FORGOT_PASSWORD} className="link ml-1">
                    {'Reset password'}
                  </Link>
                </div>
              </div>
            </Form>

            <div className={cn(stl.sso, 'py-2 flex flex-col items-center')}>
              {authDetails.sso ? (
                <a href="#" rel="noopener noreferrer" onClick={onSSOClick}>
                  <Button variant="text-primary" type="submit">
                    {`Login with SSO ${
                      authDetails.ssoProvider
                        ? `(${authDetails.ssoProvider})`
                        : ''
                    }`}
                  </Button>
                </a>
              ) : (
                <Tooltip
                  delay={0}
                  title={
                    <div className="text-center">
                      {authDetails.edition === 'ee' ? (
                        <span>
                          SSO has not been configured. <br /> Please reach out
                          to your admin.
                        </span>
                      ) : (
                        ENTERPRISE_REQUEIRED
                      )}
                    </div>
                  }
                  placement="top"
                >
                  <Button
                    variant="text-primary"
                    type="submit"
                    className="pointer-events-none opacity-30"
                  >
                    {`Login with SSO ${
                      authDetails.ssoProvider
                        ? `(${authDetails.ssoProvider})`
                        : ''
                    }`}
                  </Button>
                </Tooltip>
              )}
            </div>
          </div>
          <div
            className={cn('flex items-center w-96 justify-center my-8', {
              hidden: !authDetails.enforceSSO,
            })}
          >
            <a href="#" rel="noopener noreferrer" onClick={onSSOClick}>
              <Button variant="primary">{`Login with SSO ${
                authDetails.ssoProvider ? `(${authDetails.ssoProvider})` : ''
              }`}</Button>
            </a>
          </div>
        </div>
      </div>

      <Copyright />
    </div>
  );
};

const mapStateToProps = (state: any, ownProps: any) => ({
  errors: state.getIn(['user', 'loginRequest', 'errors']),
  loading: state.getIn(['user', 'loginRequest', 'loading']),
  authDetails: state.getIn(['user', 'authDetails']),
  params: new URLSearchParams(ownProps.location.search),
});

const mapDispatchToProps = {
  loginSuccess,
  setJwt,
  fetchTenants,
  loadingLogin,
  loginFailure,
};

export default withPageTitle('Login - OpenReplay')(
  connect(mapStateToProps, mapDispatchToProps)(Login)
);<|MERGE_RESOLUTION|>--- conflicted
+++ resolved
@@ -10,11 +10,7 @@
 import { ENTERPRISE_REQUEIRED } from 'App/constants';
 import { useStore } from 'App/mstore';
 import { forgotPassword, signup } from 'App/routes';
-<<<<<<< HEAD
-import { fetchTenants, login, setJwt } from 'Duck/user';
-=======
 import { fetchTenants, loadingLogin, loginSuccess, setJwt, loginFailure } from 'Duck/user';
->>>>>>> ead3ad24
 import { Button, Form, Icon, Input, Link, Loader, Tooltip } from 'UI';
 
 import Copyright from 'Shared/Copyright';
@@ -40,19 +36,12 @@
   errors,
   loading,
   authDetails,
-<<<<<<< HEAD
-  login,
-  setJwt,
-  fetchTenants,
-  location,
-=======
   loginSuccess,
   setJwt,
   fetchTenants,
   location,
   loadingLogin,
   loginFailure,
->>>>>>> ead3ad24
 }) => {
   const [email, setEmail] = useState('');
   const [password, setPassword] = useState('');
@@ -114,22 +103,15 @@
   };
 
   const handleSubmit = (token?: string) => {
-<<<<<<< HEAD
-    login({ email: email.trim(), password, 'g-recaptcha-response': token });
-=======
     if (!email || !password) {
       return;
     }
     loadingLogin();
->>>>>>> ead3ad24
     loginStore.setEmail(email.trim());
     loginStore.setPassword(password);
     if (token) {
       loginStore.setCaptchaResponse(token);
     }
-<<<<<<< HEAD
-    void loginStore.generateSpotJWT((jwt) => handleSpotLogin(jwt));
-=======
     loginStore.generateJWT().then((resp) => {
       if (resp) {
         loginSuccess(resp);
@@ -140,7 +122,6 @@
       .catch(e => {
         loginFailure(e);
       })
->>>>>>> ead3ad24
   };
 
   const onSubmit = (e: React.FormEvent<HTMLFormElement>) => {
