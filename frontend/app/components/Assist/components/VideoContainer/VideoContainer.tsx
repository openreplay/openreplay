--- conflicted
+++ resolved
@@ -10,16 +10,12 @@
 }
 
 function VideoContainer({
-<<<<<<< HEAD
-  stream, muted = false, height = 280, setRemoteEnabled,
-=======
   stream,
   muted = false,
   height = 280,
   setRemoteEnabled,
   local,
   isAgent,
->>>>>>> 1ec06d36
 }: Props) {
   const ref = useRef<HTMLVideoElement>(null);
   const [isEnabled, setEnabled] = React.useState(false);
@@ -63,9 +59,6 @@
         transform: local ? 'scaleX(-1)' : undefined,
       }}
     >
-<<<<<<< HEAD
-      <video autoPlay ref={ref} muted={muted} style={{ height }} />
-=======
       <video autoPlay ref={ref} muted={muted} style={{ height: height }} />
       {isAgent ? (
         <div
@@ -76,7 +69,6 @@
           Agent
         </div>
       ) : null}
->>>>>>> 1ec06d36
     </div>
   );
 }
