import React, { useState, useEffect } from 'react';
import { Button } from 'antd';
import {Headset} from 'lucide-react';
import cn from 'classnames';
import {
  CallingState,
  ConnectionStatus,
  RemoteControlStatus,
  RequestLocalStream,
} from 'Player';
import type { LocalStream } from 'Player';
import {
  PlayerContext,
  ILivePlayerContext,
} from 'App/components/Session/playerContext';
import { observer } from 'mobx-react-lite';
import { toast } from 'react-toastify';
import { confirm, Icon, Tooltip } from 'UI';
import ScreenRecorder from 'App/components/Session_/ScreenRecorder/ScreenRecorder';
import { audioContextManager } from 'App/utils/screenRecorder';
import { useStore } from 'App/mstore';
import stl from './AassistActions.module.css';
import ChatWindow from '../../ChatWindow';
import { useTranslation } from 'react-i18next';

function onError(e: any) {
  console.log(e);
  toast.error(typeof e === 'string' ? e : e.message);
}

interface Props {
  userId: string;
  isCallActive: boolean;
  agentIds: string[];
  userDisplayName: string;
}

const AssistActionsPing = {
  control: {
    start: 's_control_started',
    end: 's_control_ended',
  },
  call: {
    start: 's_call_started',
    end: 's_call_ended',
  },
} as const;

function AssistActions({ userId, isCallActive, agentIds }: Props) {
  // @ts-ignore ???
  const { t } = useTranslation();
  const { player, store } = React.useContext<ILivePlayerContext>(PlayerContext);
  const { sessionStore, userStore } = useStore();
  const permissions = userStore.account.permissions || [];
  const hasPermission =
    permissions.includes('ASSIST_CALL') ||
    permissions.includes('SERVICE_ASSIST_CALL');
  const { isEnterprise } = userStore;
  const agentId = userStore.account.id;
  const { userDisplayName } = sessionStore.current;

  const {
    assistManager: {
      call: callPeer,
      setCallArgs,
      requestReleaseRemoteControl,
      toggleAnnotation,
      setRemoteControlCallbacks,
    },
    toggleUserName,
  } = player;
  const {
    calling,
    annotating,
    peerConnectionStatus,
    remoteControl: remoteControlStatus,
    livePlay,
  } = store.get();

  const [isPrestart, setPrestart] = useState(false);
  const [incomeStream, setIncomeStream] = useState<
    { stream: MediaStream; isAgent: boolean }[] | null
  >([]);
  const [localStream, setLocalStream] = useState<LocalStream | null>(null);
  const [callObject, setCallObject] = useState<{ end: () => void } | null>(
    null,
  );

  const onCall =
    calling === CallingState.OnCall || calling === CallingState.Reconnecting;
  const callRequesting = calling === CallingState.Connecting;
  const cannotCall =
    peerConnectionStatus !== ConnectionStatus.Connected ||
    (isEnterprise && !hasPermission);

  const remoteRequesting =
    remoteControlStatus === RemoteControlStatus.Requesting;
  const remoteActive = remoteControlStatus === RemoteControlStatus.Enabled;

  useEffect(() => {
    if (!onCall && isCallActive && agentIds) {
      setPrestart(true);
      // call(agentIds); do not autocall on prestart, can change later
    }
  }, [agentIds, isCallActive]);

  useEffect(() => {
    if (!livePlay) {
      if (annotating) {
        toggleAnnotation(false);
      }
      if (remoteActive) {
        requestReleaseRemoteControl();
      }
    }
  }, [livePlay]);

  useEffect(() => {
    if (remoteActive) {
      toggleUserName(userDisplayName);
    } else {
      // higher than waiting for messages
      if (peerConnectionStatus > 1) {
        toggleUserName();
      }
    }
  }, [remoteActive]);

  useEffect(() => callObject?.end(), []);

  useEffect(() => {
    if (peerConnectionStatus == ConnectionStatus.Disconnected) {
      toast.info(t('Live session was closed.'));
    }
  }, [peerConnectionStatus]);

  const addIncomeStream = (stream: MediaStream, isAgent: boolean) => {
    setIncomeStream((oldState) => {
      if (oldState === null) return [{ stream, isAgent }];
      if (
        !oldState.find(
          (existingStream) => existingStream.stream.id === stream.id,
        )
      ) {
        audioContextManager.mergeAudioStreams(stream);
        return [...oldState, { stream, isAgent }];
      }
      return oldState;
    });
  };

  const removeIncomeStream = (stream: MediaStream) => {
    setIncomeStream((prevState) => {
      if (!prevState) return [];
      return prevState.filter(
        (existingStream) => existingStream.stream.id !== stream.id,
      );
    });
  };

  function onReject() {
    toast.info(t('Call was rejected.'));
  }

  function onControlReject() {
    toast.info(t('Remote control request was rejected by user'));
  }

  function onControlBusy() {
    toast.info(t('Remote control busy'));
  }

  function call() {
    RequestLocalStream()
      .then((lStream) => {
        setLocalStream(lStream);
        audioContextManager.mergeAudioStreams(lStream.stream);
        setCallArgs(
          lStream,
          addIncomeStream,
          () => {
            player.assistManager.ping(AssistActionsPing.call.end, agentId);
            lStream.stop.apply(lStream);
            removeIncomeStream(lStream.stream);
          },
          onReject,
          onError,
        );
        setCallObject(callPeer());
        // if (additionalAgentIds) {
        //   callPeer(additionalAgentIds);
        // }
      })
      .catch(onError);
  }

  const confirmCall = async () => {
    if (callRequesting || remoteRequesting) return;

    if (
      await confirm({
        header: t('Start Call'),
        confirmButton: t('Call'),
        confirmation: `${t('Are you sure you want to call')} ${userId || t('User')}?`,
      })
    ) {
      call(agentIds);
    }
  };

  const requestControl = () => {
    const onStart = () => {
      player.assistManager.ping(AssistActionsPing.control.start, agentId);
    };
    const onEnd = () => {
      player.assistManager.ping(AssistActionsPing.control.end, agentId);
    };
    setRemoteControlCallbacks({
      onReject: onControlReject,
      onStart,
      onEnd,
      onBusy: onControlBusy,
    });
    requestReleaseRemoteControl();
  };

  React.useEffect(() => {
    if (onCall) {
      player.assistManager.ping(AssistActionsPing.call.start, agentId);
    }
  }, [onCall]);

  return (
    <div className="flex items-center">
      {(onCall || remoteActive) && (
        <>
          <div
            className={cn('cursor-pointer p-2 flex items-center', {
              [stl.disabled]: cannotCall || !livePlay,
            })}
            onClick={() => toggleAnnotation(!annotating)}
            role="button"
          >
            <Button
<<<<<<< HEAD
              icon={
                <Icon name={annotating ? 'pencil-stop' : 'pencil'} size={16} />
              }
              type="text"
              style={{ height: '28px' }}
=======
              icon={<Icon name={annotating ? 'pencil-stop' : 'pencil'} size={16} />}
              type={'text'}
              size='small'
>>>>>>> bcc7d35b
              className={annotating ? 'text-red' : 'text-main'}
            >
              {t('Annotate')}
            </Button>
          </div>
          <div className={stl.divider} />
        </>
      )}

      {/* @ts-ignore wtf? */}
      <ScreenRecorder />

      {/* @ts-ignore */}
      <Tooltip title="Call user to initiate remote control" disabled={livePlay}>
        <div
          className={cn('cursor-pointer p-2 flex items-center', {
            [stl.disabled]:
              cannotCall || !livePlay || callRequesting || remoteRequesting,
          })}
          onClick={requestControl}
          role="button"
        >
          <Button
<<<<<<< HEAD
            icon={
              <Icon
                name={remoteActive ? 'window-x' : 'remote-control'}
                size={16}
              />
            }
            type="text"
            className={remoteActive ? 'text-red' : 'text-main'}
            style={{ height: '28px' }}
=======
            type={'text'}
            className={remoteActive ? 'text-red' : 'text-teal'}
            icon={<Icon name={remoteActive ? 'window-x' : 'remote-control'} size={16} color={remoteActive ? 'red' : 'main'} />}
            size='small'
>>>>>>> bcc7d35b
          >
            {t('Remote Control')}
          </Button>
        </div>
      </Tooltip>

      <Tooltip
        title={
          cannotCall
            ? t("You don't have the permissions to perform this action.")
            : `${t('Call')} ${userId || t('User')}`
        }
        disabled={onCall}
      >
        <div
          className={cn('cursor-pointer p-2 flex items-center', {
            [stl.disabled]: cannotCall || callRequesting || remoteRequesting,
          })}
          onClick={onCall ? callObject?.end : confirmCall}
          role="button"
        >
          <Button
<<<<<<< HEAD
            icon={<Icon name="headset" size={16} />}
            type="text"
            className={
              onCall ? 'text-red' : isPrestart ? 'text-green' : 'text-main'
            }
            style={{ height: '28px' }}
=======
            icon={<Headset size={16} />}
            type={'text'}
            className={onCall ? 'text-red' : isPrestart ? 'text-green' : 'text-main'}
            size='small'
>>>>>>> bcc7d35b
          >
            {onCall ? t('End') : isPrestart ? t('Join Call') : t('Call')}
          </Button>
        </div>
      </Tooltip>

      <div className="fixed ml-3 left-0 top-0" style={{ zIndex: 999 }}>
        {onCall && callObject && (
          <ChatWindow
            endCall={callObject.end}
            userId={userId}
            incomeStream={incomeStream}
            localStream={localStream}
            isPrestart={isPrestart}
          />
        )}
      </div>
    </div>
  );
}

export default observer(AssistActions);<|MERGE_RESOLUTION|>--- conflicted
+++ resolved
@@ -242,17 +242,9 @@
             role="button"
           >
             <Button
-<<<<<<< HEAD
-              icon={
-                <Icon name={annotating ? 'pencil-stop' : 'pencil'} size={16} />
-              }
-              type="text"
-              style={{ height: '28px' }}
-=======
               icon={<Icon name={annotating ? 'pencil-stop' : 'pencil'} size={16} />}
               type={'text'}
               size='small'
->>>>>>> bcc7d35b
               className={annotating ? 'text-red' : 'text-main'}
             >
               {t('Annotate')}
@@ -276,22 +268,10 @@
           role="button"
         >
           <Button
-<<<<<<< HEAD
-            icon={
-              <Icon
-                name={remoteActive ? 'window-x' : 'remote-control'}
-                size={16}
-              />
-            }
-            type="text"
-            className={remoteActive ? 'text-red' : 'text-main'}
-            style={{ height: '28px' }}
-=======
             type={'text'}
             className={remoteActive ? 'text-red' : 'text-teal'}
             icon={<Icon name={remoteActive ? 'window-x' : 'remote-control'} size={16} color={remoteActive ? 'red' : 'main'} />}
             size='small'
->>>>>>> bcc7d35b
           >
             {t('Remote Control')}
           </Button>
@@ -314,19 +294,10 @@
           role="button"
         >
           <Button
-<<<<<<< HEAD
-            icon={<Icon name="headset" size={16} />}
-            type="text"
-            className={
-              onCall ? 'text-red' : isPrestart ? 'text-green' : 'text-main'
-            }
-            style={{ height: '28px' }}
-=======
             icon={<Headset size={16} />}
             type={'text'}
             className={onCall ? 'text-red' : isPrestart ? 'text-green' : 'text-main'}
             size='small'
->>>>>>> bcc7d35b
           >
             {onCall ? t('End') : isPrestart ? t('Join Call') : t('Call')}
           </Button>
