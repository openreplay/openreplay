import React, { useState } from 'react'
import stl from './ChatControls.css'
import cn from 'classnames'
import { Button, Icon } from 'UI'
import type { LocalStream } from 'Player/MessageDistributor/managers/LocalStream';


interface Props {
  stream: LocalStream | null,
<<<<<<< HEAD
  endCall: () => void
=======
  endCall: () => void,
  videoEnabled: boolean,
  setVideoEnabled: (boolean) => void
>>>>>>> dfec519e
}
function ChatControls({ stream, endCall, videoEnabled, setVideoEnabled } : Props) {
  const [audioEnabled, setAudioEnabled] = useState(true)
<<<<<<< HEAD
  const [videoEnabled, setVideoEnabled] = useState(false)
=======
>>>>>>> dfec519e

  const toggleAudio = () => {
    if (!stream) { return; }
    setAudioEnabled(stream.toggleAudio());
  }
  
  const toggleVideo = () => {
    if (!stream) { return; }
    stream.toggleVideo()
    .then(setVideoEnabled)
  }

  return (
    <div className={cn(stl.controls, "flex items-center w-full justify-start bottom-0 px-2")}>
      <div className="flex items-center">
        <div className={cn(stl.btnWrapper, { [stl.disabled]: !audioEnabled})}>
          <Button plain size="small" onClick={toggleAudio} noPadding className="flex items-center">
            <Icon name={audioEnabled ? 'mic' : 'mic-mute'} size="16" />
            <span className="ml-2 color-gray-medium text-sm">{audioEnabled ? 'Mute' : 'Unmute'}</span>
          </Button>
        </div>

        <div className={cn(stl.btnWrapper, { [stl.disabled]: !videoEnabled})}>
          <Button plain size="small" onClick={toggleVideo} noPadding className="flex items-center">
            <Icon name={ videoEnabled ? 'camera-video' : 'camera-video-off' } size="16" />
            <span className="ml-2 color-gray-medium text-sm">{videoEnabled ? 'Stop Video' : 'Start Video'}</span>
          </Button>
        </div>
      </div>
      <div className="ml-auto">
        <button className={stl.endButton} onClick={endCall}>
          END
        </button>
      </div>
    </div>
  )
}

export default ChatControls<|MERGE_RESOLUTION|>--- conflicted
+++ resolved
@@ -7,20 +7,13 @@
 
 interface Props {
   stream: LocalStream | null,
-<<<<<<< HEAD
-  endCall: () => void
-=======
   endCall: () => void,
   videoEnabled: boolean,
   setVideoEnabled: (boolean) => void
->>>>>>> dfec519e
 }
 function ChatControls({ stream, endCall, videoEnabled, setVideoEnabled } : Props) {
   const [audioEnabled, setAudioEnabled] = useState(true)
-<<<<<<< HEAD
   const [videoEnabled, setVideoEnabled] = useState(false)
-=======
->>>>>>> dfec519e
 
   const toggleAudio = () => {
     if (!stream) { return; }
