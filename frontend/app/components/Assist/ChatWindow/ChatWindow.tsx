import React, { useState, FC, useEffect } from 'react'
import VideoContainer from '../components/VideoContainer'
import { Icon, Popup, Button } from 'UI'
import cn from 'classnames'
import Counter from 'App/components/shared/SessionItem/Counter'
import stl from './chatWindow.css'
import ChatControls from '../ChatControls/ChatControls'
import Draggable from 'react-draggable';
import type { LocalStream } from 'Player/MessageDistributor/managers/LocalStream';


export interface Props {
<<<<<<< HEAD
  incomeStream: MediaStream | null,
=======
  remoteStream: MediaStream | null,
>>>>>>> dfec519e
  localStream: LocalStream | null,
  userId: String,
  endCall: () => void
}

const ChatWindow: FC<Props> = function ChatWindow({ userId, remoteStream, localStream, endCall }) {
  const [localVideoEnabled, setLocalVideoEnabled] = useState(false)
  const [remoteVideoEnabled, setRemoteVideoEnabled] = useState(false)

  
  useEffect(() => {
    if (!remoteStream) { return }
    const iid = setInterval(() => {
      const settings = remoteStream.getVideoTracks()[0]?.getSettings()
      const isDummyVideoTrack = !!settings ? (settings.width === 2 || settings.frameRate === 0) : true
      console.log(isDummyVideoTrack, settings)
      const shouldBeEnabled = !isDummyVideoTrack
      if (shouldBeEnabled !== localVideoEnabled) {
        setRemoteVideoEnabled(shouldBeEnabled)
      }
    }, 1000)
    return () => clearInterval(iid)
  }, [ remoteStream, localVideoEnabled ])

  const minimize = !localVideoEnabled && !remoteVideoEnabled

  return (
    <Draggable handle=".handle" bounds="body">
      <div
        className={cn(stl.wrapper, "fixed radius bg-white shadow-xl mt-16")}
        style={{ width: '280px' }}
      >
        <div className="handle flex items-center p-2 cursor-move select-none">
          <div className={stl.headerTitle}><b>Meeting</b> {userId}</div>
          <Counter startTime={new Date().getTime() } className="text-sm ml-auto" />          
        </div>
        <div className={cn(stl.videoWrapper, {'hidden' : minimize}, 'relative')}>
          <VideoContainer stream={ remoteStream } />
          <div className="absolute bottom-0 right-0 z-50">
            <VideoContainer stream={ localStream ? localStream.stream : null } muted width={50} />
          </div>
        </div>
        <ChatControls videoEnabled={localVideoEnabled} setVideoEnabled={setLocalVideoEnabled} stream={localStream} endCall={endCall} />
      </div>
    </Draggable>
  )
}

export default ChatWindow<|MERGE_RESOLUTION|>--- conflicted
+++ resolved
@@ -10,11 +10,7 @@
 
 
 export interface Props {
-<<<<<<< HEAD
-  incomeStream: MediaStream | null,
-=======
   remoteStream: MediaStream | null,
->>>>>>> dfec519e
   localStream: LocalStream | null,
   userId: String,
   endCall: () => void
@@ -24,7 +20,7 @@
   const [localVideoEnabled, setLocalVideoEnabled] = useState(false)
   const [remoteVideoEnabled, setRemoteVideoEnabled] = useState(false)
 
-  
+
   useEffect(() => {
     if (!remoteStream) { return }
     const iid = setInterval(() => {
