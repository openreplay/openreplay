--- conflicted
+++ resolved
@@ -41,26 +41,6 @@
   const { data, height = 240, onChartClick, isUngrouped } = props;
   const chartRef = React.useRef<HTMLDivElement>(null);
 
-<<<<<<< HEAD
-  if (data.nodes.length === 0 || data.links.length === 0) {
-    return (
-      <NoContent
-        style={{ minHeight: height }}
-        title={
-          <div className="flex items-center relative">
-            <InfoCircleOutlined className="hidden md:inline-block mr-1" />
-            {t(
-              'Set a start or end point to visualize the journey. If set, try adjusting filters.',
-            )}
-          </div>
-        }
-        show
-      />
-    );
-  }
-
-=======
->>>>>>> bcc7d35b
   const [finalNodeCount, setFinalNodeCount] = React.useState(data.nodes.length);
 
   React.useEffect(() => {
