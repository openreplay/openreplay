--- conflicted
+++ resolved
@@ -51,11 +51,7 @@
     <div
       style={style}
       className={cn(
-<<<<<<< HEAD
-        'border-b flex items-start py-1 px-4 pe-8 overflow-hidden group relative',
-=======
         'border-b border-neutral-950/5 flex items-start gap-2 py-1 px-4 pe-8 overflow-hidden group relative',
->>>>>>> 51496ae5
         {
           info: !log.isYellow && !log.isRed,
           warn: log.isYellow,
