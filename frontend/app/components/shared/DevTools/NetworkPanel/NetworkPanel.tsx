<<<<<<< HEAD
import React, { useState } from 'react';
import { QuestionMarkHint, Tooltip, Tabs, Input, NoContent, Icon, Toggler, Button } from 'UI';
=======
import React, { useEffect, useMemo, useRef, useState } from 'react';
import { Tooltip, Tabs, Input, NoContent, Icon, Toggler } from 'UI';
>>>>>>> 0a11ed31
import { getRE } from 'App/utils';
import Resource, { TYPES } from 'Types/session/resource';
import { formatBytes } from 'App/utils';
import { formatMs } from 'App/date';

import TimeTable from '../TimeTable';
import BottomBlock from '../BottomBlock';
import InfoLine from '../BottomBlock/InfoLine';
import { Duration } from 'luxon';
import { connectPlayer, jump } from 'Player';
import { useModal } from 'App/components/Modal';
import FetchDetailsModal from 'Shared/FetchDetailsModal';
<<<<<<< HEAD
=======
import { useStore } from 'App/mstore';
import { useObserver } from 'mobx-react-lite';

const INDEX_KEY = 'network';
>>>>>>> 0a11ed31

const ALL = 'ALL';
const XHR = 'xhr';
const JS = 'js';
const CSS = 'css';
const IMG = 'img';
const MEDIA = 'media';
const OTHER = 'other';

const TAB_TO_TYPE_MAP: any = {
  [XHR]: TYPES.XHR,
  [JS]: TYPES.JS,
  [CSS]: TYPES.CSS,
  [IMG]: TYPES.IMG,
  [MEDIA]: TYPES.MEDIA,
  [OTHER]: TYPES.OTHER,
};
const TABS: any = [ALL, XHR, JS, CSS, IMG, MEDIA, OTHER].map((tab) => ({
  text: tab === 'xhr' ? 'Fetch/XHR' : tab,
  key: tab,
}));

const DOM_LOADED_TIME_COLOR = 'teal';
const LOAD_TIME_COLOR = 'red';

function compare(a: any, b: any, key: string) {
  if (a[key] > b[key]) return 1;
  if (a[key] < b[key]) return -1;
  return 0;
}

export function renderType(r: any) {
  return (
    <Tooltip style={{ width: '100%' }} title={<div>{r.type}</div>}>
      <div>{r.type}</div>
    </Tooltip>
  );
}

export function renderName(r: any) {
  return (
    <Tooltip style={{ width: '100%' }} title={<div>{r.url}</div>}>
      <div>{r.name}</div>
    </Tooltip>
  );
}

export function renderStart(r: any) {
  return (
    <div className="flex justify-between items-center grow-0 w-full">
      <span>{Duration.fromMillis(r.time).toFormat('mm:ss.SSS')}</span>
    </div>
  );
}

<<<<<<< HEAD
const renderXHRText = () => (
  <span className="flex items-center">
    {XHR}
    <QuestionMarkHint
      content={
        <>
          Use our{' '}
          <a
            className="color-teal underline"
            target="_blank"
            href="https://docs.openreplay.com/plugins/fetch"
          >
            Fetch plugin
          </a>
          {' to capture HTTP requests and responses, including status codes and bodies.'} <br />
          We also provide{' '}
          <a
            className="color-teal underline"
            target="_blank"
            href="https://docs.openreplay.com/plugins/graphql"
          >
            support for GraphQL
          </a>
          {' for easy debugging of your queries.'}
        </>
      }
      className="ml-1"
    />
  </span>
);

=======
>>>>>>> 0a11ed31
function renderSize(r: any) {
  if (r.responseBodySize) return formatBytes(r.responseBodySize);
  let triggerText;
  let content;
  if (r.decodedBodySize == null || r.decodedBodySize === 0) {
    triggerText = 'x';
    content = 'Not captured';
  } else {
    const headerSize = r.headerSize || 0;
    const encodedSize = r.encodedBodySize || 0;
    const transferred = headerSize + encodedSize;
    const showTransferred = r.headerSize != null;

    triggerText = formatBytes(r.decodedBodySize);
    content = (
      <ul>
        {showTransferred && (
          <li>{`${formatBytes(r.encodedBodySize + headerSize)} transfered over network`}</li>
        )}
        <li>{`Resource size: ${formatBytes(r.decodedBodySize)} `}</li>
      </ul>
    );
  }

  return (
    <Tooltip style={{ width: '100%' }} title={content}>
      <div>{triggerText}</div>
    </Tooltip>
  );
}

export function renderDuration(r: any) {
  if (!r.success) return 'x';

  const text = `${Math.floor(r.duration)}ms`;
  if (!r.isRed() && !r.isYellow()) return text;

  let tooltipText;
  let className = 'w-full h-full flex items-center ';
  if (r.isYellow()) {
    tooltipText = 'Slower than average';
    className += 'warn color-orange';
  } else {
    tooltipText = 'Much slower than average';
    className += 'error color-red';
  }

  return (
    <Tooltip style={{ width: '100%' }} title={tooltipText}>
      <div> {text} </div>
    </Tooltip>
  );
}

let timeOut: any = null;
const TIMEOUT_DURATION = 5000;

interface Props {
  location: any;
  resources: any;
  fetchList: any;
  domContentLoadedTime: any;
  loadTime: any;
  playing: boolean;
  domBuildingTime: any;
  time: any;
}
function NetworkPanel(props: Props) {
  const { resources, time, domContentLoadedTime, loadTime, domBuildingTime, fetchList } = props;
  const { showModal, component: modalActive } = useModal();
  const [filteredList, setFilteredList] = useState([]);
  const [showOnlyErrors, setShowOnlyErrors] = useState(false);
  const additionalHeight = 0;
  const fetchPresented = fetchList.length > 0;
  const {
    sessionStore: { devTools },
  } = useStore();
  // const [filter, setFilter] = useState(devTools[INDEX_KEY].filter);
  // const [activeTab, setActiveTab] = useState(ALL);
  const filter = useObserver(() => devTools[INDEX_KEY].filter);
  const activeTab = useObserver(() => devTools[INDEX_KEY].activeTab);
  const activeIndex = useObserver(() => devTools[INDEX_KEY].index);
  const [pauseSync, setPauseSync] = useState(activeIndex > 0);
  const synRef: any = useRef({});

  const onTabClick = (activeTab: any) => devTools.update(INDEX_KEY, { activeTab });
  const onFilterChange = ({ target: { value } }: any) => {
    devTools.update(INDEX_KEY, { filter: value });
  };

  synRef.current = {
    pauseSync,
    activeIndex,
  };

  const removePause = () => {
    if (!!modalActive) return;
    clearTimeout(timeOut);
    timeOut = setTimeout(() => {
      devTools.update(INDEX_KEY, { index: getCurrentIndex() });
      setPauseSync(false);
    }, TIMEOUT_DURATION);
  };

  const onMouseLeave = () => {
    if (!!modalActive) return;
    removePause();
  };

  useEffect(() => {
    if (pauseSync) {
      removePause();
    }

    return () => {
      clearTimeout(timeOut);
      if (!synRef.current.pauseSync) {
        devTools.update(INDEX_KEY, { index: 0 });
      }
    };
  }, []);

  const getCurrentIndex = () => {
    return filteredList.filter((item: any) => item.time <= time).length - 1;
  };

  useEffect(() => {
    const currentIndex = getCurrentIndex();
    if (currentIndex !== activeIndex && !pauseSync) {
      devTools.update(INDEX_KEY, { index: currentIndex });
    }
  }, [time]);

  const { resourcesSize, transferredSize } = useMemo(() => {
    const resourcesSize = resources.reduce(
      (sum: any, { decodedBodySize }: any) => sum + (decodedBodySize || 0),
      0
    );

    const transferredSize = resources.reduce(
      (sum: any, { headerSize, encodedBodySize }: any) =>
        sum + (headerSize || 0) + (encodedBodySize || 0),
      0
    );
    return {
      resourcesSize,
      transferredSize,
    };
  }, [resources]);

  useEffect(() => {
    const filterRE = getRE(filter, 'i');
    let list = resources;
    fetchList.forEach(
      (fetchCall: any) =>
        (list = list.filter((networkCall: any) => networkCall.url !== fetchCall.url))
    );
    list = list.concat(fetchList);

    list = list.filter(
      ({ type, name, status, success }: any) =>
        (!!filter ? filterRE.test(status) || filterRE.test(name) || filterRE.test(type) : true) &&
        (activeTab === ALL || type === TAB_TO_TYPE_MAP[activeTab]) &&
        (showOnlyErrors ? parseInt(status) >= 400 || !success : true)
    );
    setFilteredList(list);
  }, [resources, filter, showOnlyErrors, activeTab]);

  const referenceLines = useMemo(() => {
    const arr = [];

    if (domContentLoadedTime != null) {
      arr.push({
        time: domContentLoadedTime.time,
        color: DOM_LOADED_TIME_COLOR,
      });
    }
    if (loadTime != null) {
      arr.push({
        time: loadTime.time,
        color: LOAD_TIME_COLOR,
      });
    }

    return arr;
  }, []);

  const showDetailsModal = (row: any) => {
    clearTimeout(timeOut);
    setPauseSync(true);
    showModal(
      <FetchDetailsModal resource={row} rows={filteredList} fetchPresented={fetchPresented} />,
      {
        right: true,
        onClose: removePause,
      }
    );
    devTools.update(INDEX_KEY, { index: filteredList.indexOf(row) });
  };

  useEffect(() => {
    devTools.update(INDEX_KEY, { filter, activeTab });
  }, [filter, activeTab]);

  return (
    <React.Fragment>
      <BottomBlock
        style={{ height: 300 + additionalHeight + 'px' }}
        className="border"
        onMouseEnter={() => setPauseSync(true)}
        onMouseLeave={onMouseLeave}
      >
        <BottomBlock.Header>
          <div className="flex items-center">
            <span className="font-semibold color-gray-medium mr-4">Network</span>
            <Tabs
              className="uppercase"
              tabs={TABS}
              active={activeTab}
              onClick={onTabClick}
              border={false}
            />
          </div>
          <Input
            className="input-small"
            placeholder="Filter by name, type or value"
            icon="search"
            iconPosition="left"
            name="filter"
            onChange={onFilterChange}
            height={28}
            width={230}
            value={filter}
          />
        </BottomBlock.Header>
        <BottomBlock.Content>
          <div className="flex items-center justify-between px-4">
            <div>
              <Toggler
                checked={showOnlyErrors}
                name="test"
                onChange={() => setShowOnlyErrors(!showOnlyErrors)}
                label="4xx-5xx Only"
              />
            </div>
            <InfoLine>
              <InfoLine.Point label={filteredList.length + ''} value=" requests" />
              <InfoLine.Point
                label={formatBytes(transferredSize)}
                value="transferred"
                display={transferredSize > 0}
              />
              <InfoLine.Point
                label={formatBytes(resourcesSize)}
                value="resources"
                display={resourcesSize > 0}
              />
              <InfoLine.Point
                label={formatMs(domBuildingTime)}
                value="DOM Building Time"
                display={domBuildingTime != null}
              />
              <InfoLine.Point
                label={domContentLoadedTime && formatMs(domContentLoadedTime.value)}
                value="DOMContentLoaded"
                display={domContentLoadedTime != null}
                dotColor={DOM_LOADED_TIME_COLOR}
              />
              <InfoLine.Point
                label={loadTime && formatMs(loadTime.value)}
                value="Load"
                display={loadTime != null}
                dotColor={LOAD_TIME_COLOR}
              />
            </InfoLine>
          </div>
          <NoContent
            title={
              <div className="capitalize flex items-center mt-16">
                <Icon name="info-circle" className="mr-2" size="18" />
                No Data
              </div>
            }
            size="small"
            show={filteredList.length === 0}
          >
            <TimeTable
              rows={filteredList}
              referenceLines={referenceLines}
              renderPopup
              onRowClick={showDetailsModal}
              additionalHeight={additionalHeight}
              onJump={(row: any) => {
                setPauseSync(true);
                devTools.update(INDEX_KEY, { index: filteredList.indexOf(row) });
                jump(row.time);
              }}
              activeIndex={activeIndex}
            >
              {[
                // {
                //   label: 'Start',
                //   width: 120,
                //   render: renderStart,
                // },
                {
                  label: 'Status',
                  dataKey: 'status',
                  width: 70,
                },
                {
                  label: 'Type',
                  dataKey: 'type',
                  width: 90,
                  render: renderType,
                },
                {
                  label: 'Name',
                  width: 240,
                  dataKey: 'name',
                  render: renderName,
                },
                {
                  label: 'Size',
                  width: 80,
                  dataKey: 'decodedBodySize',
                  render: renderSize,
<<<<<<< HEAD
                  onClick: handleSort,
=======
>>>>>>> 0a11ed31
                  hidden: activeTab === XHR,
                },
                {
                  label: 'Time',
                  width: 80,
                  dataKey: 'duration',
                  render: renderDuration,
                },
              ]}
            </TimeTable>
          </NoContent>
        </BottomBlock.Content>
      </BottomBlock>
    </React.Fragment>
  );
}

export default connectPlayer((state: any) => ({
  location: state.location,
  resources: state.resourceList,
  fetchList: state.fetchList.map((i: any) =>
    Resource({ ...i.toJS(), type: TYPES.XHR, time: i.time < 0 ? 0 : i.time })
  ),
  domContentLoadedTime: state.domContentLoadedTime,
  loadTime: state.loadTime,
  time: state.time,
  playing: state.playing,
  domBuildingTime: state.domBuildingTime,
}))(NetworkPanel);<|MERGE_RESOLUTION|>--- conflicted
+++ resolved
@@ -1,10 +1,5 @@
-<<<<<<< HEAD
-import React, { useState } from 'react';
-import { QuestionMarkHint, Tooltip, Tabs, Input, NoContent, Icon, Toggler, Button } from 'UI';
-=======
 import React, { useEffect, useMemo, useRef, useState } from 'react';
 import { Tooltip, Tabs, Input, NoContent, Icon, Toggler } from 'UI';
->>>>>>> 0a11ed31
 import { getRE } from 'App/utils';
 import Resource, { TYPES } from 'Types/session/resource';
 import { formatBytes } from 'App/utils';
@@ -17,13 +12,10 @@
 import { connectPlayer, jump } from 'Player';
 import { useModal } from 'App/components/Modal';
 import FetchDetailsModal from 'Shared/FetchDetailsModal';
-<<<<<<< HEAD
-=======
 import { useStore } from 'App/mstore';
 import { useObserver } from 'mobx-react-lite';
 
 const INDEX_KEY = 'network';
->>>>>>> 0a11ed31
 
 const ALL = 'ALL';
 const XHR = 'xhr';
@@ -79,40 +71,6 @@
   );
 }
 
-<<<<<<< HEAD
-const renderXHRText = () => (
-  <span className="flex items-center">
-    {XHR}
-    <QuestionMarkHint
-      content={
-        <>
-          Use our{' '}
-          <a
-            className="color-teal underline"
-            target="_blank"
-            href="https://docs.openreplay.com/plugins/fetch"
-          >
-            Fetch plugin
-          </a>
-          {' to capture HTTP requests and responses, including status codes and bodies.'} <br />
-          We also provide{' '}
-          <a
-            className="color-teal underline"
-            target="_blank"
-            href="https://docs.openreplay.com/plugins/graphql"
-          >
-            support for GraphQL
-          </a>
-          {' for easy debugging of your queries.'}
-        </>
-      }
-      className="ml-1"
-    />
-  </span>
-);
-
-=======
->>>>>>> 0a11ed31
 function renderSize(r: any) {
   if (r.responseBodySize) return formatBytes(r.responseBodySize);
   let triggerText;
@@ -440,10 +398,6 @@
                   width: 80,
                   dataKey: 'decodedBodySize',
                   render: renderSize,
-<<<<<<< HEAD
-                  onClick: handleSort,
-=======
->>>>>>> 0a11ed31
                   hidden: activeTab === XHR,
                 },
                 {
