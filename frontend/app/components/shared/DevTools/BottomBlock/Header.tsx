import React from 'react';
import { connect } from 'react-redux';
import cn from 'classnames';
import { closeBottomBlock } from 'Duck/components/player';
import { CloseButton } from 'UI';
import { Tooltip } from 'antd';
import stl from './header.module.css';

const Header = ({
  children,
  className,
  closeBottomBlock,
  onClose,
  onFilterChange,
  showClose = true,
  ...props
}: {
  children?: React.ReactNode;
  className?: string;
  closeBottomBlock?: () => void;
  onFilterChange?: (e: React.ChangeEvent<HTMLInputElement>) => void;
  showClose?: boolean;
  onClose?: () => void;
}) => (
  <div className={ cn("relative border-r border-l py-1", stl.header) } >
    <div className={ cn("w-full h-full flex justify-between items-center", className) } >
<<<<<<< HEAD
    <div className="w-full flex items-center justify-between">{ children }</div>
{ showClose && (
  <Tooltip title="Close Panel">
    <CloseButton onClick={ onClose ? onClose : closeBottomBlock } size="18" className="ml-2 hover:bg-black/10 rounded-lg p-1" />
  </Tooltip>
) }
</div>

=======
      <div className="w-full flex items-center justify-between">{ children }</div>
      { showClose && <CloseButton onClick={ onClose ? onClose : closeBottomBlock } size="18" className="ml-2" /> }
    </div>
>>>>>>> ead3ad24
  </div>
);

Header.displayName = 'Header';

export default connect(null, { closeBottomBlock })(Header);<|MERGE_RESOLUTION|>--- conflicted
+++ resolved
@@ -1,9 +1,11 @@
+import { Tooltip } from 'antd';
+import cn from 'classnames';
 import React from 'react';
 import { connect } from 'react-redux';
-import cn from 'classnames';
+
 import { closeBottomBlock } from 'Duck/components/player';
 import { CloseButton } from 'UI';
-import { Tooltip } from 'antd';
+
 import stl from './header.module.css';
 
 const Header = ({
@@ -22,22 +24,24 @@
   showClose?: boolean;
   onClose?: () => void;
 }) => (
-  <div className={ cn("relative border-r border-l py-1", stl.header) } >
-    <div className={ cn("w-full h-full flex justify-between items-center", className) } >
-<<<<<<< HEAD
-    <div className="w-full flex items-center justify-between">{ children }</div>
-{ showClose && (
-  <Tooltip title="Close Panel">
-    <CloseButton onClick={ onClose ? onClose : closeBottomBlock } size="18" className="ml-2 hover:bg-black/10 rounded-lg p-1" />
-  </Tooltip>
-) }
-</div>
-
-=======
-      <div className="w-full flex items-center justify-between">{ children }</div>
-      { showClose && <CloseButton onClick={ onClose ? onClose : closeBottomBlock } size="18" className="ml-2" /> }
+  <div className={cn('relative border-r border-l py-1', stl.header)}>
+    <div
+      className={cn(
+        'w-full h-full flex justify-between items-center',
+        className
+      )}
+    >
+      <div className="w-full flex items-center justify-between">{children}</div>
+      {showClose && (
+        <Tooltip title="Close Panel">
+          <CloseButton
+            onClick={onClose ? onClose : closeBottomBlock}
+            size="18"
+            className="ml-2 hover:bg-black/10 rounded-lg p-1"
+          />
+        </Tooltip>
+      )}
     </div>
->>>>>>> ead3ad24
   </div>
 );
 
