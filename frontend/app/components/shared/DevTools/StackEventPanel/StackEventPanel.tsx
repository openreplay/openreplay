import { Timed } from 'Player';
import React, { useEffect, useMemo, useState } from 'react';
import { observer } from 'mobx-react-lite';
import { Tabs, NoContent, Icon } from 'UI';
import { Input } from 'antd';
import { SearchOutlined, InfoCircleOutlined } from '@ant-design/icons';
import {
  PlayerContext,
  MobilePlayerContext,
} from 'App/components/Session/playerContext';
import BottomBlock from '../BottomBlock';
import { useModal } from 'App/components/Modal';
import { useStore } from 'App/mstore';
import { typeList } from 'Types/session/stackEvent';
import StackEventRow from 'Shared/DevTools/StackEventRow';

import StackEventModal from '../StackEventModal';
import { Segmented, Tooltip } from 'antd';
import useAutoscroll, { getLastItemTime } from '../useAutoscroll';
import { useRegExListFilterMemo, useTabListFilterMemo } from '../useListFilter';
import { VList, VListHandle } from 'virtua';

const mapNames = (type: string) => {
  if (type === 'openreplay') return 'OpenReplay';
  return type;
};

const INDEX_KEY = 'stackEvent';
const ALL = 'ALL';
const TAB_KEYS = [ALL, ...typeList] as const;
const TABS = TAB_KEYS.map((tab) => ({ text: tab, key: tab }));

<<<<<<< HEAD
type EventsList = Array<Timed & { name: string; source: string; key: string; payload?: string[] }>;
=======
type EventsList = Array<
  Timed & { name: string; source: string; key: string; payload?: string[] }
>;
>>>>>>> 51496ae5

const WebStackEventPanelComp = observer(() => {
  const { uiPlayerStore } = useStore();
  const zoomEnabled = uiPlayerStore.timelineZoom.enabled;
  const zoomStartTs = uiPlayerStore.timelineZoom.startTs;
  const zoomEndTs = uiPlayerStore.timelineZoom.endTs;
  const { player, store } = React.useContext(PlayerContext);
  const jump = (t: number) => player.jump(t);
  const { currentTab, tabStates } = store.get();

  const { stackList: list = [], stackListNow: listNow = [] } =
    tabStates[currentTab];

  return (
    <EventsPanel
      list={list as EventsList}
      listNow={listNow as EventsList}
      jump={jump}
      zoomEnabled={zoomEnabled}
      zoomStartTs={zoomStartTs}
      zoomEndTs={zoomEndTs}
    />
  );
});

export const WebStackEventPanel = WebStackEventPanelComp;

const MobileStackEventPanelComp = observer(() => {
  const { uiPlayerStore } = useStore();
  const zoomEnabled = uiPlayerStore.timelineZoom.enabled;
  const zoomStartTs = uiPlayerStore.timelineZoom.startTs;
  const zoomEndTs = uiPlayerStore.timelineZoom.endTs;
  const { player, store } = React.useContext(MobilePlayerContext);
  const jump = (t: number) => player.jump(t);
  const { eventList: list = [], eventListNow: listNow = [] } = store.get();

  return (
    <EventsPanel
      list={list as EventsList}
      listNow={listNow as EventsList}
      jump={jump}
      isMobile
      zoomEnabled={zoomEnabled}
      zoomStartTs={zoomStartTs}
      zoomEndTs={zoomEndTs}
    />
  );
});

export const MobileStackEventPanel = MobileStackEventPanelComp;

const EventsPanel = observer(
  ({
    list,
    listNow,
    jump,
    zoomEnabled,
    zoomStartTs,
    zoomEndTs,
    isMobile,
  }: {
    list: EventsList;
    listNow: EventsList;
    jump: (t: number) => void;
    zoomEnabled: boolean;
    zoomStartTs: number;
    zoomEndTs: number;
    isMobile?: boolean;
  }) => {
    const {
      sessionStore: { devTools },
    } = useStore();
    const { showModal } = useModal();
    const [isDetailsModalActive, setIsDetailsModalActive] = useState(false); // TODO:embed that into useModal
    const filter = devTools[INDEX_KEY].filter;
    const activeTab = devTools[INDEX_KEY].activeTab;
    const activeIndex = devTools[INDEX_KEY].index;

    const inZoomRangeList = list.filter(({ time }) =>
      zoomEnabled ? zoomStartTs <= time && time <= zoomEndTs : true
    );
    const inZoomRangeListNow = listNow.filter(({ time }) =>
      zoomEnabled ? zoomStartTs <= time && time <= zoomEndTs : true
    );
<<<<<<< HEAD
  }
);

export const MobileStackEventPanel = connect((state: Record<string, any>) => ({
  zoomEnabled: state.getIn(['components', 'player']).timelineZoom.enabled,
  zoomStartTs: state.getIn(['components', 'player']).timelineZoom.startTs,
  zoomEndTs: state.getIn(['components', 'player']).timelineZoom.endTs,
}))(MobileStackEventPanelComp);

const EventsPanel = observer(({
  list,
  listNow,
  jump,
  zoomEnabled,
  zoomStartTs,
  zoomEndTs,
}: {
  list: EventsList;
  listNow: EventsList;
  jump: (t: number) => void;
  zoomEnabled: boolean;
  zoomStartTs: number;
  zoomEndTs: number;
}) => {
  const {
    sessionStore: { devTools },
  } = useStore();
  const { showModal } = useModal();
  const [isDetailsModalActive, setIsDetailsModalActive] = useState(false); // TODO:embed that into useModal
  const filter = devTools[INDEX_KEY].filter;
  const activeTab = devTools[INDEX_KEY].activeTab;
  const activeIndex = devTools[INDEX_KEY].index;

  const inZoomRangeList = list.filter(({ time }) =>
    zoomEnabled ? zoomStartTs <= time && time <= zoomEndTs : true
  );
  const inZoomRangeListNow = listNow.filter(({ time }) =>
    zoomEnabled ? zoomStartTs <= time && time <= zoomEndTs : true
  );

  let filteredList = useRegExListFilterMemo(inZoomRangeList, (it) => {
    const searchBy = [it.name]
    if (it.payload) {
    const payload = Array.isArray(it.payload) ? it.payload.join(',') : JSON.stringify(it.payload);
      searchBy.push(payload);
    }
    return searchBy
  }, filter);
  filteredList = useTabListFilterMemo(filteredList, (it) => it.source, ALL, activeTab);

  const onTabClick = (activeTab: (typeof TAB_KEYS)[number]) =>
    devTools.update(INDEX_KEY, { activeTab });
  const onFilterChange = ({ target: { value } }: React.ChangeEvent<HTMLInputElement>) => devTools.update(INDEX_KEY, { filter: value });
  const tabs = useMemo(
    () => TABS.filter(({ key }) => key === ALL || inZoomRangeList.some(({ source }) => key === source)),
    [inZoomRangeList.length]
  );
=======

    let filteredList = useRegExListFilterMemo(
      inZoomRangeList,
      (it) => {
        const searchBy = [it.name];
        if (it.payload) {
          const payload = Array.isArray(it.payload)
            ? it.payload.join(',')
            : JSON.stringify(it.payload);
          searchBy.push(payload);
        }
        return searchBy;
      },
      filter
    );
    filteredList = useTabListFilterMemo(
      filteredList,
      (it) => it.source,
      ALL,
      activeTab
    );

    const onTabClick = (activeTab: (typeof TAB_KEYS)[number]) =>
      devTools.update(INDEX_KEY, { activeTab });
    const onFilterChange = ({
      target: { value },
    }: React.ChangeEvent<HTMLInputElement>) =>
      devTools.update(INDEX_KEY, { filter: value });
    const tabs = useMemo(
      () =>
        TABS.filter(
          ({ key }) =>
            key === ALL || inZoomRangeList.some(({ source }) => key === source)
        ),
      [inZoomRangeList.length]
    );
>>>>>>> 51496ae5

    const [timeoutStartAutoscroll, stopAutoscroll] = useAutoscroll(
      filteredList,
      getLastItemTime(inZoomRangeListNow),
      activeIndex,
      (index) => devTools.update(INDEX_KEY, { index })
    );
    const onMouseEnter = stopAutoscroll;
    const onMouseLeave = () => {
      if (isDetailsModalActive) {
        return;
      }
      timeoutStartAutoscroll();
    };

    const showDetails = (item: any) => {
      setIsDetailsModalActive(true);
      showModal(<StackEventModal event={item} />, {
        right: true,
        width: 500,
        onClose: () => {
          setIsDetailsModalActive(false);
          timeoutStartAutoscroll();
        },
      });
      devTools.update(INDEX_KEY, { index: filteredList.indexOf(item) });
      stopAutoscroll();
    };

    const _list = React.useRef<VListHandle>(null);
    useEffect(() => {
      if (_list.current) {
        _list.current.scrollToIndex(activeIndex);
      }
    }, [activeIndex]);

    return (
      <BottomBlock
        style={{ height: '100%' }}
        onMouseEnter={onMouseEnter}
        onMouseLeave={onMouseLeave}
      >
        <BottomBlock.Header>
          <div className="flex items-center">
            <span className="font-semibold color-gray-medium mr-4">
              Stack Events
            </span>
            <Tabs
              renameTab={mapNames}
              tabs={tabs}
              active={activeTab}
              onClick={onTabClick}
              border={false}
            />
          </div>
          <div className={'flex items-center gap-2'}>
            {isMobile ? null : (
              <Segmented
                options={[
                  { label: 'All Tabs', value: 'all' },
                  {
                    label: (
                      <Tooltip title="Stack Events overview is available only for all tabs combined.">
                        <span>Current Tab</span>
                      </Tooltip>
                    ),
                    value: 'current',
                    disabled: true,
                  },
                ]}
                defaultValue="all"
                size="small"
                className="rounded-full font-medium"
              />
<<<<<<< HEAD
            ))}
          </VList>
        </NoContent>
      </BottomBlock.Content>
    </BottomBlock>
  );
});
=======
            )}
            <Input
              className="rounded-lg"
              placeholder="Filter by keyword"
              name="filter"
              height={28}
              onChange={onFilterChange}
              value={filter}
              size="small"
              prefix={<SearchOutlined className="text-neutral-400" />}
            />
          </div>
        </BottomBlock.Header>
        <BottomBlock.Content className="overflow-y-auto">
          <NoContent
            title={
              <div className="capitalize flex items-center mt-16 gap-2">
                <InfoCircleOutlined size={18} />
                No Data
              </div>
            }
            size="small"
            show={filteredList.length === 0}
          >
            <VList ref={_list} count={filteredList.length || 1}>
              {filteredList.map((item, index) => (
                <StackEventRow
                  isActive={activeIndex === index}
                  key={item.key}
                  event={item}
                  onJump={() => {
                    stopAutoscroll();
                    devTools.update(INDEX_KEY, {
                      index: filteredList.indexOf(item),
                    });
                    jump(item.time);
                  }}
                  onClick={() => showDetails(item)}
                />
              ))}
            </VList>
          </NoContent>
        </BottomBlock.Content>
      </BottomBlock>
    );
  }
);
>>>>>>> 51496ae5
<|MERGE_RESOLUTION|>--- conflicted
+++ resolved
@@ -30,13 +30,9 @@
 const TAB_KEYS = [ALL, ...typeList] as const;
 const TABS = TAB_KEYS.map((tab) => ({ text: tab, key: tab }));
 
-<<<<<<< HEAD
-type EventsList = Array<Timed & { name: string; source: string; key: string; payload?: string[] }>;
-=======
 type EventsList = Array<
   Timed & { name: string; source: string; key: string; payload?: string[] }
 >;
->>>>>>> 51496ae5
 
 const WebStackEventPanelComp = observer(() => {
   const { uiPlayerStore } = useStore();
@@ -121,65 +117,6 @@
     const inZoomRangeListNow = listNow.filter(({ time }) =>
       zoomEnabled ? zoomStartTs <= time && time <= zoomEndTs : true
     );
-<<<<<<< HEAD
-  }
-);
-
-export const MobileStackEventPanel = connect((state: Record<string, any>) => ({
-  zoomEnabled: state.getIn(['components', 'player']).timelineZoom.enabled,
-  zoomStartTs: state.getIn(['components', 'player']).timelineZoom.startTs,
-  zoomEndTs: state.getIn(['components', 'player']).timelineZoom.endTs,
-}))(MobileStackEventPanelComp);
-
-const EventsPanel = observer(({
-  list,
-  listNow,
-  jump,
-  zoomEnabled,
-  zoomStartTs,
-  zoomEndTs,
-}: {
-  list: EventsList;
-  listNow: EventsList;
-  jump: (t: number) => void;
-  zoomEnabled: boolean;
-  zoomStartTs: number;
-  zoomEndTs: number;
-}) => {
-  const {
-    sessionStore: { devTools },
-  } = useStore();
-  const { showModal } = useModal();
-  const [isDetailsModalActive, setIsDetailsModalActive] = useState(false); // TODO:embed that into useModal
-  const filter = devTools[INDEX_KEY].filter;
-  const activeTab = devTools[INDEX_KEY].activeTab;
-  const activeIndex = devTools[INDEX_KEY].index;
-
-  const inZoomRangeList = list.filter(({ time }) =>
-    zoomEnabled ? zoomStartTs <= time && time <= zoomEndTs : true
-  );
-  const inZoomRangeListNow = listNow.filter(({ time }) =>
-    zoomEnabled ? zoomStartTs <= time && time <= zoomEndTs : true
-  );
-
-  let filteredList = useRegExListFilterMemo(inZoomRangeList, (it) => {
-    const searchBy = [it.name]
-    if (it.payload) {
-    const payload = Array.isArray(it.payload) ? it.payload.join(',') : JSON.stringify(it.payload);
-      searchBy.push(payload);
-    }
-    return searchBy
-  }, filter);
-  filteredList = useTabListFilterMemo(filteredList, (it) => it.source, ALL, activeTab);
-
-  const onTabClick = (activeTab: (typeof TAB_KEYS)[number]) =>
-    devTools.update(INDEX_KEY, { activeTab });
-  const onFilterChange = ({ target: { value } }: React.ChangeEvent<HTMLInputElement>) => devTools.update(INDEX_KEY, { filter: value });
-  const tabs = useMemo(
-    () => TABS.filter(({ key }) => key === ALL || inZoomRangeList.some(({ source }) => key === source)),
-    [inZoomRangeList.length]
-  );
-=======
 
     let filteredList = useRegExListFilterMemo(
       inZoomRangeList,
@@ -216,7 +153,6 @@
         ),
       [inZoomRangeList.length]
     );
->>>>>>> 51496ae5
 
     const [timeoutStartAutoscroll, stopAutoscroll] = useAutoscroll(
       filteredList,
@@ -291,15 +227,6 @@
                 size="small"
                 className="rounded-full font-medium"
               />
-<<<<<<< HEAD
-            ))}
-          </VList>
-        </NoContent>
-      </BottomBlock.Content>
-    </BottomBlock>
-  );
-});
-=======
             )}
             <Input
               className="rounded-lg"
@@ -346,5 +273,4 @@
       </BottomBlock>
     );
   }
-);
->>>>>>> 51496ae5
+);