--- conflicted
+++ resolved
@@ -1,9 +1,4 @@
-<<<<<<< HEAD
-import React, { useState } from 'react';
-=======
 import React, { useEffect, useRef, useState } from 'react';
-import { connectPlayer, jump } from 'Player';
->>>>>>> 3048d12c
 import Log from 'Types/session/log';
 import BottomBlock from '../BottomBlock';
 import { LEVEL } from 'Types/session/log';
@@ -11,16 +6,13 @@
 import cn from 'classnames';
 import ConsoleRow from '../ConsoleRow';
 import { getRE } from 'App/utils';
-<<<<<<< HEAD
 import { PlayerContext } from 'App/components/Session/playerContext';
 import { observer } from 'mobx-react-lite';
-=======
 import { List, CellMeasurer, CellMeasurerCache, AutoSizer } from 'react-virtualized';
 import { useObserver } from 'mobx-react-lite';
 import { useStore } from 'App/mstore';
 import ErrorDetailsModal from 'App/components/Dashboard/components/Errors/ErrorDetailsModal';
 import { useModal } from 'App/components/Modal';
->>>>>>> 3048d12c
 
 const ALL = 'ALL';
 const INFO = 'INFO';
@@ -65,12 +57,16 @@
   return null;
 };
 
-<<<<<<< HEAD
+
+const INDEX_KEY = 'console';
+let timeOut: any = null;
+const TIMEOUT_DURATION = 5000;
+
 function ConsolePanel() {
   const { player, store } = React.useContext(PlayerContext)
 
   const jump = (t: number) => player.jump(t)
-  const { logList, exceptionsList } = store.get()
+  const { logList, exceptionsList, time } = store.get()
 
   const logExceptions = exceptionsList.map(({ time, errorId, name, projectId }: any) =>
     Log({
@@ -82,25 +78,11 @@
   );
   // @ts-ignore
   const logs = logList.concat(logExceptions)
-
-=======
-const INDEX_KEY = 'console';
-let timeOut: any = null;
-const TIMEOUT_DURATION = 5000;
-interface Props {
-  logs: any;
-  exceptions: any;
-  time: any;
-}
-function ConsolePanel(props: Props) {
-  const { logs, time } = props;
->>>>>>> 3048d12c
   const additionalHeight = 0;
-  // const [activeTab, setActiveTab] = useState(ALL);
-  // const [filter, setFilter] = useState('');
   const {
     sessionStore: { devTools },
   } = useStore();
+
   const [isDetailsModalActive, setIsDetailsModalActive] = useState(false);
   const [filteredList, setFilteredList] = useState([]);
   const filter = useObserver(() => devTools[INDEX_KEY].filter);
@@ -275,23 +257,4 @@
   );
 }
 
-<<<<<<< HEAD
-export default observer(ConsolePanel);
-=======
-export default connectPlayer((state: any) => {
-  const logs = state.logList;
-  const exceptions = state.exceptionsList; // TODO merge
-  const logExceptions = exceptions.map(({ time, errorId, name, projectId }: any) =>
-    Log({
-      level: LEVEL.ERROR,
-      value: name,
-      time,
-      errorId,
-    })
-  );
-  return {
-    time: state.time,
-    logs: logs.concat(logExceptions),
-  };
-})(ConsolePanel);
->>>>>>> 3048d12c
+export default observer(ConsolePanel);