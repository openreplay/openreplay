import React from 'react';
import { List, AutoSizer } from 'react-virtualized';
import cn from 'classnames';
import { Duration } from 'luxon';
import { NoContent, Icon, Button } from 'UI';
import { percentOf } from 'App/utils';

import BarRow from './BarRow';
import stl from './timeTable.module.css';

import autoscrollStl from '../autoscroll.module.css'; //aaa
import JumpButton from '../JumpButton';

type Timed = {
  time: number;
};

type Durationed = {
  duration: number;
};

type CanBeRed = {
  //+isRed: boolean,
  isRed: () => boolean;
};

interface Row extends Timed, Durationed, CanBeRed {
  [key: string]: any;
  key: string;
}

type Line = {
  color: string; // Maybe use typescript?
  hint?: string;
  onClick?: any;
} & Timed;

type Column = {
  label: string;
  width: number;
  dataKey?: string;
  render?: (row: any) => void;
  referenceLines?: Array<Line>;
  style?: React.CSSProperties;
  onClick?: void;
} & RenderOrKey;

// type RenderOrKey = { // Disjoint?
//   render: Row => React.Node
// } | {
//   dataKey: string,
// }
type RenderOrKey =
  | {
      render?: (row: Row) => React.ReactNode;
      key?: string;
    }
  | {
      dataKey: string;
    };

type Props = {
  className?: string;
  rows: Array<Row>;
  children: Array<Column>;
  tableHeight?: number;
  activeIndex?: number;
  renderPopup?: boolean;
  navigation?: boolean;
  referenceLines?: any[];
  additionalHeight?: number;
  hoverable?: boolean;
  onRowClick?: (row: any, index: number) => void;
  onJump?: (time: any) => void;
};

type TimeLineInfo = {
  timestart: number;
  timewidth: number;
};

type State = TimeLineInfo & typeof initialState;

//const TABLE_HEIGHT = 195;
let _additionalHeight = 0;
const ROW_HEIGHT = 32;
//const VISIBLE_COUNT = Math.ceil(TABLE_HEIGHT/ROW_HEIGHT);

const TIME_SECTIONS_COUNT = 8;
const ZERO_TIMEWIDTH = 1000;
function formatTime(ms: number) {
  if (ms < 0) return '';
  if (ms < 1000) return Duration.fromMillis(ms).toFormat('0.SSS');
  return Duration.fromMillis(ms).toFormat('mm:ss');
}

function computeTimeLine(
  rows: Array<Row>,
  firstVisibleRowIndex: number,
  visibleCount: number
): TimeLineInfo {
  const visibleRows = rows.slice(
    firstVisibleRowIndex,
    firstVisibleRowIndex + visibleCount + _additionalHeight
  );
  let timestart = visibleRows.length > 0 ? Math.min(...visibleRows.map((r) => r.time)) : 0;
  // TODO: GraphQL requests do not have a duration, so their timeline is borked. Assume a duration of 0.2s for every GraphQL request
  const timeend =
    visibleRows.length > 0 ? Math.max(...visibleRows.map((r) => r.time + (r.duration ?? 200))) : 0;
  let timewidth = timeend - timestart;
  const offset = timewidth / 70;
  if (timestart >= offset) {
    timestart -= offset;
  }
  timewidth *= 1.5; // += offset;
  if (timewidth === 0) {
    timewidth = ZERO_TIMEWIDTH;
  }
  return {
    timestart,
    timewidth,
  };
}

const initialState = {
  firstVisibleRowIndex: 0,
};

export default class TimeTable extends React.PureComponent<Props, State> {
  state = {
    ...computeTimeLine(this.props.rows, initialState.firstVisibleRowIndex, this.visibleCount),
    ...initialState,
  };

  get tableHeight() {
    return this.props.tableHeight || 195;
  }

  get visibleCount() {
    return Math.ceil(this.tableHeight / ROW_HEIGHT);
  }

  scroller = React.createRef<List>();
  autoScroll = true;

  // componentDidMount() {
  //   if (this.scroller.current) {
  //     this.scroller.current.scrollToRow(this.props.activeIndex);
  //   }
  // }

  adjustScroll(prevActiveIndex: number) {
    if (
      this.props.activeIndex &&
      this.props.activeIndex >= 0 &&
      prevActiveIndex !== this.props.activeIndex &&
      this.scroller.current
    ) {
      this.scroller.current.scrollToRow(this.props.activeIndex);
    }
  }

  componentDidUpdate(prevProps: any, prevState: any) {
    if (
      prevState.firstVisibleRowIndex !== this.state.firstVisibleRowIndex ||
      (this.props.rows.length <= this.visibleCount + _additionalHeight &&
        prevProps.rows.length !== this.props.rows.length)
    ) {
      this.setState({
        ...computeTimeLine(this.props.rows, this.state.firstVisibleRowIndex, this.visibleCount),
      });
    }

    // this.adjustScroll(prevProps.activeIndex);
  }

  onScroll = ({
    scrollTop,
    scrollHeight,
    clientHeight,
  }: {
    scrollTop: number;
    scrollHeight: number;
    clientHeight: number;
  }): void => {
    const firstVisibleRowIndex = Math.floor(scrollTop / ROW_HEIGHT + 0.33);

    if (this.state.firstVisibleRowIndex !== firstVisibleRowIndex) {
      this.autoScroll = scrollHeight - clientHeight - scrollTop < ROW_HEIGHT / 2;
      this.setState({ firstVisibleRowIndex });
    }
  };

  onJump = (index: any) => {
    if (this.props.onJump) {
      this.props.onJump(this.props.rows[index]);
    }
  };

  renderRow = ({ index, key, style: rowStyle }: any) => {
    const { activeIndex } = this.props;
    const { children: columns, rows, renderPopup, hoverable, onRowClick } = this.props;
    const { timestart, timewidth } = this.state;
    const row = rows[index];
    return (
      <div
        style={rowStyle}
        key={key}
        className={cn(
          'dev-row border-b border-color-gray-light-shade group items-center',
          stl.row,
          {
            [stl.hoverable]: hoverable,
            'error color-red': !!row.isRed && row.isRed(),
            'cursor-pointer': typeof onRowClick === 'function',
            [stl.activeRow]: activeIndex === index,
            // [stl.inactiveRow]: !activeIndex || index > activeIndex,
          }
        )}
        onClick={typeof onRowClick === 'function' ? () => onRowClick(row, index) : undefined}
        id="table-row"
      >
<<<<<<< HEAD
        {columns.filter((i: any) => !i.hidden).map(({ dataKey, render, width }) => (
          <div className={stl.cell} style={{ width: `${width}px` }}>
            {render
              ? render(row)
              : row[dataKey || ''] || <i className="color-gray-light">{'empty'}</i>}
          </div>
        ))}
=======
        {columns
          .filter((i: any) => !i.hidden)
          .map(({ dataKey, render, width }) => (
            <div className={stl.cell} style={{ width: `${width}px` }}>
              {render
                ? render(row)
                : row[dataKey || ''] || <i className="color-gray-light">{'empty'}</i>}
            </div>
          ))}
>>>>>>> 0a11ed31
        <div className={cn('relative flex-1 flex', stl.timeBarWrapper)}>
          <BarRow resource={row} timestart={timestart} timewidth={timewidth} popup={renderPopup} />
        </div>
        <JumpButton onClick={() => this.onJump(index)} />
      </div>
    );
  };

  onPrevClick = () => {
    let prevRedIndex = -1;
    for (let i = this.state.firstVisibleRowIndex - 1; i >= 0; i--) {
      if (this.props.rows[i].isRed()) {
        prevRedIndex = i;
        break;
      }
    }
    if (this.scroller.current != null) {
      this.scroller.current.scrollToRow(prevRedIndex);
    }
  };

  onNextClick = () => {
    let prevRedIndex = -1;
    for (let i = this.state.firstVisibleRowIndex + 1; i < this.props.rows.length; i++) {
      if (this.props.rows[i].isRed()) {
        prevRedIndex = i;
        break;
      }
    }
    if (this.scroller.current != null) {
      this.scroller.current.scrollToRow(prevRedIndex);
    }
  };

  onColumnClick = (dataKey: string, onClick: any) => {
    if (typeof onClick === 'function') {
      // this.scroller.current.scrollToRow(0);
      onClick(dataKey);
      this.scroller.current.forceUpdateGrid();
    }
  };

  render() {
    const {
      className,
      rows,
      navigation = false,
      referenceLines = [],
      additionalHeight = 0,
      activeIndex,
    } = this.props;
    const columns = this.props.children.filter((i: any) => !i.hidden);
    const { timewidth, timestart } = this.state;

    _additionalHeight = additionalHeight;

    const sectionDuration = Math.round(timewidth / TIME_SECTIONS_COUNT);
    const timeColumns: number[] = [];
    if (timewidth > 0) {
      for (let i = 0; i < TIME_SECTIONS_COUNT; i++) {
        timeColumns.push(timestart + i * sectionDuration);
      }
    }

    const visibleRefLines = referenceLines.filter(
      ({ time }) => time > timestart && time < timestart + timewidth
    );

    const columnsSumWidth = columns.reduce((sum, { width }) => sum + width, 0);

    return (
      <div className={cn(className, 'relative')}>
        {navigation && (
          <div className={cn(autoscrollStl.navButtons, 'flex items-center')}>
            <Button
              variant="text-primary"
              icon="chevron-up"
              tooltip={{
                title: 'Previous Error',
                delay: 0,
              }}
              onClick={this.onPrevClick}
            />
            <Button
              variant="text-primary"
              icon="chevron-down"
              tooltip={{
                title: 'Next Error',
                delay: 0,
              }}
              onClick={this.onNextClick}
            />
          </div>
        )}
        <div className={stl.headers}>
          <div className={stl.infoHeaders}>
            {columns.map(({ label, width, dataKey, onClick = null }) => (
              <div
                className={cn(stl.headerCell, 'flex items-center select-none', {
                  'cursor-pointer': typeof onClick === 'function',
                })}
                style={{ width: `${width}px` }}
                // onClick={() => this.onColumnClick(dataKey, onClick)}
              >
                <span>{label}</span>
              </div>
            ))}
          </div>
          <div className={stl.waterfallHeaders}>
            {timeColumns.map((time, i) => (
              <div className={stl.timeCell} key={`tc-${i}`}>
                {formatTime(time)}
              </div>
            ))}
          </div>
        </div>

        <NoContent size="small" show={rows.length === 0}>
          <div className="relative">
            <div className={stl.timePart} style={{ left: `${columnsSumWidth}px` }}>
              {timeColumns.map((_, index) => (
                <div key={`tc-${index}`} className={stl.timeCell} />
              ))}
              {visibleRefLines.map(({ time, color, onClick }) => (
                <div
                  className={cn(stl.refLine, `bg-${color}`)}
                  style={{
                    left: `${percentOf(time - timestart, timewidth)}%`,
                    cursor: typeof onClick === 'function' ? 'click' : 'auto',
                  }}
                  onClick={onClick}
                />
              ))}
            </div>
            <AutoSizer disableHeight>
              {({ width }: { width: number }) => (
                <List
                  scrollToIndex={this.props.activeIndex || 0}
                  ref={this.scroller}
                  className={stl.list}
                  height={this.tableHeight + additionalHeight}
                  width={width}
                  overscanRowCount={20}
                  rowCount={rows.length}
                  rowHeight={ROW_HEIGHT}
                  rowRenderer={this.renderRow}
                  onScroll={this.onScroll}
                  scrollToAlignment="center"
                  forceUpdateProp={timestart | timewidth | (activeIndex || 0)}
                />
              )}
            </AutoSizer>
          </div>
        </NoContent>
      </div>
    );
  }
}<|MERGE_RESOLUTION|>--- conflicted
+++ resolved
@@ -220,15 +220,6 @@
         onClick={typeof onRowClick === 'function' ? () => onRowClick(row, index) : undefined}
         id="table-row"
       >
-<<<<<<< HEAD
-        {columns.filter((i: any) => !i.hidden).map(({ dataKey, render, width }) => (
-          <div className={stl.cell} style={{ width: `${width}px` }}>
-            {render
-              ? render(row)
-              : row[dataKey || ''] || <i className="color-gray-light">{'empty'}</i>}
-          </div>
-        ))}
-=======
         {columns
           .filter((i: any) => !i.hidden)
           .map(({ dataKey, render, width }) => (
@@ -238,7 +229,6 @@
                 : row[dataKey || ''] || <i className="color-gray-light">{'empty'}</i>}
             </div>
           ))}
->>>>>>> 0a11ed31
         <div className={cn('relative flex-1 flex', stl.timeBarWrapper)}>
           <BarRow resource={row} timestart={timestart} timewidth={timewidth} popup={renderPopup} />
         </div>
