import React from 'react';
import { useTranslation } from 'react-i18next';

<<<<<<< HEAD
function Copyright() {
  const { t } = useTranslation();
  return (
    <div className="fixed bottom-0 m-auto text-center mb-6 color-gray-medium">
      {t('© 2024 OpenReplay. All rights reserved.')}{' '}
      <a
        className="underline"
        href="https://openreplay.com/privacy.html"
        target="_blank"
        rel="noreferrer"
      >
        {t('Privacy')}
      </a>{' '}
      {t('and')}{' '}
      <a
        className="underline"
        href="https://openreplay.com/terms.html"
        target="_blank"
        rel="noreferrer"
      >
        {t('Terms')}
      </a>
      .
    </div>
  );
}
=======
const Copyright = React.memo(() => {
  const currentYear = new Date().getFullYear();
  return (
    <footer className="fixed bottom-0 m-auto text-center mb-6 text-gray-500">
      © {currentYear} OpenReplay. All rights reserved.{' '}
      <a className="underline hover:text-gray-700" href="https://openreplay.com/privacy.html" target="_blank" rel="noopener noreferrer">Privacy</a> and{' '}
      <a className="underline hover:text-gray-700" href="https://openreplay.com/terms.html" target="_blank" rel="noopener noreferrer">Terms</a>.
    </footer>
  );
});
>>>>>>> bcc7d35b

export default Copyright;<|MERGE_RESOLUTION|>--- conflicted
+++ resolved
@@ -1,44 +1,32 @@
 import React from 'react';
 import { useTranslation } from 'react-i18next';
 
-<<<<<<< HEAD
-function Copyright() {
+const Copyright = React.memo(() => {
+  const currentYear = new Date().getFullYear();
   const { t } = useTranslation();
   return (
-    <div className="fixed bottom-0 m-auto text-center mb-6 color-gray-medium">
-      {t('© 2024 OpenReplay. All rights reserved.')}{' '}
+    <footer className="fixed bottom-0 m-auto text-center mb-6 text-gray-500">
+      {`© ${currentYear} ${t('OpenReplay. All rights reserved')}. `}
       <a
-        className="underline"
+        className="underline hover:text-gray-700"
         href="https://openreplay.com/privacy.html"
         target="_blank"
-        rel="noreferrer"
+        rel="noopener noreferrer"
       >
         {t('Privacy')}
-      </a>{' '}
-      {t('and')}{' '}
+      </a>
+      &nbsp;{t('and')}&nbsp;
       <a
-        className="underline"
+        className="underline hover:text-gray-700"
         href="https://openreplay.com/terms.html"
         target="_blank"
-        rel="noreferrer"
+        rel="noopener noreferrer"
       >
         {t('Terms')}
       </a>
       .
-    </div>
-  );
-}
-=======
-const Copyright = React.memo(() => {
-  const currentYear = new Date().getFullYear();
-  return (
-    <footer className="fixed bottom-0 m-auto text-center mb-6 text-gray-500">
-      © {currentYear} OpenReplay. All rights reserved.{' '}
-      <a className="underline hover:text-gray-700" href="https://openreplay.com/privacy.html" target="_blank" rel="noopener noreferrer">Privacy</a> and{' '}
-      <a className="underline hover:text-gray-700" href="https://openreplay.com/terms.html" target="_blank" rel="noopener noreferrer">Terms</a>.
     </footer>
   );
 });
->>>>>>> bcc7d35b
 
 export default Copyright;