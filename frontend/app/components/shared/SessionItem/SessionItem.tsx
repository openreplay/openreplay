import cn from 'classnames';
import { Duration } from 'luxon';
import { observer } from 'mobx-react-lite';
import React, { useState, useCallback, useMemo } from 'react';
import { RouteComponentProps, useHistory, withRouter } from 'react-router-dom';

import { durationFormatted, formatTimeOrDate } from 'App/date';
import { useStore } from 'App/mstore';
import {
  assist as assistRoute,
  isRoute,
  liveSession,
  sessions as sessionsRoute
} from 'App/routes';
import { capitalize } from 'App/utils';
import { Avatar, CountryFlag, Icon, Label, TextEllipsis } from 'UI';

import Counter from './Counter';
import ErrorBars from './ErrorBars';
import PlayLink from './PlayLink';
import SessionMetaList from './SessionMetaList';
import stl from './sessionItem.module.css';
import { useTranslation } from 'react-i18next';
import { Tooltip } from 'antd';

const ASSIST_ROUTE = assistRoute();
const ASSIST_LIVE_SESSION = liveSession();
const SESSIONS_ROUTE = sessionsRoute();

interface Props {
  session: {
    sessionId: string;
    userBrowser: string;
    userOs: string;
    userId: string;
    userAnonymousId: string;
    userDisplayName: string;
    userCountry: string;
    userCity: string;
    userState: string;
    startedAt: number;
    duration: Duration;
    eventsCount: number;
    errorsCount: number;
    pagesCount: number;
    viewed: boolean;
    favorite: boolean;
    userDeviceType: string;
    userUuid: string;
    userNumericHash: number;
    live: boolean;
    metadata: Record<string, any>;
    issueTypes: [];
    active: boolean;
    isCallActive?: boolean;
    agentIds?: string[];
    timezone: string;
    platform: string;
  };
  onUserClick?: (userId: string, userAnonymousId: string) => void;
  hasUserFilter?: boolean;
  disableUser?: boolean;
  metaList?: Array<any>;
  lastPlayedSessionId?: string;
  live?: boolean;
  onClick?: any;
  compact?: boolean;
  isDisabled?: boolean;
  isAdd?: boolean;
  ignoreAssist?: boolean;
  bookmarked?: boolean;
  toggleFavorite?: (sessionId: string) => void;
  query?: string;
}

const PREFETCH_STATE = {
  none: 0,
  loading: 1,
  fetched: 2
};

function SessionItem(props: RouteComponentProps & Props) {
  const { location } = useHistory();
  const { settingsStore, sessionStore } = useStore();
  const { timezone, shownTimezone } = settingsStore.sessionSettings;
  const { t } = useTranslation();
  const [prefetchState, setPrefetched] = useState(PREFETCH_STATE.none);

  // Destructure all props at the top
  const {
    session,
    onUserClick = () => null,
    hasUserFilter = false,
    disableUser = false,
    metaList = [],
    lastPlayedSessionId,
    onClick = null,
    compact = false,
    ignoreAssist = false,
    bookmarked = false,
    query,
    // location,
    isDisabled,
    live: propsLive,
    isAdd
  } = props;

  const {
    sessionId,
    userBrowser,
    userOs,
    userId,
    userAnonymousId,
    userDisplayName,
    userCountry,
    userCity,
    userState,
    startedAt,
    duration,
    eventsCount,
    viewed,
    userDeviceType,
    userNumericHash,
    live: sessionLive,
    metadata,
    issueTypes,
    active,
    platform,
    timezone: userTimezone,
    isCallActive,
    agentIds
  } = session;

  // Memoize derived values
  const queryParams = useMemo(
    () => Object.fromEntries(new URLSearchParams(location.search)),
    [location.search]
  );

  const isMobile = platform !== 'web';
  const formattedDuration = useMemo(() => durationFormatted(duration), [duration]);
  const hasUserId = userId || userAnonymousId;

  const isSessions = useMemo(
    () => isRoute(SESSIONS_ROUTE, location.pathname),
    [location.pathname]
  );

  const isAssist = useMemo(() => {
    return (
      (!ignoreAssist &&
       (isRoute(ASSIST_ROUTE, location.pathname) ||
        isRoute(ASSIST_LIVE_SESSION, location.pathname) ||
        location.pathname.includes('multiview'))) ||
      propsLive
    );
  }, [ignoreAssist, location.pathname, propsLive]);

  const isLastPlayed = lastPlayedSessionId === sessionId;
  const live = sessionLive || propsLive;
  const isMultiviewDisabled = isDisabled && location.pathname.includes('multiview');

  // Memoize metadata list creation
  const _metaList = useMemo(() => {
    return Object.keys(metadata).map((key) => ({
      label: key,
      value: metadata[key]
    }));
  }, [metadata]);

  // Memoize event handlers
  const handleHover = useCallback(async () => {
    if (prefetchState !== PREFETCH_STATE.none || live || isAssist || isMobile)
      return;

    setPrefetched(PREFETCH_STATE.loading);
    try {
      await sessionStore.getFirstMob(sessionId);
      setPrefetched(PREFETCH_STATE.fetched);
    } catch (e) {
      console.error('Error while prefetching first mob', e);
    }
  }, [prefetchState, live, isAssist, isMobile, sessionStore, sessionId]);

  const populateData = useCallback(() => {
    if (live || isAssist || prefetchState === PREFETCH_STATE.none || isMobile) {
      return;
    }
    sessionStore.prefetchSession(session);
  }, [live, isAssist, prefetchState, isMobile, sessionStore, session]);

  const handleUserClick = useCallback(() => {
    if (!disableUser && !hasUserFilter && hasUserId) {
      onUserClick(userId, userAnonymousId);
    }
  }, [disableUser, hasUserFilter, hasUserId, onUserClick, userId, userAnonymousId]);

  const handleAddClick = useCallback(() => {
    if (!isDisabled && onClick) {
      onClick();
    }
  }, [isDisabled, onClick]);

  // Memoize time formatting
  const formattedTime = useMemo(() => {
    const timezoneToUse =
      shownTimezone === 'user' && userTimezone
      ? {
          label: userTimezone.split('+').join(' +'),
          value: userTimezone.split(':')[0]
        }
      : timezone;

    return formatTimeOrDate(startedAt, timezoneToUse);
  }, [startedAt, shownTimezone, userTimezone, timezone]);

  // Memoize tooltip content
  const timeTooltipContent = useMemo(() => {
    return (
      <div className={'flex flex-col gap-1'}>
        <span>
          Local Time: {formatTimeOrDate(startedAt, timezone, true)}{' '}
          {timezone.label}
        </span>
        {userTimezone ? (
          <span>
            User's Time:{' '}
            {formatTimeOrDate(
              startedAt,
              {
                label: userTimezone.split('+').join(' +'),
                value: userTimezone.split(':')[0]
              },
              true
            )}{' '}
            {userTimezone}
          </span>
        ) : null}
      </div>
    );
  }, [startedAt, timezone, userTimezone]);

  return (
    <Tooltip
      title={
<<<<<<< HEAD
        !isMultiviewDisabled
          ? ''
          : t(`Session already added into the multiview`)
=======
        !isMultiviewDisabled ? '' : t(`Session already added into the multiview`)
>>>>>>> ce844296
      }
    >
      <div
        className={cn(stl.sessionItem, 'flex flex-col p-4')}
        id="session-item"
        onClick={(e) => e.stopPropagation()}
        onMouseEnter={handleHover}
      >
        <div className="flex items-start ">
          <div
            className={cn(
              'flex flex-col items-start lg:flex-row lg:items-center w-full',
            )}
          >
            {!compact && (
              <div
<<<<<<< HEAD
                className="flex flex-col shrink-0 pr-2 gap-2"
                style={{ width: '250px' }}
=======
                className={
                  'flex flex-col shrink-0 pr-2 gap-2 w-full lg:w-[40%]'
                }
>>>>>>> ce844296
              >
                <div className="flex items-center pr-2 shrink-0">
                  <div>
                    <Avatar
                      width={'24px'}
                      height={'24px'}
                      iconSize={12}
                      isActive={active}
                      seed={userNumericHash}
                      isAssist={isAssist}
                    />
                  </div>
                  <div className="overflow-hidden color-gray-medium ml-3 justify-between items-center shrink-0">
                    <div
                      className={cn('text-lg', {
                        'color-teal cursor-pointer':
                          !disableUser && hasUserId && !isDisabled,
                        [stl.userName]:
                          !disableUser && hasUserId && !isDisabled,
                        'color-gray-medium': disableUser || !hasUserId,
                      })}
                      onClick={handleUserClick}
                    >
                      <TextEllipsis
                        text={userDisplayName}
                        maxWidth="200px"
                        popupProps={{ inverted: true, size: 'tiny' }}
                      />
                    </div>
                  </div>
                </div>
                {_metaList.length > 0 && (
                  <SessionMetaList maxLength={3} metaList={_metaList} />
                )}
              </div>
            )}
            <div
<<<<<<< HEAD
              style={{ width: compact ? '40%' : '20%', minWidth: '170px' }}
              className="px-2 sm:flex flex-col justify-between hidden"
=======
              className={cn(
                'px-2 flex flex-col justify-between gap-2 mt-3 lg:mt-0',
                compact ? 'w-[40%]' : 'lg:w-1/5',
              )}
>>>>>>> ce844296
            >
              <div>
                <Tooltip
                  // delay={0}
                  // disabled={isDisabled}
                  title={isDisabled ? '' : timeTooltipContent}
                  className="w-fit !block"
                >
                  <TextEllipsis
                    text={formattedTime}
                    popupProps={{ inverted: true, size: 'tiny' }}
                  />
                </Tooltip>
              </div>
              <div className="flex items-center text-sm text-neutral-500">
                {!isAssist && (
                  <>
                    <div className="">
                      <span className="mr-1">{eventsCount}</span>
                      <span>
                        {eventsCount === 0 || eventsCount > 1
                          ? 'Events'
                          : 'Event'}
                      </span>
                    </div>
                    <Icon name="circle-fill" size={3} className="mx-4" />
                  </>
                )}
                <div>
                  {live ? <Counter startTime={startedAt} /> : formattedDuration}
                </div>
              </div>
            </div>
            <div
<<<<<<< HEAD
              style={{ width: '30%', maxWidth: '300px' }}
              className="px-2 flex max-[860px]:hidden flex-col justify-between"
=======
              style={{ width: '30%' }}
              className="px-2 flex flex-col justify-between gap-2"
>>>>>>> ce844296
            >
              <div style={{ height: '21px' }}>
                <CountryFlag
                  userCity={userCity}
                  userState={userState}
                  country={userCountry}
                  showLabel={true}
                />
              </div>
              <div className="flex items-center text-sm text-neutral-500">
                {userBrowser && (
                  <span className="capitalize" style={{ maxWidth: '70px' }}>
                    <TextEllipsis
                      text={capitalize(userBrowser)}
                      popupProps={{ inverted: true, size: 'tiny' }}
                    />
                  </span>
                )}
                {userOs && userBrowser && (
                  <Icon name="circle-fill" size={3} className="mx-4" />
                )}
                {userOs && (
                  <span
                    className={/ios/i.test(userOs) ? '' : 'capitalize'}
                    style={{ maxWidth: '70px' }}
                  >
                    <TextEllipsis
                      text={/ios/i.test(userOs) ? 'iOS' : capitalize(userOs)}
                      popupProps={{ inverted: true, size: 'tiny' }}
                    />
                  </span>
                )}
                {userOs && (
                  <Icon name="circle-fill" size={3} className="mx-4" />
                )}
                <span className="capitalize" style={{ maxWidth: '70px' }}>
                  <TextEllipsis
                    text={capitalize(userDeviceType)}
                    popupProps={{ inverted: true, size: 'tiny' }}
                  />
                </span>
              </div>
            </div>
            {isSessions && issueTypes.length > 0 && (
              <div
                style={{ width: '15%' }}
                className="self-center px-2 max-[1200px]:hidden flex items-center"
              >
                <ErrorBars count={issueTypes.length} />
              </div>
            )}
            {/* </div>

          <div className="flex items-center m-auto"> */}
            <div
              style={{ width: 'calc(35% - 250px)' }}
              className={cn(
                stl.playLink,
<<<<<<< HEAD
                isDisabled ? 'cursor-not-allowed' : 'cursor-pointer',
                'justify-end flex flex-1',
=======
                isDisabled
                  ? 'cursor-not-allowed'
                  : 'cursor-pointer flex flex-col lg:flex-row',
>>>>>>> ce844296
              )}
              id="play-button"
              data-viewed={viewed}
            >
              {live && isCallActive && agentIds && agentIds.length > 0 && (
                <div className="mr-4">
                  <Label className="bg-gray-lightest p-1 px-2 rounded-lg">
                    <span
                      className="color-gray-medium text-xs"
                      style={{ whiteSpace: 'nowrap' }}
                    >
                      {t('CALL IN PROGRESS')}
                    </span>
                  </Label>
                </div>
              )}
<<<<<<< HEAD
              {isSessions && isLastPlayed && (
                <div className="mr-4 flex-shrink-0 hidden lg:flex">
                  {/* {isLastPlayed && ( */}
                  <Label className="bg-gray-lightest p-1 px-2 rounded-lg">
                    <span
                      className="color-gray-medium text-xs"
                      style={{ whiteSpace: 'nowrap' }}
                    >
                      {t('LAST PLAYED')}
                    </span>
                  </Label>
                  {/* )} */}
=======
              {isSessions && (
                <div className="flex-shrink-0 w-24  mb-2 lg:mb-0">
                  {isLastPlayed && (
                    <Label className="bg-neutral-100 p-1 py-0 text-xs whitespace-nowrap rounded-xl text-neutral-400 ms-auto">
                      {t('LAST PLAYED')}
                    </Label>
                  )}
>>>>>>> ce844296
                </div>
              )}
              {isAdd ? (
                <div
                  className="rounded-full border-tealx p-2 border"
                  onClick={handleAddClick}
                >
                  <div className="bg-tealx rounded-full p-2">
                    <Icon name="plus" size={16} color="white" />
                  </div>
                </div>
              ) : (
                <PlayLink
                  isAssist={isAssist}
                  sessionId={sessionId}
                  viewed={viewed}
                  onClick={onClick}
                  queryParams={queryParams}
                  query={query}
                  beforeOpen={live || isAssist ? undefined : populateData}
                />
              )}
            </div>
          </div>
        </div>
      </div>
    </Tooltip>
  );
}

export default withRouter(observer(SessionItem));<|MERGE_RESOLUTION|>--- conflicted
+++ resolved
@@ -10,7 +10,7 @@
   assist as assistRoute,
   isRoute,
   liveSession,
-  sessions as sessionsRoute
+  sessions as sessionsRoute,
 } from 'App/routes';
 import { capitalize } from 'App/utils';
 import { Avatar, CountryFlag, Icon, Label, TextEllipsis } from 'UI';
@@ -76,7 +76,7 @@
 const PREFETCH_STATE = {
   none: 0,
   loading: 1,
-  fetched: 2
+  fetched: 2,
 };
 
 function SessionItem(props: RouteComponentProps & Props) {
@@ -102,7 +102,7 @@
     // location,
     isDisabled,
     live: propsLive,
-    isAdd
+    isAdd,
   } = props;
 
   const {
@@ -128,43 +128,47 @@
     platform,
     timezone: userTimezone,
     isCallActive,
-    agentIds
+    agentIds,
   } = session;
 
   // Memoize derived values
   const queryParams = useMemo(
     () => Object.fromEntries(new URLSearchParams(location.search)),
-    [location.search]
+    [location.search],
   );
 
   const isMobile = platform !== 'web';
-  const formattedDuration = useMemo(() => durationFormatted(duration), [duration]);
+  const formattedDuration = useMemo(
+    () => durationFormatted(duration),
+    [duration],
+  );
   const hasUserId = userId || userAnonymousId;
 
   const isSessions = useMemo(
     () => isRoute(SESSIONS_ROUTE, location.pathname),
-    [location.pathname]
+    [location.pathname],
   );
 
   const isAssist = useMemo(() => {
     return (
       (!ignoreAssist &&
-       (isRoute(ASSIST_ROUTE, location.pathname) ||
-        isRoute(ASSIST_LIVE_SESSION, location.pathname) ||
-        location.pathname.includes('multiview'))) ||
+        (isRoute(ASSIST_ROUTE, location.pathname) ||
+          isRoute(ASSIST_LIVE_SESSION, location.pathname) ||
+          location.pathname.includes('multiview'))) ||
       propsLive
     );
   }, [ignoreAssist, location.pathname, propsLive]);
 
   const isLastPlayed = lastPlayedSessionId === sessionId;
   const live = sessionLive || propsLive;
-  const isMultiviewDisabled = isDisabled && location.pathname.includes('multiview');
+  const isMultiviewDisabled =
+    isDisabled && location.pathname.includes('multiview');
 
   // Memoize metadata list creation
   const _metaList = useMemo(() => {
     return Object.keys(metadata).map((key) => ({
       label: key,
-      value: metadata[key]
+      value: metadata[key],
     }));
   }, [metadata]);
 
@@ -193,7 +197,14 @@
     if (!disableUser && !hasUserFilter && hasUserId) {
       onUserClick(userId, userAnonymousId);
     }
-  }, [disableUser, hasUserFilter, hasUserId, onUserClick, userId, userAnonymousId]);
+  }, [
+    disableUser,
+    hasUserFilter,
+    hasUserId,
+    onUserClick,
+    userId,
+    userAnonymousId,
+  ]);
 
   const handleAddClick = useCallback(() => {
     if (!isDisabled && onClick) {
@@ -205,11 +216,11 @@
   const formattedTime = useMemo(() => {
     const timezoneToUse =
       shownTimezone === 'user' && userTimezone
-      ? {
-          label: userTimezone.split('+').join(' +'),
-          value: userTimezone.split(':')[0]
-        }
-      : timezone;
+        ? {
+            label: userTimezone.split('+').join(' +'),
+            value: userTimezone.split(':')[0],
+          }
+        : timezone;
 
     return formatTimeOrDate(startedAt, timezoneToUse);
   }, [startedAt, shownTimezone, userTimezone, timezone]);
@@ -229,9 +240,9 @@
               startedAt,
               {
                 label: userTimezone.split('+').join(' +'),
-                value: userTimezone.split(':')[0]
+                value: userTimezone.split(':')[0],
               },
-              true
+              true,
             )}{' '}
             {userTimezone}
           </span>
@@ -243,13 +254,9 @@
   return (
     <Tooltip
       title={
-<<<<<<< HEAD
         !isMultiviewDisabled
           ? ''
           : t(`Session already added into the multiview`)
-=======
-        !isMultiviewDisabled ? '' : t(`Session already added into the multiview`)
->>>>>>> ce844296
       }
     >
       <div
@@ -266,14 +273,9 @@
           >
             {!compact && (
               <div
-<<<<<<< HEAD
-                className="flex flex-col shrink-0 pr-2 gap-2"
-                style={{ width: '250px' }}
-=======
                 className={
-                  'flex flex-col shrink-0 pr-2 gap-2 w-full lg:w-[40%]'
+                  'flex flex-col shrink-0 pr-2 gap-2 w-full lg:w-[40%] max-w-[260px]'
                 }
->>>>>>> ce844296
               >
                 <div className="flex items-center pr-2 shrink-0">
                   <div>
@@ -311,15 +313,10 @@
               </div>
             )}
             <div
-<<<<<<< HEAD
-              style={{ width: compact ? '40%' : '20%', minWidth: '170px' }}
-              className="px-2 sm:flex flex-col justify-between hidden"
-=======
               className={cn(
                 'px-2 flex flex-col justify-between gap-2 mt-3 lg:mt-0',
                 compact ? 'w-[40%]' : 'lg:w-1/5',
               )}
->>>>>>> ce844296
             >
               <div>
                 <Tooltip
@@ -354,13 +351,8 @@
               </div>
             </div>
             <div
-<<<<<<< HEAD
-              style={{ width: '30%', maxWidth: '300px' }}
-              className="px-2 flex max-[860px]:hidden flex-col justify-between"
-=======
               style={{ width: '30%' }}
               className="px-2 flex flex-col justify-between gap-2"
->>>>>>> ce844296
             >
               <div style={{ height: '21px' }}>
                 <CountryFlag
@@ -404,29 +396,23 @@
                 </span>
               </div>
             </div>
-            {isSessions && issueTypes.length > 0 && (
+            {isSessions && (
               <div
-                style={{ width: '15%' }}
-                className="self-center px-2 max-[1200px]:hidden flex items-center"
+                style={{ width: '10%' }}
+                className="self-center px-2 flex items-center"
               >
                 <ErrorBars count={issueTypes.length} />
               </div>
             )}
-            {/* </div>
-
-          <div className="flex items-center m-auto"> */}
+          </div>
+
+          <div className="flex items-center m-auto w-[15%] justify-end">
             <div
-              style={{ width: 'calc(35% - 250px)' }}
               className={cn(
                 stl.playLink,
-<<<<<<< HEAD
-                isDisabled ? 'cursor-not-allowed' : 'cursor-pointer',
-                'justify-end flex flex-1',
-=======
                 isDisabled
                   ? 'cursor-not-allowed'
                   : 'cursor-pointer flex flex-col lg:flex-row',
->>>>>>> ce844296
               )}
               id="play-button"
               data-viewed={viewed}
@@ -443,29 +429,10 @@
                   </Label>
                 </div>
               )}
-<<<<<<< HEAD
               {isSessions && isLastPlayed && (
-                <div className="mr-4 flex-shrink-0 hidden lg:flex">
-                  {/* {isLastPlayed && ( */}
-                  <Label className="bg-gray-lightest p-1 px-2 rounded-lg">
-                    <span
-                      className="color-gray-medium text-xs"
-                      style={{ whiteSpace: 'nowrap' }}
-                    >
-                      {t('LAST PLAYED')}
-                    </span>
-                  </Label>
-                  {/* )} */}
-=======
-              {isSessions && (
-                <div className="flex-shrink-0 w-24  mb-2 lg:mb-0">
-                  {isLastPlayed && (
-                    <Label className="bg-neutral-100 p-1 py-0 text-xs whitespace-nowrap rounded-xl text-neutral-400 ms-auto">
-                      {t('LAST PLAYED')}
-                    </Label>
-                  )}
->>>>>>> ce844296
-                </div>
+                <Label className="bg-neutral-100 p-1 py-0 text-xs whitespace-nowrap rounded-xl text-neutral-400 ms-auto">
+                  {t('LAST PLAYED')}
+                </Label>
               )}
               {isAdd ? (
                 <div
