import cn from 'classnames';
import { Duration } from 'luxon';
import { observer } from 'mobx-react-lite';
import React, { useState, useCallback, useMemo } from 'react';
import { RouteComponentProps, useHistory, withRouter } from 'react-router-dom';

import { durationFormatted, formatTimeOrDate } from 'App/date';
import { useStore } from 'App/mstore';
import {
  assist as assistRoute,
  isRoute,
  liveSession,
  sessions as sessionsRoute
} from 'App/routes';
import { capitalize } from 'App/utils';
import { Avatar, CountryFlag, Icon, Label, TextEllipsis } from 'UI';

import Counter from './Counter';
import ErrorBars from './ErrorBars';
import PlayLink from './PlayLink';
import SessionMetaList from './SessionMetaList';
import stl from './sessionItem.module.css';
<<<<<<< HEAD
import { useTranslation } from 'react-i18next';
=======
import { Tooltip } from 'antd';
>>>>>>> bcc7d35b

const ASSIST_ROUTE = assistRoute();
const ASSIST_LIVE_SESSION = liveSession();
const SESSIONS_ROUTE = sessionsRoute();

interface Props {
  session: {
    sessionId: string;
    userBrowser: string;
    userOs: string;
    userId: string;
    userAnonymousId: string;
    userDisplayName: string;
    userCountry: string;
    userCity: string;
    userState: string;
    startedAt: number;
    duration: Duration;
    eventsCount: number;
    errorsCount: number;
    pagesCount: number;
    viewed: boolean;
    favorite: boolean;
    userDeviceType: string;
    userUuid: string;
    userNumericHash: number;
    live: boolean;
    metadata: Record<string, any>;
    issueTypes: [];
    active: boolean;
    isCallActive?: boolean;
    agentIds?: string[];
    timezone: string;
    platform: string;
  };
  onUserClick?: (userId: string, userAnonymousId: string) => void;
  hasUserFilter?: boolean;
  disableUser?: boolean;
  metaList?: Array<any>;
  lastPlayedSessionId?: string;
  live?: boolean;
  onClick?: any;
  compact?: boolean;
  isDisabled?: boolean;
  isAdd?: boolean;
  ignoreAssist?: boolean;
  bookmarked?: boolean;
  toggleFavorite?: (sessionId: string) => void;
  query?: string;
}

const PREFETCH_STATE = {
  none: 0,
  loading: 1,
  fetched: 2
};

function SessionItem(props: RouteComponentProps & Props) {
  const { location } = useHistory();
  const { settingsStore, sessionStore } = useStore();
  const { timezone, shownTimezone } = settingsStore.sessionSettings;
<<<<<<< HEAD
  const [prefetchState, setPrefetched] = React.useState(PREFETCH_STATE.none);
  const { t } = useTranslation();
=======
  const [prefetchState, setPrefetched] = useState(PREFETCH_STATE.none);
>>>>>>> bcc7d35b

  // Destructure all props at the top
  const {
    session,
    onUserClick = () => null,
    hasUserFilter = false,
    disableUser = false,
    metaList = [],
    lastPlayedSessionId,
    onClick = null,
    compact = false,
    ignoreAssist = false,
    bookmarked = false,
    query,
    // location,
    isDisabled,
    live: propsLive,
    isAdd
  } = props;

  const {
    sessionId,
    userBrowser,
    userOs,
    userId,
    userAnonymousId,
    userDisplayName,
    userCountry,
    userCity,
    userState,
    startedAt,
    duration,
    eventsCount,
    viewed,
    userDeviceType,
    userNumericHash,
    live: sessionLive,
    metadata,
    issueTypes,
    active,
    platform,
    timezone: userTimezone,
    isCallActive,
    agentIds
  } = session;

<<<<<<< HEAD
  const { location } = props;
  const queryParams = Object.fromEntries(new URLSearchParams(location.search));
=======
  // Memoize derived values
  const queryParams = useMemo(
    () => Object.fromEntries(new URLSearchParams(location.search)),
    [location.search]
  );

>>>>>>> bcc7d35b
  const isMobile = platform !== 'web';
  const formattedDuration = useMemo(() => durationFormatted(duration), [duration]);
  const hasUserId = userId || userAnonymousId;

  const isSessions = useMemo(
    () => isRoute(SESSIONS_ROUTE, location.pathname),
    [location.pathname]
  );

  const isAssist = useMemo(() => {
    return (
      (!ignoreAssist &&
        (isRoute(ASSIST_ROUTE, location.pathname) ||
          isRoute(ASSIST_LIVE_SESSION, location.pathname) ||
          location.pathname.includes('multiview'))) ||
      propsLive
    );
  }, [ignoreAssist, location.pathname, propsLive]);

  const isLastPlayed = lastPlayedSessionId === sessionId;
  const live = sessionLive || propsLive;
  const isMultiviewDisabled = isDisabled && location.pathname.includes('multiview');

  // Memoize metadata list creation
  const _metaList = useMemo(() => {
    return Object.keys(metadata).map((key) => ({
      label: key,
      value: metadata[key]
    }));
  }, [metadata]);

  // Memoize event handlers
  const handleHover = useCallback(async () => {
    if (prefetchState !== PREFETCH_STATE.none || live || isAssist || isMobile)
      return;

    setPrefetched(PREFETCH_STATE.loading);
    try {
      await sessionStore.getFirstMob(sessionId);
      setPrefetched(PREFETCH_STATE.fetched);
    } catch (e) {
      console.error('Error while prefetching first mob', e);
    }
  }, [prefetchState, live, isAssist, isMobile, sessionStore, sessionId]);

  const populateData = useCallback(() => {
    if (live || isAssist || prefetchState === PREFETCH_STATE.none || isMobile) {
      return;
    }
    sessionStore.prefetchSession(session);
  }, [live, isAssist, prefetchState, isMobile, sessionStore, session]);

  const handleUserClick = useCallback(() => {
    if (!disableUser && !hasUserFilter && hasUserId) {
      onUserClick(userId, userAnonymousId);
    }
  }, [disableUser, hasUserFilter, hasUserId, onUserClick, userId, userAnonymousId]);

  const handleAddClick = useCallback(() => {
    if (!isDisabled && onClick) {
      onClick();
    }
  }, [isDisabled, onClick]);

  // Memoize time formatting
  const formattedTime = useMemo(() => {
    const timezoneToUse =
      shownTimezone === 'user' && userTimezone
        ? {
          label: userTimezone.split('+').join(' +'),
          value: userTimezone.split(':')[0]
        }
        : timezone;

    return formatTimeOrDate(startedAt, timezoneToUse);
  }, [startedAt, shownTimezone, userTimezone, timezone]);

  // Memoize tooltip content
  const timeTooltipContent = useMemo(() => {
    return (
      <div className={'flex flex-col gap-1'}>
        <span>
          Local Time: {formatTimeOrDate(startedAt, timezone, true)}{' '}
          {timezone.label}
        </span>
        {userTimezone ? (
          <span>
            User's Time:{' '}
            {formatTimeOrDate(
              startedAt,
              {
                label: userTimezone.split('+').join(' +'),
                value: userTimezone.split(':')[0]
              },
              true
            )}{' '}
            {userTimezone}
          </span>
        ) : null}
      </div>
    );
  }, [startedAt, timezone, userTimezone]);

  return (
    <Tooltip
<<<<<<< HEAD
      delay={0}
      title="Session already added into the multiview"
      disabled={!props.isDisabled || !location.pathname.includes('multiview')}
=======
      title={!isMultiviewDisabled ? '' : `Session already added into the multiview`}
>>>>>>> bcc7d35b
    >
      <div
        className={cn(stl.sessionItem, 'flex flex-col p-4')}
        id="session-item"
        onClick={(e) => e.stopPropagation()}
        onMouseEnter={handleHover}
      >
        <div className="flex items-start">
          <div className={cn('flex items-center w-full')}>
            {!compact && (
              <div
                className="flex flex-col shrink-0 pr-2 gap-2"
                style={{ width: '40%' }}
              >
                <div className="flex items-center pr-2 shrink-0">
                  <div>
                    <Avatar
                      width="24px"
                      height="24px"
                      iconSize={12}
                      isActive={active}
                      seed={userNumericHash}
                      isAssist={isAssist}
                    />
                  </div>
                  <div className="overflow-hidden color-gray-medium ml-3 justify-between items-center shrink-0">
                    <div
                      className={cn('text-lg', {
                        'color-teal cursor-pointer':
                          !disableUser && hasUserId && !isDisabled,
                        [stl.userName]:
                        !disableUser && hasUserId && !isDisabled,
                        'color-gray-medium': disableUser || !hasUserId
                      })}
                      onClick={handleUserClick}
                    >
                      <TextEllipsis
                        text={userDisplayName}
                        maxWidth="200px"
                        popupProps={{ inverted: true, size: 'tiny' }}
                      />
                    </div>
                  </div>
                </div>
                {_metaList.length > 0 && (
                  <SessionMetaList metaList={_metaList} />
                )}
              </div>
            )}
            <div
              style={{ width: compact ? '40%' : '20%' }}
              className="px-2 flex flex-col justify-between"
            >
              <div>
                <Tooltip
<<<<<<< HEAD
                  delay={0}
                  disabled={props.isDisabled}
                  title={
                    <div className="flex flex-col gap-1">
                      <span>
                        {t('Local Time:')}&nbsp;
                        {formatTimeOrDate(startedAt, timezone, true)}{' '}
                        {timezone.label}
                      </span>
                      {userTimezone ? (
                        <span>
                          {t("User's Time")}:&nbsp;
                          {formatTimeOrDate(
                            startedAt,
                            {
                              label: userTimezone.split('+').join(' +'),
                              value: userTimezone.split(':')[0],
                            },
                            true,
                          )}{' '}
                          {userTimezone}
                        </span>
                      ) : null}
                    </div>
                  }
                  className="w-fit !block"
                >
                  <TextEllipsis
                    text={formatTimeOrDate(
                      startedAt,
                      shownTimezone === 'user' && userTimezone
                        ? {
                            label: userTimezone.split('+').join(' +'),
                            value: userTimezone.split(':')[0],
                          }
                        : timezone,
                    )}
=======
                  // delay={0}
                  // disabled={isDisabled}
                  title={isDisabled ? '' : timeTooltipContent}
                  className="w-fit !block"
                >
                  <TextEllipsis
                    text={formattedTime}
>>>>>>> bcc7d35b
                    popupProps={{ inverted: true, size: 'tiny' }}
                  />
                </Tooltip>
              </div>
              <div className="flex items-center color-gray-medium py-1">
                {!isAssist && (
                  <>
                    <div className="color-gray-medium">
                      <span className="mr-1">{eventsCount}</span>
                      <span>
                        {eventsCount === 0 || eventsCount > 1
                          ? t('Events')
                          : t('Event')}
                      </span>
                    </div>
                    <Icon name="circle-fill" size={3} className="mx-4" />
                  </>
                )}
                <div>
                  {live ? (
                    <Counter startTime={startedAt} />
                  ) : (
                    formattedDuration
                  )}
                </div>
              </div>
            </div>
            <div
              style={{ width: '30%' }}
              className="px-2 flex flex-col justify-between"
            >
              <div style={{ height: '21px' }}>
                <CountryFlag
                  userCity={userCity}
                  userState={userState}
                  country={userCountry}
                  showLabel
                />
              </div>
              <div className="color-gray-medium flex items-center py-1">
                {userBrowser && (
                  <span className="capitalize" style={{ maxWidth: '70px' }}>
                    <TextEllipsis
                      text={capitalize(userBrowser)}
                      popupProps={{ inverted: true, size: 'tiny' }}
                    />
                  </span>
                )}
                {userOs && userBrowser && (
                  <Icon name="circle-fill" size={3} className="mx-4" />
                )}
                {userOs && (
                  <span
                    className={/ios/i.test(userOs) ? '' : 'capitalize'}
                    style={{ maxWidth: '70px' }}
                  >
                    <TextEllipsis
                      text={/ios/i.test(userOs) ? 'iOS' : capitalize(userOs)}
                      popupProps={{ inverted: true, size: 'tiny' }}
                    />
                  </span>
                )}
                {userOs && (
                  <Icon name="circle-fill" size={3} className="mx-4" />
                )}
                <span className="capitalize" style={{ maxWidth: '70px' }}>
                  <TextEllipsis
                    text={capitalize(userDeviceType)}
                    popupProps={{ inverted: true, size: 'tiny' }}
                  />
                </span>
              </div>
            </div>
            {isSessions && (
              <div
                style={{ width: '10%' }}
                className="self-center px-2 flex items-center"
              >
                <ErrorBars count={issueTypes.length} />
              </div>
            )}
          </div>

          <div className="flex items-center m-auto">
            <div
              className={cn(
                stl.playLink,
<<<<<<< HEAD
                props.isDisabled ? 'cursor-not-allowed' : 'cursor-pointer',
=======
                isDisabled ? 'cursor-not-allowed' : 'cursor-pointer'
>>>>>>> bcc7d35b
              )}
              id="play-button"
              data-viewed={viewed}
            >
              {live && isCallActive && agentIds && agentIds.length > 0 && (
                <div className="mr-4">
                  <Label className="bg-gray-lightest p-1 px-2 rounded-lg">
                    <span
                      className="color-gray-medium text-xs"
                      style={{ whiteSpace: 'nowrap' }}
                    >
                      {t('CALL IN PROGRESS')}
                    </span>
                  </Label>
                </div>
              )}
              {isSessions && (
                <div className="mr-4 flex-shrink-0 w-24">
                  {isLastPlayed && (
                    <Label className="bg-gray-lightest p-1 px-2 rounded-lg">
                      <span
                        className="color-gray-medium text-xs"
                        style={{ whiteSpace: 'nowrap' }}
                      >
                        {t('LAST PLAYED')}
                      </span>
                    </Label>
                  )}
                </div>
              )}
              {isAdd ? (
                <div
                  className="rounded-full border-tealx p-2 border"
                  onClick={handleAddClick}
                >
                  <div className="bg-tealx rounded-full p-2">
                    <Icon name="plus" size={16} color="white" />
                  </div>
                </div>
              ) : (
                <PlayLink
                  isAssist={isAssist}
                  sessionId={sessionId}
                  viewed={viewed}
                  onClick={onClick}
                  queryParams={queryParams}
                  query={query}
                  beforeOpen={live || isAssist ? undefined : populateData}
                />
              )}
            </div>
          </div>
        </div>
      </div>
    </Tooltip>
  );
}

export default withRouter(observer(SessionItem));<|MERGE_RESOLUTION|>--- conflicted
+++ resolved
@@ -20,11 +20,8 @@
 import PlayLink from './PlayLink';
 import SessionMetaList from './SessionMetaList';
 import stl from './sessionItem.module.css';
-<<<<<<< HEAD
 import { useTranslation } from 'react-i18next';
-=======
 import { Tooltip } from 'antd';
->>>>>>> bcc7d35b
 
 const ASSIST_ROUTE = assistRoute();
 const ASSIST_LIVE_SESSION = liveSession();
@@ -86,12 +83,8 @@
   const { location } = useHistory();
   const { settingsStore, sessionStore } = useStore();
   const { timezone, shownTimezone } = settingsStore.sessionSettings;
-<<<<<<< HEAD
-  const [prefetchState, setPrefetched] = React.useState(PREFETCH_STATE.none);
   const { t } = useTranslation();
-=======
   const [prefetchState, setPrefetched] = useState(PREFETCH_STATE.none);
->>>>>>> bcc7d35b
 
   // Destructure all props at the top
   const {
@@ -138,17 +131,12 @@
     agentIds
   } = session;
 
-<<<<<<< HEAD
-  const { location } = props;
-  const queryParams = Object.fromEntries(new URLSearchParams(location.search));
-=======
   // Memoize derived values
   const queryParams = useMemo(
     () => Object.fromEntries(new URLSearchParams(location.search)),
     [location.search]
   );
 
->>>>>>> bcc7d35b
   const isMobile = platform !== 'web';
   const formattedDuration = useMemo(() => durationFormatted(duration), [duration]);
   const hasUserId = userId || userAnonymousId;
@@ -254,13 +242,7 @@
 
   return (
     <Tooltip
-<<<<<<< HEAD
-      delay={0}
-      title="Session already added into the multiview"
-      disabled={!props.isDisabled || !location.pathname.includes('multiview')}
-=======
-      title={!isMultiviewDisabled ? '' : `Session already added into the multiview`}
->>>>>>> bcc7d35b
+      title={!isMultiviewDisabled ? '' : t(`Session already added into the multiview`)}
     >
       <div
         className={cn(stl.sessionItem, 'flex flex-col p-4')}
@@ -316,45 +298,6 @@
             >
               <div>
                 <Tooltip
-<<<<<<< HEAD
-                  delay={0}
-                  disabled={props.isDisabled}
-                  title={
-                    <div className="flex flex-col gap-1">
-                      <span>
-                        {t('Local Time:')}&nbsp;
-                        {formatTimeOrDate(startedAt, timezone, true)}{' '}
-                        {timezone.label}
-                      </span>
-                      {userTimezone ? (
-                        <span>
-                          {t("User's Time")}:&nbsp;
-                          {formatTimeOrDate(
-                            startedAt,
-                            {
-                              label: userTimezone.split('+').join(' +'),
-                              value: userTimezone.split(':')[0],
-                            },
-                            true,
-                          )}{' '}
-                          {userTimezone}
-                        </span>
-                      ) : null}
-                    </div>
-                  }
-                  className="w-fit !block"
-                >
-                  <TextEllipsis
-                    text={formatTimeOrDate(
-                      startedAt,
-                      shownTimezone === 'user' && userTimezone
-                        ? {
-                            label: userTimezone.split('+').join(' +'),
-                            value: userTimezone.split(':')[0],
-                          }
-                        : timezone,
-                    )}
-=======
                   // delay={0}
                   // disabled={isDisabled}
                   title={isDisabled ? '' : timeTooltipContent}
@@ -362,7 +305,6 @@
                 >
                   <TextEllipsis
                     text={formattedTime}
->>>>>>> bcc7d35b
                     popupProps={{ inverted: true, size: 'tiny' }}
                   />
                 </Tooltip>
@@ -450,11 +392,7 @@
             <div
               className={cn(
                 stl.playLink,
-<<<<<<< HEAD
-                props.isDisabled ? 'cursor-not-allowed' : 'cursor-pointer',
-=======
                 isDisabled ? 'cursor-not-allowed' : 'cursor-pointer'
->>>>>>> bcc7d35b
               )}
               id="play-button"
               data-viewed={viewed}
