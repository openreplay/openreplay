--- conflicted
+++ resolved
@@ -28,15 +28,7 @@
 } from 'lucide-react';
 import React from 'react';
 import { connect } from 'react-redux';
-<<<<<<< HEAD
-import cn from 'classnames';
-import stl from './FilterModal.module.css';
-import { filtersMap } from 'Types/filter/newFilter';
-=======
-
 import { Icon, Loader } from 'UI';
-
->>>>>>> eaadcf46
 import AnimatedSVG, { ICONS } from 'Shared/AnimatedSVG/AnimatedSVG';
 
 import { FilterKey } from '../../../../types/filter/filterType';
@@ -168,16 +160,7 @@
                         : filters;
   const { matchingCategories, matchingFilters } = getMatchingEntries(
     searchQuery,
-<<<<<<< HEAD
     filterJson(filterJsonObj, excludeFilterKeys, allowedFilterKeys)
-=======
-    filterJson(
-      isConditional ? conditionalFilters : filters,
-      excludeFilterKeys,
-      allowedFilterKeys
-    )
->>>>>>> eaadcf46
-  );
 
   const isResultEmpty =
     (!filterSearchList || Object.keys(filterSearchList).length === 0) &&
