--- conflicted
+++ resolved
@@ -2,14 +2,13 @@
 import FilterOperator from '../FilterOperator';
 import FilterSelection from '../FilterSelection';
 import FilterValue from '../FilterValue';
-import {Button} from 'UI';
+import { Button } from 'UI';
 import FilterSource from '../FilterSource';
-import {FilterKey, FilterType} from 'App/types/filter/filterType';
+import { FilterKey, FilterType } from 'App/types/filter/filterType';
 import SubFilterItem from '../SubFilterItem';
 import {toJS} from "mobx";
 
 interface Props {
-<<<<<<< HEAD
   filterIndex: number;
   filter: any; // event/filter
   onUpdate: (filter: any) => void;
@@ -19,21 +18,10 @@
   disableDelete?: boolean;
   excludeFilterKeys?: Array<string>;
   readonly?: boolean;
-=======
-    filterIndex: number;
-    filter: any; // event/filter
-    onUpdate: (filter: any) => void;
-    onRemoveFilter: () => void;
-    isFilter?: boolean;
-    saveRequestPayloads?: boolean;
-    disableDelete?: boolean;
-    excludeFilterKeys?: Array<string>;
-    hideIndex?: boolean;
->>>>>>> 97b31255
+  hideIndex?: boolean;
 }
 
 function FilterItem(props: Props) {
-<<<<<<< HEAD
   const {
     isFilter = false,
     filterIndex,
@@ -41,7 +29,7 @@
     saveRequestPayloads,
     disableDelete = false,
     excludeFilterKeys = []
-  } = props;
+ , hideIndex = false } = props;
   const canShowValues = !(filter.operator === 'isAny' || filter.operator === 'onAny' || filter.operator === 'isUndefined');
   const isSubFilter = filter.type === FilterType.SUB_FILTERS;
   const replaceFilter = (filter: any) => {
@@ -51,11 +39,6 @@
       filters: filter.filters ? filter.filters.map((i: any) => ({...i, value: ['']})) : [],
     });
   };
-=======
-    const { isFilter = false, filterIndex, filter, saveRequestPayloads, disableDelete = false, excludeFilterKeys = [], hideIndex = false } = props;
-    const canShowValues = !(filter.operator === 'isAny' || filter.operator === 'onAny' || filter.operator === 'isUndefined');
-    const isSubFilter = filter.type === FilterType.SUB_FILTERS;
->>>>>>> 97b31255
 
   const onOperatorChange = (e: any, {value}: any) => {
     props.onUpdate({...filter, operator: value});
@@ -80,7 +63,7 @@
   return (
     <div className="flex items-center hover:bg-active-blue -mx-5 px-5 py-2">
       <div className="flex items-start w-full">
-        {!isFilter && (
+        {!isFilter && !hideIndex && (
           <div
             className="mt-1 flex-shrink-0 border w-6 h-6 text-xs flex items-center justify-center rounded-full bg-gray-light-shade mr-2">
             <span>{filterIndex + 1}</span>
@@ -93,7 +76,6 @@
           disabled={disableDelete || props.readonly}
         />
 
-<<<<<<< HEAD
         {/* Filter with Source */}
         {filter.hasSource && (
           <>
@@ -107,17 +89,6 @@
             <FilterSource filter={filter} onUpdate={props.onUpdate}/>
           </>
         )}
-=======
-    return (
-        <div className="flex items-center hover:bg-active-blue -mx-5 px-5">
-            <div className="flex items-start w-full">
-                {!isFilter && !hideIndex && (
-                    <div className="mt-1 flex-shrink-0 border w-6 h-6 text-xs flex items-center justify-center rounded-full bg-gray-light-shade mr-2">
-                        <span>{filterIndex + 1}</span>
-                    </div>
-                )}
-                <FilterSelection filter={filter} onFilterClick={replaceFilter} excludeFilterKeys={excludeFilterKeys} disabled={disableDelete} />
->>>>>>> 97b31255
 
         {/* Filter values */}
         {!isSubFilter && filter.operatorOptions && (
