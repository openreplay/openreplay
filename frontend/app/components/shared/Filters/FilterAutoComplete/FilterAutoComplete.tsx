--- conflicted
+++ resolved
@@ -67,16 +67,6 @@
     const topValues = filterStore.topValues[filterKey] || [];
 
     React.useEffect(() => {
-<<<<<<< HEAD
-      filterStore.resetValues();
-      setOptions([]);
-    }, [projectsStore.siteId]);
-
-    const loadTopValues = async () => {
-      setLoading(true);
-      await filterStore.fetchTopValues(_params.type, _params.key);
-      setLoading(false);
-=======
       setOptions([])
     }, [projectsStore.siteId])
 
@@ -86,7 +76,6 @@
         await filterStore.fetchTopValues(_params.type, projectsStore.siteId, _params.key);
       }
       setLoading(false)
->>>>>>> bcc7d35b
     };
 
     useEffect(() => {
