import React from "react";
import { observer } from "mobx-react-lite";
import { Tooltip } from "UI";
import { Select } from "antd";

const EventsOrder = observer((props: {
    onChange: (e: any, v: any) => void,
    filter: any,
}) => {
    const {filter, onChange} = props;
    const eventsOrderSupport = filter.eventsOrderSupport;
    const options = [
        {
            name: 'eventsOrder',
            label: 'Then',
            value: 'then',
            disabled: eventsOrderSupport && !eventsOrderSupport.includes('then'),
        },
        {
            name: 'eventsOrder',
            label: 'And',
            value: 'and',
            disabled: eventsOrderSupport && !eventsOrderSupport.includes('and'),
        },
        {
            name: 'eventsOrder',
            label: 'Or',
            value: 'or',
            disabled: eventsOrderSupport && !eventsOrderSupport.includes('or'),
        },
    ];

    return <div className="flex items-center gap-2">
        <div
            className="color-gray-medium text-sm"
            style={{textDecoration: "underline dotted"}}
        >
            <Tooltip
                title={`Select the operator to be applied between events in your search.`}
            >
                <div>Events Order</div>
            </Tooltip>
        </div>

<<<<<<< HEAD
  const menu = (
    <Menu
      onClick={(e) => {
        const selectedOption = options.find((item) => item.value === e.key);
        if (selectedOption && !selectedOption.disabled) {
          onChange(null, selectedOption);
        }
      }}
    >
      {options.map((item) => (
        <Menu.Item key={item.value} disabled={item.disabled}>
          {item.label}
        </Menu.Item>
      ))}
    </Menu>
  );

  return (
    <div className="flex items-center gap-2">
      <Tooltip title="Select the operator to be applied between events." placement="bottom">
        <div className="text-neutral-500/90 text-sm">Events Order</div>
      </Tooltip>

      <Dropdown overlay={menu} trigger={['click']} placement="bottomRight" className="bg-white border border-neutral-200 rounded-lg px-1 py-0.5 hover:border-teal">
      <a onClick={(e) => e.preventDefault()} className="text-sm items-center gap-2 hover:text-teal">
        <Space className="text-sm">
        {options.find((item) => item.value === filter.eventsOrder)?.label || 'Select'} 
        </Space>
      </a>

      </Dropdown>
    </div>
  );
=======
        <Select
            size={"small"}
            className="text-sm"
            onChange={(v) => onChange(null, options.find((i) => i.value === v))}
            value={filter.eventsOrder}
            options={options}
        />
    </div>;
>>>>>>> 16ab955d
});

export default EventsOrder;<|MERGE_RESOLUTION|>--- conflicted
+++ resolved
@@ -42,7 +42,6 @@
             </Tooltip>
         </div>
 
-<<<<<<< HEAD
   const menu = (
     <Menu
       onClick={(e) => {
@@ -76,16 +75,15 @@
       </Dropdown>
     </div>
   );
-=======
-        <Select
-            size={"small"}
-            className="text-sm"
-            onChange={(v) => onChange(null, options.find((i) => i.value === v))}
-            value={filter.eventsOrder}
-            options={options}
-        />
     </div>;
->>>>>>> 16ab955d
 });
+        
+        //<Select
+          //  size={"small"}
+            //className="text-sm"
+          //  onChange={(v) => onChange(null, options.find((i) => i.value === v))}
+          //  value={filter.eventsOrder}
+          //  options={options}
+        ///>
 
 export default EventsOrder;