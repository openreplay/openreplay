--- conflicted
+++ resolved
@@ -147,11 +147,7 @@
                                         width: 'calc(100% + 2.5rem)',
                                     }}
                                     className={
-<<<<<<< HEAD
-                                        'hover:bg-active-blue px-5 gap-2 items-center flex z-10'
-=======
                                         'hover:bg-active-blue px-5 gap-2 items-center flex'
->>>>>>> 2931f9b6
                                     }
                                     id={`${filter.key}-${filterIndex}`}
                                     onDragOver={(e) => handleDragOverEv(e, filterIndex)}
