--- conflicted
+++ resolved
@@ -8,7 +8,7 @@
 import { observer } from 'mobx-react-lite';
 import NoSessionsMessage from 'Shared/NoSessionsMessage/NoSessionsMessage';
 import MainSearchBar from 'Shared/MainSearchBar/MainSearchBar';
-import SessionSearch from 'Shared/SessionSearch/SessionSearch';
+import SearchActions from "../SearchActions";
 
 function SessionsTabOverview() {
   const [query, setQuery] = React.useState('');
@@ -26,27 +26,10 @@
 
   const testingKey = localStorage.getItem('__mauricio_testing_access') === 'true';
   return (
-<<<<<<< HEAD
-    <div className="widget-wrapper">
-      {testingKey ? (
-        <Input
-          value={query}
-          onKeyDown={handleKeyDown}
-          onChange={(e) => setQuery(e.target.value)}
-          className={'mb-2'}
-          placeholder={'ask session ai'}
-        />
-      ) : null}
-      <SessionHeader />
-      <div className="border-b" />
-      <LatestSessionsMessage />
-      <SessionList />
-    </div>
-=======
     <>
       <NoSessionsMessage />
+      <SearchActions />
       <MainSearchBar />
-      <SessionSearch />
       <div className="my-4" />
       <div className="widget-wrapper">
         {testingKey ? (
@@ -64,7 +47,6 @@
         <SessionList />
       </div>
     </>
->>>>>>> 54b07c61
   );
 }
 
