import React, { useEffect } from 'react';
import { FilterKey } from 'Types/filter/filterType';
import SessionItem from 'Shared/SessionItem';
import { NoContent, Loader, Pagination, Icon } from 'UI';
import { Button } from 'antd';
import { useLocation, withRouter } from 'react-router-dom';
import AnimatedSVG, { ICONS } from 'Shared/AnimatedSVG/AnimatedSVG';
import { numberWithCommas } from 'App/utils';
import RecordingStatus from 'Shared/SessionsTabOverview/components/RecordingStatus';
import { sessionService } from 'App/services';
import { observer } from 'mobx-react-lite';
import { useStore } from 'App/mstore';
import SessionDateRange from './SessionDateRange';
import { useTranslation } from 'react-i18next';

type SessionStatus = {
  status: number;
  count: number;
};

const AUTO_REFRESH_INTERVAL = 5 * 60 * 1000;
let sessionTimeOut: any = null;
let sessionStatusTimeOut: any = null;

const STATUS_FREQUENCY = 5000;

function SessionList() {
  const location = useLocation(); // Get the current URL location
  const isBookmark = location.pathname.includes('/bookmarks');
  const { t } = useTranslation();

  const {
    projectsStore,
    sessionStore,
    customFieldStore,
    userStore,
    searchStore,
  } = useStore();
  const { isEnterprise } = userStore;
  const { isLoggedIn } = userStore;
  const { list } = sessionStore;
  const { lastPlayedSessionId } = sessionStore;
  const loading = sessionStore.loadingSessions;
  const { total } = sessionStore;
  const onToggleFavorite = sessionStore.toggleFavorite;
  const { siteId } = projectsStore;
  const { updateProjectRecordingStatus } = projectsStore;
  const { currentPage, activeTab, pageSize } = searchStore;
  const { filters } = searchStore.instance;
  const _filterKeys = filters.map((i: any) => i.key);
  const hasUserFilter =
<<<<<<< HEAD
    _filterKeys.includes(FilterKey.USERID) ||
    _filterKeys.includes(FilterKey.USERANONYMOUSID);
  // const isBookmark = activeTab.type === 'bookmark';
=======
    _filterKeys.includes(FilterKey.USERID) || _filterKeys.includes(FilterKey.USERANONYMOUSID);
>>>>>>> bcc7d35b
  const isVault = isBookmark && isEnterprise;
  const activeSite = projectsStore.active;
  const hasNoRecordings = !activeSite || !activeSite.recorded;
  const metaList = customFieldStore.list;

  useEffect(() => {
    if (!searchStore.urlParsed) return;
    void searchStore.checkForLatestSessionCount();
  }, [location.pathname]);

  const NO_CONTENT = React.useMemo(() => {
    if (isBookmark && !isEnterprise) {
      return {
        icon: ICONS.NO_BOOKMARKS,
        message: t('No sessions bookmarked'),
      };
    }
    if (isVault) {
      return {
        icon: ICONS.NO_SESSIONS_IN_VAULT,
        message: t('No sessions found in vault'),
      };
    }
    return {
      icon: ICONS.NO_SESSIONS,
      message: <SessionDateRange />,
    };
  }, [isBookmark, isVault, activeTab, location.pathname]);
  const [statusData, setStatusData] = React.useState<SessionStatus>({
    status: 0,
    count: 0,
  });

  const fetchStatus = async () => {
    const response = await sessionService.getRecordingStatus();
    setStatusData({
      status: response.recordingStatus,
      count: response.sessionsCount,
    });
  };

  useEffect(() => {
    if (!hasNoRecordings || !activeSite || !isLoggedIn) {
      return;
    }

    void fetchStatus();

    sessionStatusTimeOut = setInterval(() => {
      void fetchStatus();
    }, STATUS_FREQUENCY);

    return () => clearInterval(sessionStatusTimeOut);
  }, [hasNoRecordings, activeSite, isLoggedIn]);

  useEffect(() => {
    if (!hasNoRecordings && statusData.status === 0) {
      return;
    }

    // recording && processed
    if (statusData.status === 2 && siteId) {
      updateProjectRecordingStatus(siteId, true);
      clearInterval(sessionStatusTimeOut);
    }
  }, [statusData, siteId]);

  useEffect(() => {
    const id = setInterval(() => {
      if (!document.hidden) {
        void searchStore.checkForLatestSessionCount();
      }
    }, AUTO_REFRESH_INTERVAL);
    return () => clearInterval(id);
  }, []);

  useEffect(() => {
    // handle scroll position
    const { scrollY } = searchStore;
    window.scrollTo(0, scrollY);

    return () => {
      searchStore.setScrollPosition(window.scrollY);
    };
  }, []);

  const refreshOnActive = () => {
    if (document.hidden && !!sessionTimeOut) {
      clearTimeout(sessionTimeOut);
      return;
    }

<<<<<<< HEAD
    sessionTimeOut = setTimeout(() => {
=======
    sessionTimeOut = setTimeout(function () {
>>>>>>> bcc7d35b
      if (!document.hidden) {
        void searchStore.checkForLatestSessionCount();
      }
    }, 5000);
  };

  useEffect(() => {
    document.addEventListener('visibilitychange', refreshOnActive);
    return () => {
      document.removeEventListener('visibilitychange', refreshOnActive);
    };
  }, []);

  const onUserClick = (userId: any) => {
    if (userId) {
      searchStore.addFilterByKeyAndValue(FilterKey.USERID, userId);
    } else {
      searchStore.addFilterByKeyAndValue(FilterKey.USERID, '', 'isUndefined');
    }
  };

  const toggleFavorite = (sessionId: string) => {
    onToggleFavorite(sessionId).then(() => {
      void searchStore.fetchSessions();
    });
  };

  return (
    <Loader loading={loading}>
      {hasNoRecordings && statusData.status == 1 ? (
        <RecordingStatus data={statusData} />
      ) : (
        <>
          <NoContent
            title={
              <div className="flex items-center justify-center flex-col">
                <span className="py-5">
                  <AnimatedSVG name={NO_CONTENT.icon} size={60} />
                </span>
                <div className="mt-4" />
                <div className="text-center relative text-lg font-medium">
                  {NO_CONTENT.message}
                </div>
              </div>
            }
            subtext={
              <div className="flex flex-col items-center">
                {(isVault || isBookmark) && (
                  <div>
                    {isVault
                      ? t(
                          'Extend the retention period of any session by adding it to your vault directly from the player screen.',
                        )
                      : t(
                          'Effortlessly find important sessions by bookmarking them directly from the player screen.',
                        )}
                  </div>
                )}
                <Button
                  variant="text"
                  className="mt-4"
                  icon={<Icon name="arrow-repeat" size={20} />}
                  onClick={() => {
                    void searchStore.fetchSessions(true, isBookmark);
                  }}
                >
                  {t('Refresh')}
                </Button>
              </div>
            }
            show={!loading && list.length === 0}
          >
            {list.map((session: any) => (
              <div key={session.sessionId} className="border-b">
                <SessionItem
                  session={session}
                  hasUserFilter={hasUserFilter}
                  onUserClick={onUserClick}
                  metaList={metaList}
                  lastPlayedSessionId={lastPlayedSessionId}
                  bookmarked={isBookmark}
                  toggleFavorite={toggleFavorite}
                />
              </div>
            ))}
          </NoContent>

          {total > 0 && (
            <div className="flex items-center justify-between p-5">
              <div>
                {t('Showing')}{' '}
                <span className="font-medium">
                  {(currentPage - 1) * pageSize + 1}
                </span>{' '}
                {t('to')}{' '}
                <span className="font-medium">
                  {(currentPage - 1) * pageSize + list.length}
                </span>{' '}
                {t('of')}{' '}
                <span className="font-medium">{numberWithCommas(total)}</span>{' '}
                {t('sessions.')}
              </div>
              <Pagination
                page={currentPage}
                total={total}
                onPageChange={(page) => searchStore.updateCurrentPage(page)}
                limit={pageSize}
                debounceRequest={1000}
              />
            </div>
          )}
        </>
      )}
    </Loader>
  );
}

export default withRouter(observer(SessionList));<|MERGE_RESOLUTION|>--- conflicted
+++ resolved
@@ -49,13 +49,7 @@
   const { filters } = searchStore.instance;
   const _filterKeys = filters.map((i: any) => i.key);
   const hasUserFilter =
-<<<<<<< HEAD
-    _filterKeys.includes(FilterKey.USERID) ||
-    _filterKeys.includes(FilterKey.USERANONYMOUSID);
-  // const isBookmark = activeTab.type === 'bookmark';
-=======
     _filterKeys.includes(FilterKey.USERID) || _filterKeys.includes(FilterKey.USERANONYMOUSID);
->>>>>>> bcc7d35b
   const isVault = isBookmark && isEnterprise;
   const activeSite = projectsStore.active;
   const hasNoRecordings = !activeSite || !activeSite.recorded;
@@ -148,11 +142,7 @@
       return;
     }
 
-<<<<<<< HEAD
-    sessionTimeOut = setTimeout(() => {
-=======
     sessionTimeOut = setTimeout(function () {
->>>>>>> bcc7d35b
       if (!document.hidden) {
         void searchStore.checkForLatestSessionCount();
       }
