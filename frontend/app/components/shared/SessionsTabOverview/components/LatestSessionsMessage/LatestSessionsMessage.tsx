import React from 'react';
import { numberWithCommas } from 'App/utils';
import { useStore } from 'App/mstore';
import { observer } from 'mobx-react-lite';
import { useTranslation } from 'react-i18next';

function LatestSessionsMessage() {
  const { searchStore } = useStore();
<<<<<<< HEAD
  const count = searchStore.latestList.size;
  const { t } = useTranslation();
=======
  const count = searchStore.latestSessionCount;
>>>>>>> bcc7d35b

  const onShowNewSessions = () => {
    searchStore.updateLatestSessionCount(0);
    void searchStore.updateCurrentPage(1, true);
  };

  return count > 0 ? (
    <div
      className="bg-amber-50 p-1 flex w-full border-b text-center justify-center link"
      style={{ backgroundColor: 'rgb(255 251 235)' }}
      onClick={onShowNewSessions}
    >
      {t('Show')} {numberWithCommas(count)} {t('New')}{' '}
      {count > 1 ? t('Sessions') : t('Session')}
    </div>
  ) : (
    <></>
  );
}

export default observer(LatestSessionsMessage);<|MERGE_RESOLUTION|>--- conflicted
+++ resolved
@@ -6,12 +6,8 @@
 
 function LatestSessionsMessage() {
   const { searchStore } = useStore();
-<<<<<<< HEAD
-  const count = searchStore.latestList.size;
   const { t } = useTranslation();
-=======
   const count = searchStore.latestSessionCount;
->>>>>>> bcc7d35b
 
   const onShowNewSessions = () => {
     searchStore.updateLatestSessionCount(0);
