--- conflicted
+++ resolved
@@ -123,11 +123,7 @@
                     >
                         <div>
                             {list.map((session) => (
-<<<<<<< HEAD
-                                <Fragment key={session.sessionId}>
-=======
                                 <>
->>>>>>> 8989e460
                                     <SessionItem
                                         key={session.sessionId}
                                         session={session}
@@ -137,11 +133,7 @@
                                         metaList={metaList}
                                     />
                                     <div className="border-b" />
-<<<<<<< HEAD
-                                </Fragment>
-=======
                                 </>
->>>>>>> 8989e460
                             ))}
                         </div>
                     </NoContent>
