import React, { useEffect } from 'react';
import { connect } from 'react-redux';
import { NoContent, Loader, Pagination } from 'UI';
import { List } from 'immutable';
import SessionItem from 'Shared/SessionItem';
import withPermissions from 'HOCs/withPermissions'
import { KEYS } from 'Types/filter/customFilter';
import { applyFilter } from 'Duck/liveSearch';
import { FilterKey } from 'App/types/filter/filterType';
import { addFilterByKeyAndValue, updateCurrentPage } from 'Duck/liveSearch';
import Select from 'Shared/Select';
import SortOrderButton from 'Shared/SortOrderButton';
import { capitalize } from 'App/utils';
import LiveSessionReloadButton from 'Shared/LiveSessionReloadButton';

const AUTOREFRESH_INTERVAL = .5 * 60 * 1000
const PER_PAGE = 10;

interface Props {
  loading: boolean,
  metaListLoading: boolean
  list: List<any>,
  // fetchLiveList: () => Promise<void>,
  applyFilter: (filter: any) => void,
  filter: any,
  // addAttribute: (obj: any) => void,
  addFilterByKeyAndValue: (key: FilterKey, value: string) => void,
  updateCurrentPage: (page: number) => void,
  currentPage: number,
  totla: number,
  metaList: any,
  sort: any,
  total: number,
}

function LiveSessionList(props: Props) {
  const { loading, metaListLoading, filter, list, currentPage, total, metaList = [], sort } = props;
  var timeoutId: any;
  const { filters } = filter;
  const hasUserFilter = filters.map((i: any) => i.key).includes(KEYS.USERID);
  const sortOptions = metaList.map((i: any) => ({
    label: capitalize(i), value: i
  })).toJS();

  // useEffect(() => {
  //   if (metaListLoading || metaList.size === 0 || !!filter.sort) return;

  //   if (sortOptions[0]) {
  //     props.applyFilter({ sort: sortOptions[0].value });
  //   }
  // }, [metaListLoading]);

  // useEffect(() => {
  //   const filteredSessions = filters.size > 0 ? props.list.filter(session => {
  //     let hasValidFilter = true;
  //     filters.forEach(filter => {
  //       if (!hasValidFilter) return;

  //       const _values = filter.value.filter(i => i !== '' && i !== null && i !== undefined).map(i => i.toLowerCase());
  //       if (filter.key === FilterKey.USERID) {
  //         const _userId = session.userId ? session.userId.toLowerCase() : '';
  //         hasValidFilter = _values.length > 0 ? (_values.includes(_userId) && hasValidFilter) || _values.some(i => _userId.includes(i)) : hasValidFilter;
  //       }
  //       if (filter.category === FilterCategory.METADATA) {
  //         const _source = session.metadata[filter.key] ? session.metadata[filter.key].toLowerCase() : '';
  //         hasValidFilter = _values.length > 0 ? (_values.includes(_source) && hasValidFilter) || _values.some(i => _source.includes(i)) : hasValidFilter;
  //       }
  //     })
  //     return hasValidFilter;
  //   }) : props.list;
  //   setSessions(filteredSessions);
  // }, [filters, list]);

  useEffect(() => {
    props.applyFilter({ ...filter});
    timeout();
    return () => {
      clearTimeout(timeoutId)
    }
  }, [])

  const onUserClick = (userId: string, userAnonymousId: string) => {
    if (userId) {
      props.addFilterByKeyAndValue(FilterKey.USERID, userId);
    } else {
      props.addFilterByKeyAndValue(FilterKey.USERANONYMOUSID, userAnonymousId);
    }
  }

  const onSortChange = ({ value }: any) => {
    props.applyFilter({ sort: value.value });
  }

  const timeout = () => {
    timeoutId = setTimeout(() => {
      props.applyFilter({ ...filter});
      timeout();
    }, AUTOREFRESH_INTERVAL);
  }

  return (
    <div>
      <div className="flex mb-6 justify-between items-end">
        <div className="flex items-baseline">
          <h3 className="text-2xl capitalize">
            <span>Live Sessions</span>
            <span className="ml-2 font-normal color-gray-medium">{total}</span>
          </h3>

          <LiveSessionReloadButton onClick={() => props.applyFilter({ ...filter }) } />
        </div>
        <div className="flex items-center">
          <div className="flex items-center ml-6 mr-4">
            <span className="mr-2 color-gray-medium">Sort By</span>
            <Select
              plain
              right
              options={sortOptions}
              // defaultValue={sort.field}
              onChange={onSortChange}
              value={sortOptions.find((i: any) => i.value === filter.sort) || sortOptions[0]}
            />
          </div>
          <SortOrderButton onChange={(state: any) => props.applyFilter({ order: state })} sortOrder={filter.order} />
        </div>
      </div>
<<<<<<< HEAD
      <Loader loading={ loading }>
        <NoContent
            title={"No live sessions."}
            subtext={
              <span>
                See how to setup the <a target="_blank" className="link" href="https://docs.openreplay.com/plugins/assist">{'Assist'}</a> plugin, if you haven’t done that already.
              </span>
            }
            image={<img src="/assets/img/live-sessions.png"
            style={{ width: '70%', marginBottom: '30px' }}/>}
            show={ !loading && list.size === 0}
          >
            <div className="bg-white p-3 rounded border">
            
              {list.map(session => (
                <>
                  <SessionItem
                    key={ session.sessionId }
                    session={ session }
                    live
                    hasUserFilter={hasUserFilter}
                    onUserClick={onUserClick}
                    metaList={metaList}
                  />
                  <div className="border-b" />
                </>
              ))}

            <div className="w-full flex items-center justify-center py-6">
              <Pagination
                page={currentPage}
                totalPages={Math.ceil(total / PER_PAGE)}
                onPageChange={(page: any) => props.updateCurrentPage(page)}
                limit={PER_PAGE}
              />
            </div>
            </div>
          </NoContent>
=======

      <NoContent
        title={"No live sessions."}
        subtext={
          <span>
            See how to <a target="_blank" className="link" href="https://docs.openreplay.com/plugins/assist">{'enable Assist'}</a> and ensure you're using tracker-assist <span className="font-medium">v3.5.11</span> or higher.
          </span>
        }
        image={<img src="/img/live-sessions.png"
        style={{ width: '70%', marginBottom: '30px' }}/>}
        show={ !loading && sessions && sessions.size === 0}
      >
        <Loader loading={ loading }>
          {sessions && sliceListPerPage(sessions.sortBy(i => i.metadata[sort.field]).update(list => {
            return sort.order === 'desc' ? list.reverse() : list;
          }), currentPage - 1).map(session => (
            <SessionItem
              key={ session.sessionId }
              session={ session }
              live
              hasUserFilter={hasUserFilter}
              onUserClick={onUserClick}
              metaList={metaList}
            />
          ))}

        <div className="w-full flex items-center justify-center py-6">
          <Pagination
            page={currentPage}
            totalPages={Math.ceil(sessions.size / PER_PAGE)}
            onPageChange={(page) => props.updateCurrentPage(page)}
            limit={PER_PAGE}
          />
        </div>
>>>>>>> 2a6ca316
        </Loader>
    </div>
  )
}

export default withPermissions(['ASSIST_LIVE'])(connect(
  (state: any) => ({
    list: state.getIn(['liveSearch', 'list']),
    loading: state.getIn([ 'liveSearch', 'fetchList', 'loading' ]),
    metaListLoading: state.getIn([ 'customFields', 'fetchRequest', 'loading' ]),
    filter: state.getIn([ 'liveSearch', 'instance' ]),
    total: state.getIn([ 'liveSearch', 'total' ]),
    currentPage: state.getIn(["liveSearch", "currentPage"]),
    metaList: state.getIn(['customFields', 'list']).map((i: any) => i.key),
    sort: state.getIn(['liveSearch', 'sort']),
  }),
  {
    applyFilter,
    addFilterByKeyAndValue,
    updateCurrentPage,
  }
)(LiveSessionList));<|MERGE_RESOLUTION|>--- conflicted
+++ resolved
@@ -124,7 +124,6 @@
           <SortOrderButton onChange={(state: any) => props.applyFilter({ order: state })} sortOrder={filter.order} />
         </div>
       </div>
-<<<<<<< HEAD
       <Loader loading={ loading }>
         <NoContent
             title={"No live sessions."}
@@ -138,7 +137,7 @@
             show={ !loading && list.size === 0}
           >
             <div className="bg-white p-3 rounded border">
-            
+
               {list.map(session => (
                 <>
                   <SessionItem
@@ -163,42 +162,6 @@
             </div>
             </div>
           </NoContent>
-=======
-
-      <NoContent
-        title={"No live sessions."}
-        subtext={
-          <span>
-            See how to <a target="_blank" className="link" href="https://docs.openreplay.com/plugins/assist">{'enable Assist'}</a> and ensure you're using tracker-assist <span className="font-medium">v3.5.11</span> or higher.
-          </span>
-        }
-        image={<img src="/img/live-sessions.png"
-        style={{ width: '70%', marginBottom: '30px' }}/>}
-        show={ !loading && sessions && sessions.size === 0}
-      >
-        <Loader loading={ loading }>
-          {sessions && sliceListPerPage(sessions.sortBy(i => i.metadata[sort.field]).update(list => {
-            return sort.order === 'desc' ? list.reverse() : list;
-          }), currentPage - 1).map(session => (
-            <SessionItem
-              key={ session.sessionId }
-              session={ session }
-              live
-              hasUserFilter={hasUserFilter}
-              onUserClick={onUserClick}
-              metaList={metaList}
-            />
-          ))}
-
-        <div className="w-full flex items-center justify-center py-6">
-          <Pagination
-            page={currentPage}
-            totalPages={Math.ceil(sessions.size / PER_PAGE)}
-            onPageChange={(page) => props.updateCurrentPage(page)}
-            limit={PER_PAGE}
-          />
-        </div>
->>>>>>> 2a6ca316
         </Loader>
     </div>
   )
