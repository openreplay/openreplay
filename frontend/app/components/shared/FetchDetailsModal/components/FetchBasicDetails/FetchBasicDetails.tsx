import React, { useMemo } from 'react';
import { formatBytes } from 'App/utils';
import CopyText from 'Shared/CopyText';
import {Tag} from 'antd';
import cn from 'classnames';

interface Props {
  resource: any;
  timestamp?: string;
}
function FetchBasicDetails({ resource, timestamp }: Props) {
  const _duration = parseInt(resource.duration);
  const text = useMemo(() => {
    if (resource.url.length > 50) {
      const endText = resource.url.split('/').pop();
      return resource.url.substring(0, 50 - endText.length) + '.../' + endText;
    }
    return resource.url;
  }, [resource]);

  return (
    <div>
<<<<<<< HEAD
      <div className="flex items-center py-1">
        <div className="font-medium w-36">Request URL</div>
        <Tag className='text-base rounded-lg bg-indigo-50 whitespace-nowrap overflow-hidden text-clip cursor-pointer max-w-80 truncate' bordered={false}>
          <CopyText content={resource.url}>{text}</CopyText>
        </Tag>
=======
      <div className="flex items-start py-1">
        <div className="font-medium">Name</div>
        <div className="rounded-lg bg-active-blue px-2 py-1 ml-2 cursor-pointer word-break">
          <CopyText content={resource.url}>{resource.url}</CopyText>
        </div>
      </div>

      <div className="flex items-center py-1">
        <div className="font-medium">Type</div>
        <div className="rounded bg-active-blue px-2 py-1 ml-2 whitespace-nowrap overflow-hidden text-clip">
          {resource.type}
        </div>
>>>>>>> a21e123e
      </div>

      {resource.method && (
        <div className="flex items-center py-1">
          <div className="font-medium w-36">Request Method</div>
          <Tag className='text-base rounded-lg bg-indigo-50 whitespace-nowrap overflow-hidden text-clip' bordered={false}>
            {resource.method}
          </Tag>
        </div>
      )}

      {resource.status && (
        <div className="flex items-center py-1">
          <div className="text-base font-medium w-36">Status Code</div>
          <Tag
          bordered={false}
            className={cn(
              'text-base rounded-lg bg-indigo-50 whitespace-nowrap overflow-hidden text-clip flex items-center',
              { 'error color-red': !resource.success }
            )}
          >
            {resource.status === '200' && (
              <Tag  bordered={false} className="text-base bg-emerald-100 rounded-full mr-2"></Tag>
            )}
            {resource.status}
          </Tag>
        </div>
      )}

      <div className="flex items-center py-1">
        <div className="font-medium w-36">Type</div>
        <Tag className="text-base capitalize rounded-lg bg-indgo-50 whitespace-nowrap overflow-hidden text-clip" bordered={false}>
          {resource.type}
        </Tag>
      </div>

      {!!resource.decodedBodySize && (
        <div className="flex items-center py-1">
          <div className="font-medium w-36">Size</div>
          <Tag className="text-base rounded-lg bg-indgo-50 whitespace-nowrap overflow-hidden text-clip" bordered={false}>
            {formatBytes(resource.decodedBodySize)}
          </Tag>
        </div>
      )}

      

      {!!_duration && (
        <div className="flex items-center py-1">
          <div className="font-medium w-36">Duration</div>
          <Tag className="text-base rounded-lg bg-indgo-50 whitespace-nowrap overflow-hidden text-clip" bordered={false}>
            {_duration} ms
          </Tag>
        </div>
      )}

      {timestamp && (
        <div className="flex items-center py-1">
        <div className="font-medium w-36">Time</div>
        <Tag className="text-base rounded-lg bg-indgo-50 whitespace-nowrap overflow-hidden text-clip" bordered={false}>
          {timestamp}
        </Tag>
      </div>

      )}
    </div>
  );
}

export default FetchBasicDetails;<|MERGE_RESOLUTION|>--- conflicted
+++ resolved
@@ -20,13 +20,6 @@
 
   return (
     <div>
-<<<<<<< HEAD
-      <div className="flex items-center py-1">
-        <div className="font-medium w-36">Request URL</div>
-        <Tag className='text-base rounded-lg bg-indigo-50 whitespace-nowrap overflow-hidden text-clip cursor-pointer max-w-80 truncate' bordered={false}>
-          <CopyText content={resource.url}>{text}</CopyText>
-        </Tag>
-=======
       <div className="flex items-start py-1">
         <div className="font-medium">Name</div>
         <div className="rounded-lg bg-active-blue px-2 py-1 ml-2 cursor-pointer word-break">
@@ -39,7 +32,6 @@
         <div className="rounded bg-active-blue px-2 py-1 ml-2 whitespace-nowrap overflow-hidden text-clip">
           {resource.type}
         </div>
->>>>>>> a21e123e
       </div>
 
       {resource.method && (
