import React, { useEffect, useState } from 'react';
import { Controls as Player } from 'Player';
import { Tooltip } from 'UI';
import { INDEXES } from 'App/constants/zindex';

export const FEATURE_KEYS = {
  XRAY: 'featureViewed',
  NOTES: 'notesFeatureViewed',
};

interface IProps {
  children?: React.ReactNode;
  title: React.ReactNode;
  description: React.ReactNode;
  key?: keyof typeof FEATURE_KEYS;
}

export default function GuidePopup({ children, title, description }: IProps) {
  const [showGuide, setShowGuide] = useState(!localStorage.getItem(FEATURE_KEYS.NOTES));
  useEffect(() => {
    if (!showGuide) {
      return;
    }
    Player.pause();
  }, []);

  const onClick = () => {
    setShowGuide(false);
    localStorage.setItem(FEATURE_KEYS.NOTES, 'true');
<<<<<<< HEAD
=======
    Player.togglePlay()
>>>>>>> 0a11ed31
  };

  return showGuide ? (
    <div>
      <div
        onClick={onClick}
        className="bg-gray-darkest fixed inset-0 z-10 w-full h-screen cursor-pointer"
        style={{ zIndex: INDEXES.POPUP_GUIDE_BG, opacity: '0.7' }}
      ></div>
      <Tooltip
<<<<<<< HEAD
        offset={30}
        className="!bg-white rounded text-center shadow !p-6"
        title={
          <div className="relative">
            <div className="font-bold">{title}</div>
            <div className="color-gray-medium w-80">{description}</div>
            <div className="w-10 h-10 bg-white rotate-45 absolute right-0 left-0 m-auto" style={{ top: '-38px'}} />
=======
        offset={20}
        className="!bg-white rounded text-center shadow !p-6"
        title={
          <div className="relative">
            <div className="font-bold text-figmaColors-text-primary">{title}</div>
            <div className="color-gray-dark w-80">{description}</div>
            <div className="w-4 h-4 bg-white rotate-45 absolute right-0 left-0 m-auto" style={{ top: '-28px'}} />
>>>>>>> 0a11ed31
          </div>
        }
        open={true}
      >
        <div className="relative pointer-events-none">
          <div className="" style={{ zIndex: INDEXES.POPUP_GUIDE_BTN, position: 'inherit' }}>
            {children}
          </div>
          <div
            className="absolute bg-white top-0 left-0"
            style={{
              zIndex: INDEXES.POPUP_GUIDE_BG,
              width: '120px',
              height: '40px',
              borderRadius: '30px',
              margin: '-2px -10px',
            }}
          ></div>
        </div>
      </Tooltip>
    </div>
  ) : (
<<<<<<< HEAD
    children
=======
    <>
      {children}
    </>
>>>>>>> 0a11ed31
  );
}<|MERGE_RESOLUTION|>--- conflicted
+++ resolved
@@ -27,10 +27,7 @@
   const onClick = () => {
     setShowGuide(false);
     localStorage.setItem(FEATURE_KEYS.NOTES, 'true');
-<<<<<<< HEAD
-=======
     Player.togglePlay()
->>>>>>> 0a11ed31
   };
 
   return showGuide ? (
@@ -41,15 +38,6 @@
         style={{ zIndex: INDEXES.POPUP_GUIDE_BG, opacity: '0.7' }}
       ></div>
       <Tooltip
-<<<<<<< HEAD
-        offset={30}
-        className="!bg-white rounded text-center shadow !p-6"
-        title={
-          <div className="relative">
-            <div className="font-bold">{title}</div>
-            <div className="color-gray-medium w-80">{description}</div>
-            <div className="w-10 h-10 bg-white rotate-45 absolute right-0 left-0 m-auto" style={{ top: '-38px'}} />
-=======
         offset={20}
         className="!bg-white rounded text-center shadow !p-6"
         title={
@@ -57,7 +45,6 @@
             <div className="font-bold text-figmaColors-text-primary">{title}</div>
             <div className="color-gray-dark w-80">{description}</div>
             <div className="w-4 h-4 bg-white rotate-45 absolute right-0 left-0 m-auto" style={{ top: '-28px'}} />
->>>>>>> 0a11ed31
           </div>
         }
         open={true}
@@ -80,12 +67,8 @@
       </Tooltip>
     </div>
   ) : (
-<<<<<<< HEAD
-    children
-=======
     <>
       {children}
     </>
->>>>>>> 0a11ed31
   );
 }