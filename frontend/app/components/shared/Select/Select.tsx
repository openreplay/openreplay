--- conflicted
+++ resolved
@@ -30,9 +30,7 @@
             }
             if (plain) {
                 obj['border'] = '1px solid transparent'
-<<<<<<< HEAD
                 obj['backgroundColor'] = 'transparent'
-=======
                 obj['&:hover'] = {
                     borderColor: 'transparent',
                     backgroundColor: colors['gray-light']
@@ -43,7 +41,6 @@
                 obj['&:active'] = {
                     borderColor: 'transparent'
                 }
->>>>>>> 5f64bc90
             }
             return obj;
         },
