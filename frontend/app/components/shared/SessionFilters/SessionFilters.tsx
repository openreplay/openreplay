import React, { useEffect } from 'react';
import { debounce } from 'App/utils';
import { FilterList, EventsList } from 'Shared/Filters/FilterList';

import { observer } from 'mobx-react-lite';
import { useStore } from 'App/mstore';
import useSessionSearchQueryHandler from 'App/hooks/useSessionSearchQueryHandler';
import { FilterKey } from 'App/types/filter/filterType';
import { addOptionsToFilter } from 'App/types/filter/newFilter';

let debounceFetch: any = () => {};
function SessionFilters() {
  const { searchStore, projectsStore, customFieldStore, tagWatchStore } =
    useStore();

  const appliedFilter = searchStore.instance;
  const metaLoading = customFieldStore.isLoading;
  const saveRequestPayloads =
    projectsStore.instance?.saveRequestPayloads ?? false;
  const activeProject = projectsStore.active;

  const reloadTags = async () => {
    const tags = await tagWatchStore.getTags();
    if (tags) {
      addOptionsToFilter(
        FilterKey.TAGGED_ELEMENT,
        tags.map((tag) => ({
          label: tag.name,
          value: tag.tagId.toString(),
        })),
      );
      searchStore.refreshFilterOptions();
    }
  };

  useEffect(() => {
    // Add default location/screen filter if no filters are present
    if (searchStore.instance.filters.length === 0) {
      searchStore.addFilterByKeyAndValue(
        activeProject?.platform === 'web'
          ? FilterKey.LOCATION
          : FilterKey.VIEW_MOBILE,
        '',
        'isAny',
      );
    }
    void reloadTags();
  }, [projectsStore.activeSiteId, activeProject]);

  useSessionSearchQueryHandler({
    appliedFilter,
    loading: metaLoading,
    onBeforeLoad: async () => {
      await reloadTags();
    },
    onLoaded: () => {
      debounceFetch = debounce(() => searchStore.fetchSessions(), 500);
    }
  });

  const onAddFilter = (filter: any) => {
    filter.autoOpen = true;
    searchStore.addFilter(filter);
  };

  const onUpdateFilter = (filterIndex: any, filter: any) => {
    searchStore.updateFilter(filterIndex, filter);
  };

  const onFilterMove = (newFilters: any) => {
<<<<<<< HEAD
    searchStore.updateSearch({ ...appliedFilter, filters: newFilters });
    debounceFetch();
=======
    searchStore.updateSearch({ ...appliedFilter, filters: newFilters});
    // debounceFetch();
>>>>>>> bcc7d35b
  };

  const onRemoveFilter = (filterIndex: any) => {
    searchStore.removeFilter(filterIndex);

    // debounceFetch();
  };

  const onChangeEventsOrder = (e: any, { value }: any) => {
    searchStore.edit({
      eventsOrder: value,
    });

    // debounceFetch();
  };

  return (
    <div className="relative">
      <EventsList
        filter={appliedFilter}
        onAddFilter={onAddFilter}
        onUpdateFilter={onUpdateFilter}
        onRemoveFilter={onRemoveFilter}
        onChangeEventsOrder={onChangeEventsOrder}
        saveRequestPayloads={saveRequestPayloads}
        onFilterMove={onFilterMove}
        mergeDown
      />
      <FilterList
        mergeUp
        filter={appliedFilter}
        onAddFilter={onAddFilter}
        onUpdateFilter={onUpdateFilter}
        onRemoveFilter={onRemoveFilter}
        onChangeEventsOrder={onChangeEventsOrder}
        saveRequestPayloads={saveRequestPayloads}
        onFilterMove={onFilterMove}
      />
    </div>
  );
}

export default observer(SessionFilters);<|MERGE_RESOLUTION|>--- conflicted
+++ resolved
@@ -68,13 +68,8 @@
   };
 
   const onFilterMove = (newFilters: any) => {
-<<<<<<< HEAD
-    searchStore.updateSearch({ ...appliedFilter, filters: newFilters });
-    debounceFetch();
-=======
     searchStore.updateSearch({ ...appliedFilter, filters: newFilters});
     // debounceFetch();
->>>>>>> bcc7d35b
   };
 
   const onRemoveFilter = (filterIndex: any) => {
