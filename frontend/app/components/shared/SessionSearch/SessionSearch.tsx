import React from 'react';
import FilterList from 'Shared/Filters/FilterList';
import FilterSelection from 'Shared/Filters/FilterSelection';
import SaveFilterButton from 'Shared/SaveFilterButton';
import { connect } from 'react-redux';
import { Button } from 'UI';
import { edit, addFilter } from 'Duck/search';
import SessionSearchQueryParamHandler from 'Shared/SessionSearchQueryParamHandler';

interface Props {
  appliedFilter: any;
  edit: typeof edit;
  addFilter: typeof addFilter;
  saveRequestPayloads: boolean;
}
function SessionSearch(props: Props) {
  const { appliedFilter, saveRequestPayloads = false } = props;
  const hasEvents = appliedFilter.filters.filter((i: any) => i.isEvent).size > 0;
  const hasFilters = appliedFilter.filters.filter((i: any) => !i.isEvent).size > 0;

  const onAddFilter = (filter: any) => {
    props.addFilter(filter);
  };

  const onUpdateFilter = (filterIndex: any, filter: any) => {
    const newFilters = appliedFilter.filters.map((_filter: any, i: any) => {
      if (i === filterIndex) {
        return filter;
      } else {
        return _filter;
      }
    });

    props.edit({
      ...appliedFilter,
      filters: newFilters,
    });
  };

  const onRemoveFilter = (filterIndex: any) => {
    const newFilters = appliedFilter.filters.filter((_filter: any, i: any) => {
      return i !== filterIndex;
    });

    props.edit({
      filters: newFilters,
    });
  };

  const onChangeEventsOrder = (e: any, { value }: any) => {
    props.edit({
      eventsOrder: value,
    });
  };

  return (
    <>
      <SessionSearchQueryParamHandler />
      {hasEvents || hasFilters ? (
        <div className="border bg-white rounded mt-4">
          <div className="p-5">
            <FilterList
              filter={appliedFilter}
              onUpdateFilter={onUpdateFilter}
              onRemoveFilter={onRemoveFilter}
              onChangeEventsOrder={onChangeEventsOrder}
              saveRequestPayloads={saveRequestPayloads}
            />
          </div>

          <div className="border-t px-5 py-1 flex items-center -mx-2">
            <div>
              <FilterSelection filter={undefined} onFilterClick={onAddFilter}>
                {/* <IconButton primaryText label="ADD STEP" icon="plus" /> */}
                <Button
                  variant="text-primary"
                  className="mr-2"
                  // onClick={() => setshowModal(true)}
                  icon="plus"
                >
                  ADD STEP
                </Button>
              </FilterSelection>
            </div>
            <div className="ml-auto flex items-center">
              <SaveFilterButton />
            </div>
          </div>
        </div>
      ) : (
        <></>
      )}
    </>
  );
}

<<<<<<< HEAD
export default connect(
  (state: any) => ({
    saveRequestPayloads: state.getIn(['site', 'active', 'saveRequestPayloads']),
    appliedFilter: state.getIn(['search', 'instance']),
  }),
  { edit, addFilter }
)(SessionSearch);
=======
export default connect((state: any) => ({
  saveRequestPayloads: state.getIn(['site', 'instance', 'saveRequestPayloads']),
  appliedFilter: state.getIn([ 'search', 'instance' ]),
}), { edit, addFilter })(SessionSearch);
>>>>>>> fce2776e
<|MERGE_RESOLUTION|>--- conflicted
+++ resolved
@@ -94,17 +94,10 @@
   );
 }
 
-<<<<<<< HEAD
 export default connect(
   (state: any) => ({
-    saveRequestPayloads: state.getIn(['site', 'active', 'saveRequestPayloads']),
+    saveRequestPayloads: state.getIn(['site', 'instance', 'saveRequestPayloads']),
     appliedFilter: state.getIn(['search', 'instance']),
   }),
   { edit, addFilter }
-)(SessionSearch);
-=======
-export default connect((state: any) => ({
-  saveRequestPayloads: state.getIn(['site', 'instance', 'saveRequestPayloads']),
-  appliedFilter: state.getIn([ 'search', 'instance' ]),
-}), { edit, addFilter })(SessionSearch);
->>>>>>> fce2776e
+)(SessionSearch);