--- conflicted
+++ resolved
@@ -36,8 +36,4 @@
     // @ts-ignore
     members: state.getIn(['members', 'list']),
   }),
-<<<<<<< HEAD
-=======
-  { clearCurrentSession }
->>>>>>> f4dba95a
 )(SessionListContainer);