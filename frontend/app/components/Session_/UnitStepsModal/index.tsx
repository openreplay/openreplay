--- conflicted
+++ resolved
@@ -7,6 +7,7 @@
 import { PlayerContext } from 'Components/Session/playerContext';
 import { X } from 'lucide-react';
 import { puppeteerEvents, cypressEvents, playWrightEvents } from './utils';
+import { useTranslation } from 'react-i18next';
 
 interface Props {
   onClose: () => void;
@@ -23,6 +24,7 @@
   playwright: 'pwright',
 }
 function UnitStepsModal({ onClose }: Props) {
+  const { t } = useTranslation();
   const { sessionStore, uiPlayerStore } = useStore();
   const { store, player } = React.useContext(PlayerContext);
   const [eventStr, setEventStr] = React.useState('');
@@ -139,34 +141,12 @@
   }
 
   return (
-<<<<<<< HEAD
-    <div className="bg-white h-full flex flex-col items-start gap-2">
-      <div className="flex items-center gap-4">
-        <Segmented
-          options={[
-            { label: 'Puppeteer', value: 'puppeteer' },
-            { label: 'Cypress', value: 'cypress' },
-            { label: 'Playwright', value: 'playwright' },
-          ]}
-          value={activeFramework}
-          onChange={(value) => setActiveFramework(value)}
-        />
-        <CopyButton
-          size="middle"
-          variant="default"
-          content={eventStr}
-          className="capitalize font-medium text-neutral-400"
-        />
-      </div>
-      <div className="w-full">
-        <CodeBlock code={eventStr} language="javascript" />
-=======
     <div
       className={'bg-white h-screen w-full flex flex-col items-start gap-2 p-4'}
       style={{ marginTop: -50 }}
     >
       <div className={'flex items-center justify-between w-full'}>
-        <div className={'font-semibold text-xl'}>Copy Events</div>
+        <div className={'font-semibold text-xl'}>{t('Copy Events')}</div>
         <div className={'cursor-pointer'} onClick={onClose}>
           <X size={18} />
         </div>
@@ -178,7 +158,7 @@
             label: (
               <div className={'flex items-center gap-2'}>
                 <Icon name={'cypress'} size={18} />
-                <div>Cypress</div>
+                <div>{t('Cypress')}</div>
               </div>
             ),
             value: 'cypress',
@@ -187,7 +167,7 @@
             label: (
               <div className={'flex items-center gap-2'}>
                 <Icon name={'puppeteer'} size={18} />
-                <div>Puppeteer</div>
+                <div>{t('Puppeteer')}</div>
               </div>
             ),
             value: 'puppeteer',
@@ -196,7 +176,7 @@
             label: (
               <div className={'flex items-center gap-2'}>
                 <Icon name={'pwright'} size={18} />
-                <div>Playwright</div>
+                <div>{t('Playwright')}</div>
               </div>
             ),
             value: 'playwright',
@@ -210,14 +190,14 @@
         onChange={(e) => setMode(e.target.value)}
         className={'w-full'}
       >
-        <Radio value={'events'}>Events Only</Radio>
-        <Radio value={'test'}>Complete Test</Radio>
+        <Radio value={'events'}>{t('Events Only')}</Radio>
+        <Radio value={'test'}>{t('Complete Test')}</Radio>
       </Radio.Group>
       <Checkbox
         value={uiPlayerStore.exportEventsSelection.enabled}
         onChange={(e) => toggleZoom(e.target.checked)}
       >
-        Select events on the timeline
+        {t('Select events on the timeline')}
       </Checkbox>
       <div className={'w-full'}>
         <CodeBlock
@@ -228,7 +208,6 @@
           code={eventStr}
           language={'javascript'}
         />
->>>>>>> bcc7d35b
       </div>
     </div>
   );
