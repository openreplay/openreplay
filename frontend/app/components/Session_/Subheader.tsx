--- conflicted
+++ resolved
@@ -26,11 +26,7 @@
 import QueueControls from './QueueControls';
 import HighlightButton from './Highlight/HighlightButton';
 import ShareModal from '../shared/SharePopup/SharePopup';
-<<<<<<< HEAD
-import UnitStepsModal from './UnitStepsModal';
 import { useTranslation } from 'react-i18next';
-=======
->>>>>>> bcc7d35b
 
 const disableDevtools = 'or_devtools_uxt_toggle';
 
@@ -131,19 +127,6 @@
     });
   };
 
-<<<<<<< HEAD
-  const exportEvents = () => {
-    const allEvents = sessionStore.current.events;
-    const { width } = store.get();
-    const { height } = store.get();
-    openModal(
-      <UnitStepsModal width={width} height={height} events={allEvents} />,
-      { title: t('Export Events'), width: 640 },
-    );
-  };
-
-=======
->>>>>>> bcc7d35b
   return (
     <>
       <div
@@ -227,21 +210,7 @@
                     ),
                     onClick: showKbHelp,
                   },
-<<<<<<< HEAD
-                  {
-                    key: '5',
-                    label: (
-                      <div className="flex items-center gap-2">
-                        <Bot size={16} strokeWidth={1} />
-                        <span>{t('Export Events')}</span>
-                      </div>
-                    ),
-                    onClick: exportEvents,
-                  },
-                ],
-=======
                 ]
->>>>>>> bcc7d35b
               }}
             >
               <AntButton size="small">
