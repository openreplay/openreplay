--- conflicted
+++ resolved
@@ -2,7 +2,7 @@
 import { screenRecorder } from 'App/utils/screenRecorder';
 import { Tooltip, Button } from 'antd';
 import { Icon } from 'UI';
-import {Disc} from 'lucide-react'
+import { Disc } from 'lucide-react';
 import { SessionRecordingStatus } from 'Player';
 import { recordingsService } from 'App/services';
 import { toast } from 'react-toastify';
@@ -134,17 +134,8 @@
         <Tooltip
           title={isEnterprise ? supportedMessage : ENTERPRISE_REQUEIRED(t)}
         >
-<<<<<<< HEAD
-          <Button
-            icon={<Icon name="record-circle" size={16} />}
-            disabled
-            type="text"
-          >
+          <Button icon={<Disc size={16} />} disabled type="text">
             {t('Record Activity')}
-=======
-          <Button icon={<Disc size={16} />} disabled type="text">
-            Record Activity
->>>>>>> bcc7d35b
           </Button>
         </Tooltip>
       </div>
