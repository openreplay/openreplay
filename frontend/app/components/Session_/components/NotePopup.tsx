import React from 'react';
import { Button } from 'UI';
import { connectPlayer, pause } from 'Player';
import { connect } from 'react-redux';
import { setCreateNoteTooltip } from 'Duck/sessions';
import GuidePopup, { FEATURE_KEYS } from 'Shared/GuidePopup';

function NotePopup({
  setCreateNoteTooltip,
  time,
  tooltipActive,
}: {
  setCreateNoteTooltip: (args: any) => void;
  time: number;
  tooltipActive: boolean;
}) {
  const toggleNotePopup = () => {
    if (tooltipActive) return;
    pause();
    setCreateNoteTooltip({ time: time, isVisible: true });
  };

  React.useEffect(() => {
    return () => setCreateNoteTooltip({ time: -1, isVisible: false });
  }, []);

  return (
    <GuidePopup
<<<<<<< HEAD
      title={
        <div className="color-gray-dark">
          Introducing <span className={''}>Notes</span>
        </div>
      }
=======
      title="Introducing Notes"
>>>>>>> 0a11ed31
      description={'Annotate session replays and share your feedback with the rest of your team.'}
    >
      <Button icon="quotes" variant="text" disabled={tooltipActive} onClick={toggleNotePopup}>
        Add Note
      </Button>
    </GuidePopup>
  );
}

const NotePopupPl = connectPlayer(
  // @ts-ignore
  (state) => ({ time: state.time })
)(React.memo(NotePopup));

const NotePopupComp = connect(
  (state: any) => ({ tooltipActive: state.getIn(['sessions', 'createNoteTooltip', 'isVisible']) }),
  { setCreateNoteTooltip }
)(NotePopupPl);

export default React.memo(NotePopupComp);<|MERGE_RESOLUTION|>--- conflicted
+++ resolved
@@ -26,15 +26,7 @@
 
   return (
     <GuidePopup
-<<<<<<< HEAD
-      title={
-        <div className="color-gray-dark">
-          Introducing <span className={''}>Notes</span>
-        </div>
-      }
-=======
       title="Introducing Notes"
->>>>>>> 0a11ed31
       description={'Annotate session replays and share your feedback with the rest of your team.'}
     >
       <Button icon="quotes" variant="text" disabled={tooltipActive} onClick={toggleNotePopup}>
