--- conflicted
+++ resolved
@@ -58,24 +58,6 @@
               ) : null
             )}
           </div>
-<<<<<<< HEAD
-          <span className={'mr-1 text-disabled-text'}>More</span>
-        </div>
-        <div className={cn(styles.menu, styles.menuDim)} data-displayed={displayed}>
-          {items.map((item) =>
-            item.component ? (
-              <div
-                key={item.key}
-                role="menuitem"
-                className="hover:bg-gray-light-shade cursor-pointer flex items-center w-full"
-              >
-                {item.component}
-              </div>
-            ) : null
-          )}
-        </div>
-=======
->>>>>>> 0a11ed31
         </OutsideClickDetectingDiv>
       </div>
     );
