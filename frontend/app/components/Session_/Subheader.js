--- conflicted
+++ resolved
@@ -9,12 +9,9 @@
 import ItemMenu from './components/HeaderMenu';
 import { useModal } from 'App/components/Modal';
 import BugReportModal from './BugReport/BugReportModal';
-<<<<<<< HEAD
-=======
 import { PlayerContext } from 'App/components/Session/playerContext';
 import { observer } from 'mobx-react-lite';
 import { useStore } from 'App/mstore';
->>>>>>> e96f1fce
 import AutoplayToggle from 'Shared/AutoplayToggle';
 
 function SubHeader(props) {
@@ -48,23 +45,6 @@
   const showReportModal = () => {
     player.pause();
     const xrayProps = {
-<<<<<<< HEAD
-      currentLocation: props.currentLocation,
-      resourceList: props.resourceList,
-      exceptionsList: props.exceptionsList,
-      eventsList: props.eventsList,
-      endTime: props.endTime,
-    };
-    showModal(
-      <BugReportModal
-        width={props.width}
-        height={props.height}
-        xrayProps={xrayProps}
-        hideModal={hideModal}
-      />,
-      { right: true }
-    );
-=======
       currentLocation: currentLocation,
       resourceList: mappedResourceList,
       exceptionsList: exceptionsList,
@@ -72,7 +52,6 @@
       endTime: endTime,
     }
     showModal(<BugReportModal width={width} height={height} xrayProps={xrayProps} hideModal={hideModal} />, { right: true });
->>>>>>> e96f1fce
   };
 
   return (
@@ -137,21 +116,4 @@
   );
 }
 
-<<<<<<< HEAD
-const SubH = connectPlayer((state) => ({
-  width: state.width,
-  height: state.height,
-  currentLocation: state.location,
-  resourceList: state.resourceList
-    .filter((r) => r.isRed() || r.isYellow())
-    .concat(state.fetchList.filter((i) => parseInt(i.status) >= 400))
-    .concat(state.graphqlList.filter((i) => parseInt(i.status) >= 400)),
-  exceptionsList: state.exceptionsList,
-  eventsList: state.eventList,
-  endTime: state.endTime,
-}))(SubHeader);
-
-export default React.memo(SubH);
-=======
-export default observer(SubHeader);
->>>>>>> e96f1fce
+export default observer(SubHeader);