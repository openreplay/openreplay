--- conflicted
+++ resolved
@@ -99,33 +99,6 @@
         ) : null}
 
         <SessionTabs />
-<<<<<<< HEAD
-=======
-        <div
-          className={cn(
-            'ml-auto text-sm flex items-center color-gray-medium gap-2',
-            hasIframe ? 'opacity-50 pointer-events-none' : ''
-          )}
-          style={{ width: 'max-content' }}
-        >
-          
-          <KeyboardHelp />
-          <Bookmark sessionId={props.sessionId} />
-          <NotePopup />
-          {enabledIntegration && <Issues sessionId={props.sessionId} />}
-          <SharePopup
-            showCopyLink={true}
-            trigger={
-              <div className="relative">
-                <Tooltip title='Share Session' placement='bottom'>
-                  <AntButton size={'small'} className="flex items-center justify-center">
-                    <ShareAltOutlined />
-                  </AntButton>
-                </Tooltip>
-              </div>
-            }
-          />
->>>>>>> 2931f9b6
 
         {!hideTools && (
           <div
@@ -143,11 +116,11 @@
               showCopyLink={true}
               trigger={
                 <div className="relative">
-                  <Popover content={'Share Session'}>
+                  <Tooltip title='Share Session' placement='bottom'>
                     <AntButton size={'small'} className="flex items-center justify-center">
                       <ShareAltOutlined />
                     </AntButton>
-                  </Popover>
+                  </Tooltip>
                 </div>
               }
             />
