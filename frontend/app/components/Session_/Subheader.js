--- conflicted
+++ resolved
@@ -64,10 +64,6 @@
           className="ml-auto text-sm flex items-center color-gray-medium gap-2"
           style={{ width: 'max-content' }}
         >
-<<<<<<< HEAD
-          <Button icon="file-pdf" variant="text" onClick={showReportModal}>Create Bug Report</Button>
-          <NotePopup />
-=======
           <Button icon="file-pdf" variant="text" onClick={showReportModal}>
             Create Bug Report
           </Button>
@@ -85,7 +81,6 @@
               </div>
             }
           />
->>>>>>> 0a11ed31
           <ItemMenu
             items={[
               {
