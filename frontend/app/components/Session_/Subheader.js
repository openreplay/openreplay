import React from 'react';
<<<<<<< HEAD
import { Icon, Button } from 'UI';
=======
import { Icon, Tooltip } from 'UI';
>>>>>>> 5effb0d1
import Autoplay from './Autoplay';
import Bookmark from 'Shared/Bookmark';
import SharePopup from '../shared/SharePopup/SharePopup';
import copy from 'copy-to-clipboard';
import Issues from './Issues/Issues';
import NotePopup from './components/NotePopup';
import { connectPlayer, pause } from 'Player';
import ItemMenu from './components/HeaderMenu';
import { useModal } from 'App/components/Modal';
import BugReportModal from './BugReport/BugReportModal';

function SubHeader(props) {
  const [isCopied, setCopied] = React.useState(false);
  const { showModal, hideModal } = useModal();
  const isAssist = window.location.pathname.includes('/assist/');

  const location =
    props.currentLocation && props.currentLocation.length > 60
      ? `${props.currentLocation.slice(0, 60)}...`
      : props.currentLocation;

  const showReportModal = () => {
    pause();
    const xrayProps = {
      currentLocation: props.currentLocation,
      resourceList: props.resourceList,
      exceptionsList: props.exceptionsList,
      eventsList: props.eventsList,
      endTime: props.endTime,
    }
    showModal(<BugReportModal width={props.width} height={props.height} xrayProps={xrayProps} hideModal={hideModal} />, { right: true });
  };

  return (
    <div className="w-full px-4 py-2 flex items-center border-b">
      {location && (
        <div
          className="flex items-center cursor-pointer color-gray-medium text-sm p-1 hover:bg-gray-light-shade rounded-md"
          onClick={() => {
            copy(props.currentLocation);
            setCopied(true);
            setTimeout(() => setCopied(false), 5000);
          }}
        >
          <Icon size="20" name="event/link" className="mr-1" />
          <Tooltip title={isCopied ? 'URL Copied to clipboard' : 'Click to copy'}>
            {location}
          </Tooltip>
        </div>
      )}
      {!isAssist ? (
        <div
          className="ml-auto text-sm flex items-center color-gray-medium gap-2"
          style={{ width: 'max-content' }}
        >
          <Button icon="file-pdf" variant="text" onClick={showReportModal}>Create Bug Report</Button>
          <NotePopup />
          <ItemMenu
            items={[
              {
                key: 2,
                component: props.jiraConfig && props.jiraConfig.token && (
                  <Issues sessionId={props.sessionId} />
                ),
              },
              {
                key: 3,
                component: (
                  <SharePopup
                    entity="sessions"
                    id={props.sessionId}
                    showCopyLink={true}
                    trigger={
                      <div className="flex items-center h-full w-full">
                        <Icon
                          className="mr-2"
                          disabled={props.disabled}
                          name="share-alt"
                          size="16"
                        />
                        <span>Share</span>
                      </div>
                    }
                  />
                ),
              },
              {
                key: 4,
                component: <Bookmark noMargin sessionId={props.sessionId} />,
              },
            ]}
          />

          <div>
            <Autoplay />
          </div>
        </div>
      ) : null}
    </div>
  );
}

const SubH = connectPlayer(
  (state) => ({
    width: state.width,
    height: state.height,
    currentLocation: state.location,
    resourceList: state.resourceList
      .filter((r) => r.isRed() || r.isYellow())
      .concat(state.fetchList.filter((i) => parseInt(i.status) >= 400))
      .concat(state.graphqlList.filter((i) => parseInt(i.status) >= 400)),
    exceptionsList: state.exceptionsList,
    eventsList: state.eventList,
    endTime: state.endTime,
  })

  )(SubHeader);

export default React.memo(SubH);<|MERGE_RESOLUTION|>--- conflicted
+++ resolved
@@ -1,9 +1,5 @@
 import React from 'react';
-<<<<<<< HEAD
-import { Icon, Button } from 'UI';
-=======
 import { Icon, Tooltip } from 'UI';
->>>>>>> 5effb0d1
 import Autoplay from './Autoplay';
 import Bookmark from 'Shared/Bookmark';
 import SharePopup from '../shared/SharePopup/SharePopup';
