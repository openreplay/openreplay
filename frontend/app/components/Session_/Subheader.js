import React, { useMemo } from 'react';
import { Icon, Tooltip, Button } from 'UI';
import QueueControls from './QueueControls';
import Bookmark from 'Shared/Bookmark';
import SharePopup from '../shared/SharePopup/SharePopup';
import Issues from './Issues/Issues';
import NotePopup from './components/NotePopup';
import ItemMenu from './components/HeaderMenu';
import { useModal } from 'App/components/Modal';
import BugReportModal from './BugReport/BugReportModal';
import { PlayerContext } from 'App/components/Session/playerContext';
import { observer } from 'mobx-react-lite';
import AutoplayToggle from 'Shared/AutoplayToggle';
import { connect } from 'react-redux'

const localhostWarn = (project) => project + '_localhost_warn'

function SubHeader(props) {
  const localhostWarnKey = localhostWarn(props.siteId)
  const defaultLocalhostWarn = localStorage.getItem(localhostWarnKey) !== '1'
  const [showWarningModal, setWarning] = React.useState(defaultLocalhostWarn);
  const { player, store } = React.useContext(PlayerContext);
  const {
    width,
    height,
    location: currentLocation,
    fetchList,
    graphqlList,
    resourceList,
    exceptionsList,
    eventList: eventsList,
    endTime,
  } = store.get();

  const enabledIntegration = useMemo(() => {
    const { integrations } = props;
    if (!integrations || !integrations.size) {
      return false;
    }
  
    return integrations.some((i) => i.token);
  })

  const mappedResourceList = resourceList
    .filter((r) => r.isRed || r.isYellow)
    .concat(fetchList.filter((i) => parseInt(i.status) >= 400))
    .concat(graphqlList.filter((i) => parseInt(i.status) >= 400));

  const { showModal, hideModal } = useModal();

  const location =
    currentLocation && currentLocation.length > 70
      ? `${currentLocation.slice(0, 25)}...${currentLocation.slice(-40)}`
      : currentLocation;

  const showReportModal = () => {
    player.pause();
    const xrayProps = {
      currentLocation: currentLocation,
      resourceList: mappedResourceList,
      exceptionsList: exceptionsList,
      eventsList: eventsList,
      endTime: endTime,
    };
    showModal(
      <BugReportModal width={width} height={height} xrayProps={xrayProps} hideModal={hideModal} />,
      { right: true, width: 620 }
    );
  };

  const showWarning =
    location && /(localhost)|(127.0.0.1)|(0.0.0.0)/.test(location) && showWarningModal;
  const closeWarning = () => {
    localStorage.setItem(localhostWarnKey, '1')
    setWarning(false)
  }
  return (
    <div className="w-full px-4 py-2 flex items-center border-b relative">
      {showWarning ? (
        <div
          className="px-3 py-1 border border-gray-light drop-shadow-md rounded bg-active-blue flex items-center justify-between"
          style={{
            zIndex: 999,
            position: 'absolute',
            left: '50%',
            bottom: '-24px',
            transform: 'translate(-50%, 0)',
            fontWeight: 500,
          }}
        >
          Some assets may load incorrectly on localhost.
          <a
            href="https://docs.openreplay.com/en/troubleshooting/session-recordings/#testing-in-localhost"
            target="_blank"
            rel="noreferrer"
            className="link ml-1"
          >
            Learn More
          </a>
          <div className="py-1 ml-3 cursor-pointer" onClick={closeWarning}>
            <Icon name="close" size={16} color="black" />
          </div>
        </div>
      ) : null}
      {location && (
        <>
          <div
            className="flex items-center cursor-pointer color-gray-medium text-sm p-1 hover:bg-active-blue hover:!underline rounded-md"
          >
            <Icon size="20" name="event/link" className="mr-1" />
            <Tooltip title="Open in new tab" delay={0}>
<<<<<<< HEAD
              <a href={location} target='_blank'>{location}</a>
=======
              <a href={currentLocation} target='_blank'>{location}</a>
>>>>>>> 269674c2
            </Tooltip>
          </div>
        </>
      )}
      <div
        className="ml-auto text-sm flex items-center color-gray-medium gap-2"
        style={{ width: 'max-content' }}
      >
        <Button icon="file-pdf" variant="text" onClick={showReportModal}>
          Create Bug Report
        </Button>
        <NotePopup />
        {enabledIntegration && <Issues sessionId={props.sessionId} /> }
        <SharePopup
          entity="sessions"
          id={props.sessionId}
          showCopyLink={true}
          trigger={
            <div className="relative">
              <Button icon="share-alt" variant="text" className="relative">
                Share
              </Button>
            </div>
          }
        />
        <ItemMenu
          items={[
            {
              key: 1,
              component: <AutoplayToggle />,
            },
            {
              key: 2,
              component: <Bookmark noMargin sessionId={props.sessionId} />,
            },
          ]}
        />

        <div>
          <QueueControls />
        </div>
      </div>
    </div>
  );
}

export default connect((state) => ({
  siteId: state.getIn(['site', 'siteId']),
  integrations: state.getIn([ 'issues', 'list' ])
}))(observer(SubHeader));<|MERGE_RESOLUTION|>--- conflicted
+++ resolved
@@ -109,11 +109,7 @@
           >
             <Icon size="20" name="event/link" className="mr-1" />
             <Tooltip title="Open in new tab" delay={0}>
-<<<<<<< HEAD
-              <a href={location} target='_blank'>{location}</a>
-=======
               <a href={currentLocation} target='_blank'>{location}</a>
->>>>>>> 269674c2
             </Tooltip>
           </div>
         </>
