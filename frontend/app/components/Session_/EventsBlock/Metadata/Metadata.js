import React from 'react';
import { useStore } from 'App/mstore';
import { observer } from 'mobx-react-lite';
import MetadataItem from './MetadataItem';
import { useTranslation } from 'react-i18next';

function Metadata() {
  const { sessionStore } = useStore();
  const { metadata } = sessionStore.current;
  const { t } = useTranslation();

  const metaLength = Object.keys(metadata).length;
  if (metaLength === 0) {
    return (
<<<<<<< HEAD
      <span className="text-sm color-gray-medium">
        {t('Check')}
        <a
          href="https://docs.openreplay.com/installation/metadata"
          target="_blank"
          className="link"
          rel="noreferrer"
        >
          {t('how to use Metadata')}
        </a>{' '}
        {t('if you haven’t yet done so.')}
      </span>
    );
=======
      (<span className="text-sm color-gray-medium">Check <a href="https://docs.openreplay.com/en/session-replay/metadata" target="_blank" className="link">how to use Metadata</a> if you haven’t yet done so.</span>)
    )
>>>>>>> bcc7d35b
  }
  return (
    <div>
      {Object.keys(metadata).map((key) => {
        const value = metadata[key];
        return <MetadataItem item={{ value, key }} key={key} />;
      })}
    </div>
  );
}

export default observer(Metadata);<|MERGE_RESOLUTION|>--- conflicted
+++ resolved
@@ -12,24 +12,18 @@
   const metaLength = Object.keys(metadata).length;
   if (metaLength === 0) {
     return (
-<<<<<<< HEAD
       <span className="text-sm color-gray-medium">
-        {t('Check')}
+        {t('Check')}&nbsp;
         <a
-          href="https://docs.openreplay.com/installation/metadata"
+          href="https://docs.openreplay.com/en/session-replay/metadata"
           target="_blank"
           className="link"
-          rel="noreferrer"
         >
           {t('how to use Metadata')}
         </a>{' '}
         {t('if you haven’t yet done so.')}
       </span>
     );
-=======
-      (<span className="text-sm color-gray-medium">Check <a href="https://docs.openreplay.com/en/session-replay/metadata" target="_blank" className="link">how to use Metadata</a> if you haven’t yet done so.</span>)
-    )
->>>>>>> bcc7d35b
   }
   return (
     <div>
