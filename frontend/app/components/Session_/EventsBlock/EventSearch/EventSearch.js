import React from 'react';
import { Input, Button, Tooltip } from 'antd';
import { CloseOutlined, SearchOutlined } from '@ant-design/icons';
import { PlayerContext } from 'App/components/Session/playerContext';

function EventSearch(props) {
  const { player } = React.useContext(PlayerContext);

  const { onChange, value, header, setActiveTab, eventsText } = props;

  const toggleEvents = () => player.toggleEvents();

  return (
    <div className="flex items-center w-full relative">
      <div className="flex flex-1 flex-col">
        <div className="flex items-center">
          <Input
            autoFocus
            type="text"
            placeholder={`Filter ${eventsText}`}
            className="w-full rounded-lg"
            name="query"
            value={value}
            onChange={onChange}
            prefix={<SearchOutlined />}
          />
<<<<<<< HEAD

          <Tooltip title="Close Panel" placement="bottom">
            <Button
              className="ml-2"
              type="text"
              onClick={() => {
                setActiveTab('');
                toggleEvents();
              }}
              icon={<CloseOutlined />}
            />
          </Tooltip>
=======
>>>>>>> bcc7d35b
        </div>
      </div>
    </div>
  );
}

export default EventSearch;<|MERGE_RESOLUTION|>--- conflicted
+++ resolved
@@ -24,21 +24,6 @@
             onChange={onChange}
             prefix={<SearchOutlined />}
           />
-<<<<<<< HEAD
-
-          <Tooltip title="Close Panel" placement="bottom">
-            <Button
-              className="ml-2"
-              type="text"
-              onClick={() => {
-                setActiveTab('');
-                toggleEvents();
-              }}
-              icon={<CloseOutlined />}
-            />
-          </Tooltip>
-=======
->>>>>>> bcc7d35b
         </div>
       </div>
     </div>
