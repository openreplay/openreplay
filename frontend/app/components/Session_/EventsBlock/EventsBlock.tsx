--- conflicted
+++ resolved
@@ -104,10 +104,7 @@
           : false
         : true
       ).filter((e: any) => !e.noteId && e.type !== 'TABCHANGE' && uiPlayerStore.showOnlySearchEvents ? e.isHighlighted : true);
-<<<<<<< HEAD
-=======
     }
->>>>>>> a3fdad3d
   }, [
     filteredLength,
     query,
