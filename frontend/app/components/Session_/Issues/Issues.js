import React from 'react';
import { connect } from 'react-redux';
<<<<<<< HEAD
import { Icon, Popover } from 'UI';
=======
import { Icon, Popover, Button } from 'UI';
>>>>>>> 0a11ed31
import IssuesModal from './IssuesModal';
import { fetchProjects, fetchMeta } from 'Duck/assignments';
import stl from './issues.module.css';

@connect(
  (state) => ({
    issues: state.getIn(['assignments', 'list']),
    metaLoading: state.getIn(['assignments', 'fetchMeta', 'loading']),
    projects: state.getIn(['assignments', 'projects']),
    projectsFetched: state.getIn(['assignments', 'projectsFetched']),
    activeIssue: state.getIn(['assignments', 'activeIssue']),
    fetchIssueLoading: state.getIn(['assignments', 'fetchAssignment', 'loading']),
    fetchIssuesLoading: state.getIn(['assignments', 'fetchAssignments', 'loading']),
    projectsLoading: state.getIn(['assignments', 'fetchProjects', 'loading']),
    issuesIntegration: state.getIn(['issues', 'list']).first() || {},

    jiraConfig: state.getIn(['issues', 'list']).first(),
    issuesFetched: state.getIn(['issues', 'issuesFetched']),
  }),
  { fetchMeta, fetchProjects }
)
class Issues extends React.Component {
  state = { showModal: false };

  constructor(props) {
    super(props);
    this.state = { showModal: false };
  }

  closeModal = () => {
    this.setState({ showModal: false });
  };

  showIssuesList = (e) => {
    e.preventDefault();
    e.stopPropagation();
    this.setState({ showModal: true });
  };

  handleOpen = () => {
    this.setState({ showModal: true });
    if (!this.props.projectsFetched) {
      // cache projects fetch
      this.props.fetchProjects().then(
        function () {
          const { projects } = this.props;
          if (projects && projects.first()) {
            this.props.fetchMeta(projects.first().id);
          }
        }.bind(this)
      );
    }
  };

  render() {
    const {
      sessionId,
      isModalDisplayed,
      projectsLoading,
      metaLoading,
      fetchIssuesLoading,
      issuesIntegration,
    } = this.props;
    const provider = issuesIntegration.provider;

    return (
<<<<<<< HEAD
      <div className="relative h-full w-full p-3">
        <div className={stl.buttonWrapper}>
          <Popover
            render={({ close }) => (
              <div>
                <IssuesModal
                  provider={provider}
                  sessionId={sessionId}
                  closeHandler={close}
                />
              </div>
            )}
          >
            <div
              className="flex items-center"
              disabled={!isModalDisplayed && (metaLoading || fetchIssuesLoading || projectsLoading)}
            >
              <Icon name={`integrations/${provider === 'jira' ? 'jira' : 'github'}`} size="16" />
              <span className="ml-2">Create Issue</span>
            </div>
          </Popover>
=======
      <Popover
        onOpen={this.handleOpen}
        render={({ close }) => (
          <div>
            <IssuesModal provider={provider} sessionId={sessionId} closeHandler={close} />
          </div>
        )}
      >
        <div className="relative">
          <Button icon={`integrations/${provider === 'jira' ? 'jira' : 'github'}`} variant="text">
            Create Issue
          </Button>
>>>>>>> 0a11ed31
        </div>
        {/* <div
        className="flex items-center cursor-pointer"
        disabled={!isModalDisplayed && (metaLoading || fetchIssuesLoading || projectsLoading)}
      >
        <Icon name={`integrations/${provider === 'jira' ? 'jira' : 'github'}`} size="16" />
        <span className="ml-2 whitespace-nowrap">Create Issue</span>
      </div> */}
      </Popover>
    );
  }
}

export default Issues;<|MERGE_RESOLUTION|>--- conflicted
+++ resolved
@@ -1,10 +1,6 @@
 import React from 'react';
 import { connect } from 'react-redux';
-<<<<<<< HEAD
-import { Icon, Popover } from 'UI';
-=======
 import { Icon, Popover, Button } from 'UI';
->>>>>>> 0a11ed31
 import IssuesModal from './IssuesModal';
 import { fetchProjects, fetchMeta } from 'Duck/assignments';
 import stl from './issues.module.css';
@@ -71,29 +67,6 @@
     const provider = issuesIntegration.provider;
 
     return (
-<<<<<<< HEAD
-      <div className="relative h-full w-full p-3">
-        <div className={stl.buttonWrapper}>
-          <Popover
-            render={({ close }) => (
-              <div>
-                <IssuesModal
-                  provider={provider}
-                  sessionId={sessionId}
-                  closeHandler={close}
-                />
-              </div>
-            )}
-          >
-            <div
-              className="flex items-center"
-              disabled={!isModalDisplayed && (metaLoading || fetchIssuesLoading || projectsLoading)}
-            >
-              <Icon name={`integrations/${provider === 'jira' ? 'jira' : 'github'}`} size="16" />
-              <span className="ml-2">Create Issue</span>
-            </div>
-          </Popover>
-=======
       <Popover
         onOpen={this.handleOpen}
         render={({ close }) => (
@@ -106,7 +79,6 @@
           <Button icon={`integrations/${provider === 'jira' ? 'jira' : 'github'}`} variant="text">
             Create Issue
           </Button>
->>>>>>> 0a11ed31
         </div>
         {/* <div
         className="flex items-center cursor-pointer"
