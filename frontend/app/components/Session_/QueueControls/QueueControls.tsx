--- conflicted
+++ resolved
@@ -6,13 +6,8 @@
 import { withRouter, RouteComponentProps } from 'react-router-dom';
 import cn from 'classnames';
 import { LeftOutlined, RightOutlined } from '@ant-design/icons';
-<<<<<<< HEAD
 import { Button, Popover } from 'antd';
 import { useStore } from 'App/mstore';
-=======
-import { Button, Popover } from 'antd'
-import { useStore } from "App/mstore";
->>>>>>> fb4caa3f
 
 const PER_PAGE = 10;
 
