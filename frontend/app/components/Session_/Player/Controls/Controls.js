import cn from 'classnames';
import { connect } from 'react-redux';
import { 
  connectPlayer,
  STORAGE_TYPES,
  selectStorageType,
  selectStorageListNow,
} from 'Player/store';
import LiveTag from 'Shared/LiveTag';

import { Popup, Icon } from 'UI';
import { toggleInspectorMode } from 'Player';
import {
  fullscreenOn,
  fullscreenOff,
  toggleBottomBlock,
  CONSOLE,
  NETWORK,
  STACKEVENTS,
  STORAGE,
  PROFILER,
  PERFORMANCE,
  GRAPHQL,
  FETCH,
  EXCEPTIONS,
  LONGTASKS,
  INSPECTOR,
} from 'Duck/components/player';
import { ReduxTime } from './Time';
import Timeline from './Timeline';
import ControlButton from './ControlButton';

import styles from './controls.css';


function getStorageIconName(type) {
  switch(type) {
    case STORAGE_TYPES.REDUX:
      return "vendors/redux";
    case STORAGE_TYPES.MOBX:
      return "vendors/mobx"
    case STORAGE_TYPES.VUEX:
      return "vendors/vuex";
    case STORAGE_TYPES.NGRX:
      return "vendors/ngrx";
    case STORAGE_TYPES.NONE:
      return "store"
  }
}

function getStorageName(type) {
  switch(type) {
    case STORAGE_TYPES.REDUX:
      return "Redux";
    case STORAGE_TYPES.MOBX:
      return "MobX";
    case STORAGE_TYPES.VUEX:
      return "Vuex";
    case STORAGE_TYPES.NGRX:
      return "NgRx";
    case STORAGE_TYPES.NONE:
      return "State";
  }
}

@connectPlayer(state => ({
  time: state.time,
  endTime: state.endTime,
  live: state.live,
  livePlay: state.livePlay,
  playing: state.playing,
  completed: state.completed,
  skip: state.skip,
  skipToIssue: state.skipToIssue,
  speed: state.speed,
  disabled: state.cssLoading || state.messagesLoading || state.inspectorMode,
  inspectorMode: state.inspectorMode,
  fullscreenDisabled: state.messagesLoading,
  logCount: state.logListNow.length,
  logRedCount: state.logRedCountNow,
  // resourceCount: state.resourceCountNow,
  resourceRedCount: state.resourceRedCountNow,
  fetchRedCount: state.fetchRedCountNow,
  showStack: state.stackList.length > 0,
  stackCount: state.stackListNow.length,
  stackRedCount: state.stackRedCountNow,
  profilesCount: state.profilesListNow.length,
  storageCount: selectStorageListNow(state).length,
  storageType: selectStorageType(state),
  showStorage: selectStorageType(state) !== STORAGE_TYPES.NONE,
  showProfiler: state.profilesList.length > 0,
  showGraphql: state.graphqlList.length > 0,
  showFetch: state.fetchCount > 0,
  fetchCount: state.fetchCountNow,
  graphqlCount: state.graphqlListNow.length,
  exceptionsCount: state.exceptionsListNow.length,
  showExceptions: state.exceptionsList.length > 0,
  showLongtasks: state.longtasksList.length > 0,
}))
@connect((state, props) => ({  
  fullscreen: state.getIn([ 'components', 'player', 'fullscreen' ]),
  bottomBlock: state.getIn([ 'components', 'player', 'bottomBlock' ]),
  showStorage: props.showStorage || !state.getIn(['components', 'player', 'hiddenHints', 'storage']),
  showStack: props.showStack || !state.getIn(['components', 'player', 'hiddenHints', 'stack']),
}), {
  fullscreenOn,
  fullscreenOff,
  toggleBottomBlock,
})
export default class Controls extends React.Component {

  componentDidMount() {
    document.addEventListener('keydown', this.onKeyDown);
  }
  componentWillUnmount() {
    document.removeEventListener('keydown', this.onKeyDown);
    //this.props.toggleInspectorMode(false);
  }

  shouldComponentUpdate(nextProps) {
    if (
      nextProps.fullscreen !== this.props.fullscreen ||
      nextProps.bottomBlock !== this.props.bottomBlock ||
      nextProps.endTime !== this.props.endTime ||
      nextProps.live !== this.props.live ||
      nextProps.livePlay !== this.props.livePlay ||
      nextProps.playing !== this.props.playing ||
      nextProps.completed !== this.props.completed || 
      nextProps.skip !== this.props.skip || 
      nextProps.skipToIssue !== this.props.skipToIssue || 
      nextProps.speed !== this.props.speed ||
      nextProps.disabled !== this.props.disabled ||
      nextProps.fullscreenDisabled !== this.props.fullscreenDisabled ||
      // nextProps.inspectorMode !== this.props.inspectorMode ||
      nextProps.logCount !== this.props.logCount ||
      nextProps.logRedCount !== this.props.logRedCount ||
      nextProps.resourceRedCount !== this.props.resourceRedCount ||
      nextProps.fetchRedCount !== this.props.fetchRedCount ||
      nextProps.showStack !== this.props.showStack ||
      nextProps.stackCount !== this.props.stackCount ||
      nextProps.stackRedCount !== this.props.stackRedCount ||
      nextProps.profilesCount !== this.props.profilesCount ||
      nextProps.storageCount !== this.props.storageCount ||
      nextProps.storageType !== this.props.storageType ||
      nextProps.showStorage !== this.props.showStorage ||
      nextProps.showProfiler !== this.props.showProfiler || 
      nextProps.showGraphql !== this.props.showGraphql ||
      nextProps.showFetch !== this.props.showFetch ||
      nextProps.fetchCount !== this.props.fetchCount ||
      nextProps.graphqlCount !== this.props.graphqlCount ||
      nextProps.showExceptions !== this.props.showExceptions ||
      nextProps.exceptionsCount !== this.props.exceptionsCount ||
      nextProps.showLongtasks !== this.props.showLongtasks
    ) return true;
    return false;
  }

  onKeyDown = (e) => {
    if (e.target instanceof HTMLInputElement || e.target instanceof HTMLTextAreaElement) {
      return;
    }
    if (this.props.inspectorMode) return;
    if (e.key === ' ') {
      document.activeElement.blur();
      this.props.togglePlay();
    }
    if (e.key === 'Esc' || e.key === 'Escape') {
      this.props.fullscreenOff();
    }
    if (e.key === "ArrowRight") {
      this.forthTenSeconds();
    }
    if (e.key === "ArrowLeft") {
      this.backTenSeconds();
    }
    if (e.key === "ArrowDown") {
      this.props.speedDown();
    }
    if (e.key === "ArrowUp") {
      this.props.speedUp();
    }
  }

  forthTenSeconds = () => {
    const { time, endTime, jump } = this.props;
    jump(Math.min(endTime, time + 1e4))
  }

  backTenSeconds = () => {  //shouldComponentUpdate
    const { time, jump } = this.props;
    jump(Math.max(0, time - 1e4));
  }

  goLive =() => this.props.jump(this.props.endTime)

  renderPlayBtn = () => {
    const { completed, playing, disabled } = this.props;
    let label;
    let icon;
    if (completed) {
      label = 'Replay';
      icon = 'redo';
    } else if (playing) {
      label = 'Pause';
      icon = 'pause';
    } else {
      label = 'Play';
      icon = 'play';
    }
    return (
      <ControlButton
        disabled={ disabled }
        onClick={ this.props.togglePlay }
        icon={ icon }
        label={ label }
      />
    );
  }

  render() {
    const {      
      bottomBlock,
      toggleBottomBlock,
      live,
      livePlay,
      skip,
      speed,
      disabled,
      fullscreenDisabled,
      logCount,
      logRedCount,
      resourceRedCount,
      fetchRedCount,
      showStack,
      stackCount,
      stackRedCount,
      profilesCount,
      storageCount,
      showStorage,
      storageType,
      showProfiler,
      showGraphql,
      showFetch,
      fetchCount,
      graphqlCount,
      showLongtasks,
      exceptionsCount,
      showExceptions,
<<<<<<< HEAD
      fullscreen,      
      skipToIssue,
      inspectorMode
=======
      fullscreen,
      skipToIssue
>>>>>>> b784f74f
    } = this.props;

    // const inspectorMode = bottomBlock === INSPECTOR;

    return (
      <div className={ cn(styles.controls, {'px-5 pt-0' : live}) }>
        { !live && <Timeline jump={ this.props.jump } /> }
        { !fullscreen &&
          <div className={ styles.buttons } data-is-live={ live }>
            { !live ?
              <div className={ styles.buttonsLeft }>
                { this.renderPlayBtn() }
                <ControlButton
                  onClick={ this.backTenSeconds }
                  disabled={ disabled }
                  label="Back"
                  icon="replay-10"
                />
                <ControlButton
                  disabled={ disabled }
                  onClick={ this.props.toggleSkipToIssue }
                  active={ skipToIssue }
                  label="Skip to Issue"
                  icon={skipToIssue ? 'skip-forward-fill' : 'skip-forward'}
                />
              </div>
              :
              <div className={ styles.buttonsLeft }>
                <LiveTag isLive={livePlay} />
                {'Elapsed'}
                <ReduxTime name="time" />
              </div>
            }
            <div className={ styles.butonsRight }>
              {!live &&
                <React.Fragment>
                  <button
                    className={ styles.speedButton }
                    onClick={ this.props.toggleSpeed }
                    data-disabled={ disabled }
                  >
                    <div>{ speed + 'x' }</div>
                  </button>
                  <div className={ styles.divider } /> 
                  <button
                    className={ cn(styles.skipIntervalButton, { [styles.withCheckIcon]: skip }) }
                    onClick={ this.props.toggleSkip }
                    data-disabled={ disabled }
                  >
                    <span className={ styles.checkIcon } />
                    { 'Skip Inactivity' }
                  </button>
                </React.Fragment>
              }
              <div className={ styles.divider } />
              { !live &&
                <ControlButton
                  disabled={ disabled }
                  onClick={ () => toggleBottomBlock(NETWORK) }
                  active={ bottomBlock === NETWORK }
                  label="Network"
                  // count={ redResourceCount }
                  hasErrors={ resourceRedCount > 0 }
                  icon="wifi"
                />
              }
              { showFetch &&
                <ControlButton
                  disabled={disabled}
                  onClick={ ()=> toggleBottomBlock(FETCH) }
                  active={ bottomBlock === FETCH }
                  hasErrors={ fetchRedCount > 0 }
                  count={ fetchCount }
                  label="Fetch"
                  icon="fetch"
                />
              }
              { !live && showGraphql &&
                <ControlButton
                  disabled={disabled}
                  onClick={ ()=> toggleBottomBlock(GRAPHQL) }
                  active={ bottomBlock === GRAPHQL }
                  count={ graphqlCount }
                  label="GraphQL"
                  icon="vendors/graphql"
                />
              }
              { !live && showStorage &&
                <ControlButton
                  disabled={ disabled }
                  onClick={ () => toggleBottomBlock(STORAGE) }
                  active={ bottomBlock === STORAGE }
                  count={ storageCount }
                  label={ getStorageName(storageType) }
                  icon={ getStorageIconName(storageType) }
                />
              }
              { 
                <ControlButton
                  disabled={ disabled }
                  onClick={ () => toggleBottomBlock(CONSOLE) }
                  active={ bottomBlock === CONSOLE }
                  label="Console"
                  icon="console"
                  count={ logCount }
                  hasErrors={ logRedCount > 0 }
                />
              }
              { showExceptions &&
                <ControlButton
                  disabled={ disabled }
                  onClick={ () => toggleBottomBlock(EXCEPTIONS) }
                  active={ bottomBlock === EXCEPTIONS }
                  label="Exceptions"
                  icon="console/error"
                  count={ exceptionsCount }
                  hasErrors={ exceptionsCount > 0 }
                />
              }
              { showStack &&
                <ControlButton
                  disabled={ disabled }
                  onClick={ () => toggleBottomBlock(STACKEVENTS) }
                  active={ bottomBlock === STACKEVENTS }
                  label="Events"
                  icon="puzzle-piece"
                  count={ stackCount }
                  hasErrors={ stackRedCount > 0 }
                />
              }
              { !live && showProfiler &&
                <ControlButton
                  disabled={ disabled }
                  onClick={ () => toggleBottomBlock(PROFILER) }
                  active={ bottomBlock === PROFILER }
                  count={ profilesCount }
                  label="Profiler"
                  icon="code"
                />
              }              
              {
                !live && 
                <ControlButton
                  disabled={ disabled }
                  onClick={ () => toggleBottomBlock(PERFORMANCE) }
                  active={ bottomBlock === PERFORMANCE }
                  label="Performance"
                  icon="tachometer-slow"
                />
              }
              { !live && showLongtasks &&
                <ControlButton
                  disabled={ disabled }
                  onClick={ () => toggleBottomBlock(LONGTASKS) }
                  active={ bottomBlock === LONGTASKS }
                  label="Long Tasks"
                  icon="business-time"
                />
              }
              <div className={ styles.divider } /> 
              { !live && 
                <React.Fragment>
                  <ControlButton
                    disabled={ fullscreenDisabled }
                    onClick={ this.props.fullscreenOn }
                    label="Full Screen"
                    icon="fullscreen"
                  />
                </React.Fragment>
              }
                         
<<<<<<< HEAD
              <ControlButton
                // disabled={ disabled && !inspectorMode }
                active={ bottomBlock === INSPECTOR }
                onClick={ toggleInspectorMode }
                icon={ inspectorMode ? 'close' : 'inspect' }
                label="Inspect"
              />
=======
              {!live && (
                <ControlButton
                  disabled={ disabled && !inspectorMode }
                  active={ bottomBlock === INSPECTOR }
                  onClick={ () => toggleBottomBlock(INSPECTOR) }
                  icon={ inspectorMode ? 'close' : 'inspect' }
                  label="Inspect"
                />
              )}
>>>>>>> b784f74f
            </div>
          </div>
        }
      </div>
    );
  }
}<|MERGE_RESOLUTION|>--- conflicted
+++ resolved
@@ -246,17 +246,11 @@
       showLongtasks,
       exceptionsCount,
       showExceptions,
-<<<<<<< HEAD
-      fullscreen,      
-      skipToIssue,
-      inspectorMode
-=======
       fullscreen,
       skipToIssue
->>>>>>> b784f74f
     } = this.props;
 
-    // const inspectorMode = bottomBlock === INSPECTOR;
+    const inspectorMode = bottomBlock === INSPECTOR;
 
     return (
       <div className={ cn(styles.controls, {'px-5 pt-0' : live}) }>
@@ -425,15 +419,6 @@
                 </React.Fragment>
               }
                          
-<<<<<<< HEAD
-              <ControlButton
-                // disabled={ disabled && !inspectorMode }
-                active={ bottomBlock === INSPECTOR }
-                onClick={ toggleInspectorMode }
-                icon={ inspectorMode ? 'close' : 'inspect' }
-                label="Inspect"
-              />
-=======
               {!live && (
                 <ControlButton
                   disabled={ disabled && !inspectorMode }
@@ -443,7 +428,6 @@
                   label="Inspect"
                 />
               )}
->>>>>>> b784f74f
             </div>
           </div>
         }
