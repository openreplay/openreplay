import cn from 'classnames';
import { connect } from 'react-redux';
import { 
  connectPlayer,
  STORAGE_TYPES,
  selectStorageType,
  selectStorageListNow,
} from 'Player/store';

import { Popup, Icon } from 'UI';
import {
  fullscreenOn,
  fullscreenOff,
  toggleBottomBlock,
  CONSOLE,
  NETWORK,
  STACKEVENTS,
  STORAGE,
  PROFILER,
  PERFORMANCE,
  GRAPHQL,
  FETCH,
  EXCEPTIONS,
  LONGTASKS,
  INSPECTOR,
} from 'Duck/components/player';
import { ReduxTime } from './Time';
import Timeline from './Timeline';
import ControlButton from './ControlButton';

import styles from './controls.css';


function getStorageIconName(type) {
  switch(type) {
    case STORAGE_TYPES.REDUX:
      return "vendors/redux";
    case STORAGE_TYPES.MOBX:
      return "vendors/mobx"
    case STORAGE_TYPES.VUEX:
      return "vendors/vuex";
    case STORAGE_TYPES.NGRX:
      return "vendors/ngrx";
    case STORAGE_TYPES.NONE:
      return "store"
  }
}

function getStorageName(type) {
  switch(type) {
    case STORAGE_TYPES.REDUX:
      return "Redux";
    case STORAGE_TYPES.MOBX:
      return "MobX";
    case STORAGE_TYPES.VUEX:
      return "Vuex";
    case STORAGE_TYPES.NGRX:
      return "NgRx";
    case STORAGE_TYPES.NONE:
      return "State";
  }
}

@connectPlayer(state => ({
  time: state.time,
  endTime: state.endTime,
  live: state.live,
  livePlay: state.livePlay,
  playing: state.playing,
  completed: state.completed,
  skip: state.skip,
  skipToIssue: state.skipToIssue,
  speed: state.speed,
  disabled: state.cssLoading || state.messagesLoading || state.inspectorMode,
  fullscreenDisabled: state.messagesLoading,
  logCount: state.logListNow.length,
  logRedCount: state.logRedCountNow,
  // resourceCount: state.resourceCountNow,
  resourceRedCount: state.resourceRedCountNow,
  fetchRedCount: state.fetchRedCountNow,
  showStack: state.stackList.length > 0,
  stackCount: state.stackListNow.length,
  stackRedCount: state.stackRedCountNow,
  profilesCount: state.profilesListNow.length,
  storageCount: selectStorageListNow(state).length,
  storageType: selectStorageType(state),
  showStorage: selectStorageType(state) !== STORAGE_TYPES.NONE,
  showProfiler: state.profilesList.length > 0,
  showGraphql: state.graphqlList.length > 0,
  showFetch: state.fetchCount > 0,
  fetchCount: state.fetchCountNow,
  graphqlCount: state.graphqlListNow.length,
  exceptionsCount: state.exceptionsListNow.length,
  showExceptions: state.exceptionsList.length > 0,
  showLongtasks: state.longtasksList.length > 0,
}))
@connect((state, props) => ({
  showDevTools: state.getIn([ 'user', 'account', 'appearance', 'sessionsDevtools' ]),
  fullscreen: state.getIn([ 'components', 'player', 'fullscreen' ]),
  bottomBlock: state.getIn([ 'components', 'player', 'bottomBlock' ]),
  showStorage: props.showStorage || !state.getIn(['components', 'player', 'hiddenHints', 'storage']),
  showStack: props.showStack || !state.getIn(['components', 'player', 'hiddenHints', 'stack']),
}), {
  fullscreenOn,
  fullscreenOff,
  toggleBottomBlock,
})
export default class Controls extends React.Component {

  componentDidMount() {
    document.addEventListener('keydown', this.onKeyDown);
  }
  componentWillUnmount() {
    document.removeEventListener('keydown', this.onKeyDown);
    //this.props.toggleInspectorMode(false);
  }

  shouldComponentUpdate(nextProps) {
    if (nextProps.showDevTools !== this.props.showDevTools ||
      nextProps.fullscreen !== this.props.fullscreen ||
      nextProps.bottomBlock !== this.props.bottomBlock ||
      nextProps.endTime !== this.props.endTime ||
      nextProps.live !== this.props.live ||
      nextProps.livePlay !== this.props.livePlay ||
      nextProps.playing !== this.props.playing ||
      nextProps.completed !== this.props.completed || 
      nextProps.skip !== this.props.skip || 
      nextProps.skipToIssue !== this.props.skipToIssue || 
      nextProps.speed !== this.props.speed ||
      nextProps.disabled !== this.props.disabled ||
      nextProps.fullscreenDisabled !== this.props.fullscreenDisabled ||
      // nextProps.inspectorMode !== this.props.inspectorMode ||
      nextProps.logCount !== this.props.logCount ||
      nextProps.logRedCount !== this.props.logRedCount ||
      nextProps.resourceRedCount !== this.props.resourceRedCount ||
      nextProps.fetchRedCount !== this.props.fetchRedCount ||
      nextProps.showStack !== this.props.showStack ||
      nextProps.stackCount !== this.props.stackCount ||
      nextProps.stackRedCount !== this.props.stackRedCount ||
      nextProps.profilesCount !== this.props.profilesCount ||
      nextProps.storageCount !== this.props.storageCount ||
      nextProps.storageType !== this.props.storageType ||
      nextProps.showStorage !== this.props.showStorage ||
      nextProps.showProfiler !== this.props.showProfiler || 
      nextProps.showGraphql !== this.props.showGraphql ||
      nextProps.showFetch !== this.props.showFetch ||
      nextProps.fetchCount !== this.props.fetchCount ||
      nextProps.graphqlCount !== this.props.graphqlCount ||
      nextProps.showExceptions !== this.props.showExceptions ||
      nextProps.exceptionsCount !== this.props.exceptionsCount ||
      nextProps.showLongtasks !== this.props.showLongtasks
    ) return true;
    return false;
  }

  onKeyDown = (e) => {
    if (e.target instanceof HTMLInputElement || e.target instanceof HTMLTextAreaElement) {
      return;
    }
    if (this.props.inspectorMode) return;
    if (e.key === ' ') {
      document.activeElement.blur();
      this.props.togglePlay();
    }
    if (e.key === 'Esc' || e.key === 'Escape') {
      this.props.fullscreenOff();
    }
    if (e.key === "ArrowRight") {
      this.forthTenSeconds();
    }
    if (e.key === "ArrowLeft") {
      this.backTenSeconds();
    }
    if (e.key === "ArrowDown") {
      this.props.speedDown();
    }
    if (e.key === "ArrowUp") {
      this.props.speedUp();
    }
  }

  forthTenSeconds = () => {
    const { time, endTime, jump } = this.props;
    jump(Math.min(endTime, time + 1e4))
  }

  backTenSeconds = () => {  //shouldComponentUpdate
    const { time, jump } = this.props;
    jump(Math.max(0, time - 1e4));
  }

  goLive =() => this.props.jump(this.props.endTime)

  renderPlayBtn = () => {
    const { completed, playing, disabled } = this.props;
    let label;
    let icon;
    if (completed) {
      label = 'Replay';
      icon = 'redo';
    } else if (playing) {
      label = 'Pause';
      icon = 'pause';
    } else {
      label = 'Play';
      icon = 'play';
    }
    return (
      <ControlButton
        disabled={ disabled }
        onClick={ this.props.togglePlay }
        icon={ icon }
        label={ label }
      />
    );
  }

  render() {
    const {
      showDevTools,
      bottomBlock,
      toggleBottomBlock,
      live,
      livePlay,
      skip,
      speed,
      disabled,
      fullscreenDisabled,
      logCount,
      logRedCount,
      resourceRedCount,
      fetchRedCount,
      showStack,
      stackCount,
      stackRedCount,
      profilesCount,
      storageCount,
      showStorage,
      storageType,
      showProfiler,
      showGraphql,
      showFetch,
      fetchCount,
      graphqlCount,
      showLongtasks,
      exceptionsCount,
      showExceptions,
      fullscreen,
<<<<<<< HEAD
      //inspectorMode,
=======
      skipToIssue
>>>>>>> 0ccd0c18
    } = this.props;

    const inspectorMode = bottomBlock === INSPECTOR;

    return (
      <div className={ styles.controls }>
        <Timeline jump={ this.props.jump } />
        { !fullscreen &&
          <div className={ styles.buttons } data-is-live={ live }>
            { !live ?
              <div className={ styles.buttonsLeft }>
                { this.renderPlayBtn() }
                <ControlButton
                  onClick={ this.backTenSeconds }
                  disabled={ disabled }
                  label="Back"
                  icon="replay-10"
                />
                <ControlButton
                  disabled={ disabled }
                  onClick={ this.props.toggleSkipToIssue }
                  active={ skipToIssue }
                  label="Skip to Issue"
                  icon={skipToIssue ? 'skip-forward-fill' : 'skip-forward'}
                />
              </div>
              :
              <div className={ styles.buttonsLeft }>
                <button onClick={ this.goLive } className={ styles.liveTag } data-is-live={ livePlay }>
                  <Icon name="circle" size="8" marginRight="5" color="white" />
                  <div>{'Live'}</div>
                </button>
                {'Elapsed'}
                <ReduxTime name="time" />
              </div>
            }
            <div className={ styles.butonsRight }>
              {!live &&
                <React.Fragment>
                  <button
                    className={ styles.speedButton }
                    onClick={ this.props.toggleSpeed }
                    data-disabled={ disabled }
                  >
                    <div>{ speed + 'x' }</div>
                  </button>
                  <div className={ styles.divider } /> 
                  <button
                    className={ cn(styles.skipIntervalButton, { [styles.withCheckIcon]: skip }) }
                    onClick={ this.props.toggleSkip }
                    data-disabled={ disabled }
                  >
                    <span className={ styles.checkIcon } />
                    { 'Skip Inactivity' }
                  </button>
                </React.Fragment>
              }
              <div className={ styles.divider } />
              { !live && showDevTools &&
                <ControlButton
                  disabled={ disabled }
                  onClick={ () => toggleBottomBlock(NETWORK) }
                  active={ bottomBlock === NETWORK }
                  label="Network"
                  // count={ redResourceCount }
                  hasErrors={ resourceRedCount > 0 }
                  icon="wifi"
                />
              }
              { showFetch &&
                <ControlButton
                  disabled={disabled}
                  onClick={ ()=> toggleBottomBlock(FETCH) }
                  active={ bottomBlock === FETCH }
                  hasErrors={ fetchRedCount > 0 }
                  count={ fetchCount }
                  label="Fetch"
                  icon="fetch"
                />
              }
              { showGraphql &&
                <ControlButton
                  disabled={disabled}
                  onClick={ ()=> toggleBottomBlock(GRAPHQL) }
                  active={ bottomBlock === GRAPHQL }
                  count={ graphqlCount }
                  label="GraphQL"
                  icon="vendors/graphql"
                />
              }
              { showStorage && showDevTools &&
                <ControlButton
                  disabled={ disabled }
                  onClick={ () => toggleBottomBlock(STORAGE) }
                  active={ bottomBlock === STORAGE }
                  count={ storageCount }
                  label={ getStorageName(storageType) }
                  icon={ getStorageIconName(storageType) }
                />
              }
              { showDevTools &&
                <ControlButton
                  disabled={ disabled }
                  onClick={ () => toggleBottomBlock(CONSOLE) }
                  active={ bottomBlock === CONSOLE }
                  label="Console"
                  icon="console"
                  count={ logCount }
                  hasErrors={ logRedCount > 0 }
                />
              }
              { showExceptions && showDevTools &&
                <ControlButton
                  disabled={ disabled }
                  onClick={ () => toggleBottomBlock(EXCEPTIONS) }
                  active={ bottomBlock === EXCEPTIONS }
                  label="Exceptions"
                  icon="console/error"
                  count={ exceptionsCount }
                  hasErrors={ exceptionsCount > 0 }
                />
              }
              { !live && showDevTools && showStack &&
                <ControlButton
                  disabled={ disabled }
                  onClick={ () => toggleBottomBlock(STACKEVENTS) }
                  active={ bottomBlock === STACKEVENTS }
                  label="Events"
                  icon="puzzle-piece"
                  count={ stackCount }
                  hasErrors={ stackRedCount > 0 }
                />
              }
              { showProfiler && showDevTools &&
                <ControlButton
                  disabled={ disabled }
                  onClick={ () => toggleBottomBlock(PROFILER) }
                  active={ bottomBlock === PROFILER }
                  count={ profilesCount }
                  label="Profiler"
                  icon="code"
                />
              }
              <ControlButton
                disabled={ disabled }
                onClick={ () => toggleBottomBlock(PERFORMANCE) }
                active={ bottomBlock === PERFORMANCE }
                label="Performance"
                icon="tachometer-slow"
              />
              { showLongtasks &&
                <ControlButton
                  disabled={ disabled }
                  onClick={ () => toggleBottomBlock(LONGTASKS) }
                  active={ bottomBlock === LONGTASKS }
                  label="Long Tasks"
                  icon="business-time"
                />
              }
              <div className={ styles.divider } /> 
              { !live && 
                <React.Fragment>
                  <ControlButton
                    disabled={ fullscreenDisabled }
                    onClick={ this.props.fullscreenOn }
                    label="Full Screen"
                    icon="fullscreen"
                  />
                </React.Fragment>
              }
                         
              <ControlButton
                disabled={ disabled && !inspectorMode }
                active={ bottomBlock === INSPECTOR }
                onClick={ () => toggleBottomBlock(INSPECTOR) }
                icon={ inspectorMode ? 'close' : 'inspect' }
                label="Inspect"
              />
            </div>
          </div>
        }
      </div>
    );
  }
}<|MERGE_RESOLUTION|>--- conflicted
+++ resolved
@@ -245,12 +245,8 @@
       showLongtasks,
       exceptionsCount,
       showExceptions,
-      fullscreen,
-<<<<<<< HEAD
-      //inspectorMode,
-=======
+      fullscreen,      
       skipToIssue
->>>>>>> 0ccd0c18
     } = this.props;
 
     const inspectorMode = bottomBlock === INSPECTOR;
