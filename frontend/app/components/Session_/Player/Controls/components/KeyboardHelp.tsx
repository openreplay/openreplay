import React from 'react';
import { Icon } from 'UI';
import {Keyboard} from 'lucide-react'
import { Button, Tooltip } from 'antd';
import { useModal } from "../../../../Modal";

const Key = ({ label }: { label: string }) => <div style={{ minWidth: 52 }} className="whitespace-nowrap font-bold bg-gray-lightest rounded shadow px-2 py-1 text-figmaColors-text-primary text-center">{label}</div>;
function Cell({ shortcut, text }: any) {
  return (
    <div className="flex items-center gap-2 justify-start rounded">
      <Key label={shortcut} />
      <span>{text}</span>
    </div>
  );
}


export const LaunchConsoleShortcut = () => <Key label={"⇧ + C"} />
export const LaunchNetworkShortcut = () => <Key label={"⇧ + N"} />
export const LaunchPerformanceShortcut = () => <Key label={"⇧ + P"} />
export const LaunchStateShortcut = () => <Key label={"⇧ + R"} />
export const LaunchEventsShortcut = () => <Key label={"⇧ + E"} />
export const PlaySessionInFullscreenShortcut = () => <Key label={"⇧ + F"} />
export const PlayPauseSessionShortcut = () => <Key label={"Space"} />
export const LaunchXRaShortcut = () => <Key label={"⇧ + X"} />
export const LaunchUserActionsShortcut = () => <Key label={"⇧ + A"} />
export const LaunchMoreUserInfoShortcut = () => <Key label={"⇧ + I"} />
export const LaunchOptionsMenuShortcut = () => <Key label={"⇧ + M"} />
export const PlayNextSessionShortcut = () => <Key label={"⇧ + >"} />
export const PlayPreviousSessionShortcut = () => <Key label={"⇧ + <"} />
export const SkipForwardShortcut = () => <Key label={"→"} />
export const SkipBackwardShortcut = () => <Key label={"←"} />
export const PlaybackSpeedShortcut = () => <Key label={"↑ / ↓"} />

function ShortcutGrid() {
  return (
    <div className={'p-4 overflow-y-auto h-screen'}>
      <div className={'mb-4 font-semibold text-xl'}>Keyboard Shortcuts</div>
<<<<<<< HEAD
      <div className=" grid grid-cols-2 grid-flow-row-dense auto-cols-max gap-4 justify-items-start">
        <Cell shortcut="⇧ + U" text="Copy Session URL with time" />
=======
      <div className=" grid grid-cols-1 grid-flow-row-dense auto-cols-max gap-4 justify-items-start">
>>>>>>> 2931f9b6
        <Cell shortcut="⇧ + C" text="Launch Console" />
        <Cell shortcut="⇧ + N" text="Launch Network" />
        <Cell shortcut="⇧ + P" text="Launch Performance" />
        <Cell shortcut="⇧ + R" text="Launch State" />
        <Cell shortcut="⇧ + E" text="Launch Events" />
        <Cell shortcut="⇧ + F" text="Play Session in Fullscreen" />
        <Cell shortcut="Space" text="Play/Pause Session" />
        <Cell shortcut="⇧ + X" text="Launch X-Ray" />
        <Cell shortcut="⇧ + A" text="Launch User Actions" />
        <Cell shortcut="⇧ + I" text="Launch More User Info" />
        <Cell shortcut="⇧ + M" text="Launch Options Menu" />
        <Cell shortcut="⇧ + >" text="Play Next Session" />
        <Cell shortcut="⇧ + <" text="Play Previous Session" />
        <Cell shortcut="→" text="Skip Forward" />
        <Cell shortcut="←" text="Skip Backward" />
        <Cell shortcut="↑" text="Playback Speed Up" />
        <Cell shortcut="↓" text="Playback Speed Down" />
      </div>
    </div>
  );
}

function KeyboardHelp() {
  const { showModal } = useModal();
  return (
    <Tooltip placement='bottom' title='Keyboard Shortcuts'>
    <Button
      size={'small'}
      className={'flex items-center justify-center'}
      onClick={() => {
        showModal(<ShortcutGrid />, { right: true, width: 420 })
      }}
    >
      <Keyboard size={18}/>
    </Button>
    </Tooltip>
  );
}

export default KeyboardHelp;<|MERGE_RESOLUTION|>--- conflicted
+++ resolved
@@ -36,12 +36,8 @@
   return (
     <div className={'p-4 overflow-y-auto h-screen'}>
       <div className={'mb-4 font-semibold text-xl'}>Keyboard Shortcuts</div>
-<<<<<<< HEAD
-      <div className=" grid grid-cols-2 grid-flow-row-dense auto-cols-max gap-4 justify-items-start">
+      <div className=" grid grid-cols-1 grid-flow-row-dense auto-cols-max gap-4 justify-items-start">
         <Cell shortcut="⇧ + U" text="Copy Session URL with time" />
-=======
-      <div className=" grid grid-cols-1 grid-flow-row-dense auto-cols-max gap-4 justify-items-start">
->>>>>>> 2931f9b6
         <Cell shortcut="⇧ + C" text="Launch Console" />
         <Cell shortcut="⇧ + N" text="Launch Network" />
         <Cell shortcut="⇧ + P" text="Launch Performance" />
