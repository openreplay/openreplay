--- conflicted
+++ resolved
@@ -1,11 +1,7 @@
 import React from "react";
 import { Icon, Popover, Tooltip } from "UI";
 import { Dropdown, Menu, Button } from "antd";
-<<<<<<< HEAD
-import { MoreOutlined } from "@ant-design/icons";
-=======
 import {EllipsisVertical} from 'lucide-react';
->>>>>>> 2931f9b6
 import styles from "./itemMenu.module.css";
 import cn from "classnames";
 
@@ -103,11 +99,7 @@
         <Button
           className={cn("select-none", !this.props.flat ? parentStyles : "", {
             "": !this.props.flat && displayed && label,
-<<<<<<< HEAD
-          })}
-=======
           }, 'border-0 shadow-one')}
->>>>>>> 2931f9b6
         >
           {label && (
             <span className={cn("font-medium")}>
@@ -122,11 +114,7 @@
               className={cn("rounded-full flex items-center justify-center")}
               role="button"
             >
-<<<<<<< HEAD
-              <MoreOutlined />
-=======
               <EllipsisVertical size={16} />
->>>>>>> 2931f9b6
             </div>
           )}
         </Button>
