--- conflicted
+++ resolved
@@ -6,12 +6,10 @@
   label?: string;
   [x: string]: any;
 }
-<<<<<<< HEAD
 export default function (props: Props) {
   const { className = '', label = '', ...rest } = props;
   return <AntCheckbox {...rest}>{label}</AntCheckbox>;
 }
-=======
 export default (props: Props) => {
     const { className = '', label, ...rest } = props;
     return (
@@ -19,5 +17,4 @@
           {label}
       </AntCheckbox>
     );
-};
->>>>>>> bcc7d35b
+};