import React from 'react';
import { Checkbox as AntCheckbox } from 'antd';

interface Props {
  className?: string;
  label?: string;
  [x: string]: any;
<<<<<<< HEAD
=======
}
export default function (props: Props) {
  const { className = '', label = '', ...rest } = props;
  return <AntCheckbox {...rest}>{label}</AntCheckbox>;
>>>>>>> fd5c0c97
}

export default (props: Props) => {
  const { className = '', label, ...rest } = props;
  return <AntCheckbox {...rest}>{label}</AntCheckbox>;
};<|MERGE_RESOLUTION|>--- conflicted
+++ resolved
@@ -5,16 +5,8 @@
   className?: string;
   label?: string;
   [x: string]: any;
-<<<<<<< HEAD
-=======
 }
 export default function (props: Props) {
   const { className = '', label = '', ...rest } = props;
   return <AntCheckbox {...rest}>{label}</AntCheckbox>;
->>>>>>> fd5c0c97
-}
-
-export default (props: Props) => {
-  const { className = '', label, ...rest } = props;
-  return <AntCheckbox {...rest}>{label}</AntCheckbox>;
-};+}