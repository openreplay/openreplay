--- conflicted
+++ resolved
@@ -1,16 +1,11 @@
 import React from 'react';
-import cn from 'classnames';    
+import cn from 'classnames';
 
-<<<<<<< HEAD
 interface Props {
     title: string;
     className?: string;
 }
-function PageTitle(props: Props) {
-    const { title, className = '' } = props;
-=======
 function PageTitle({ title, actionButton = null, subTitle = '', className = '', subTitleClass }) {
->>>>>>> 324ee089
     return (
         <div>
             <div className='flex items-center'>
