
/* Auto-generated, do not edit */
import React from 'react';

interface Props {
    size?: number | string;
    width?: number | string;
    height?: number | string;
    fill?: string;
}

function Trash(props: Props) {
    const { size = 14, width = size, height = size, fill = '' } = props;
    return (
<<<<<<< HEAD
      <svg viewBox="0 0 24 24" fill="none" stroke="currentColor" strokeWidth="1.5" strokeLinecap="round" strokeLinejoin="round" width={ `${ width }px` } height={ `${ height }px` } ><path d="M3 6h18M19 6v14c0 1-1 2-2 2H7c-1 0-2-1-2-2V6M8 6V4c0-1 1-2 2-2h4c1 0 2 1 2 2v2"/></svg>
=======
      <svg xmlns="http://www.w3.org/2000/svg" width={ `${ width }px` } height={ `${ height }px` } viewBox="0 0 24 24" fill="none" stroke="currentColor" stroke-width="1.5" stroke-linecap="round" stroke-linejoin="round" class="lucide lucide-trash"><path d="M3 6h18"/><path d="M19 6v14c0 1-1 2-2 2H7c-1 0-2-1-2-2V6"/><path d="M8 6V4c0-1 1-2 2-2h4c1 0 2 1 2 2v2"/></svg>
>>>>>>> 2931f9b6
  );
}

export default Trash;<|MERGE_RESOLUTION|>--- conflicted
+++ resolved
@@ -12,11 +12,7 @@
 function Trash(props: Props) {
     const { size = 14, width = size, height = size, fill = '' } = props;
     return (
-<<<<<<< HEAD
-      <svg viewBox="0 0 24 24" fill="none" stroke="currentColor" strokeWidth="1.5" strokeLinecap="round" strokeLinejoin="round" width={ `${ width }px` } height={ `${ height }px` } ><path d="M3 6h18M19 6v14c0 1-1 2-2 2H7c-1 0-2-1-2-2V6M8 6V4c0-1 1-2 2-2h4c1 0 2 1 2 2v2"/></svg>
-=======
       <svg xmlns="http://www.w3.org/2000/svg" width={ `${ width }px` } height={ `${ height }px` } viewBox="0 0 24 24" fill="none" stroke="currentColor" stroke-width="1.5" stroke-linecap="round" stroke-linejoin="round" class="lucide lucide-trash"><path d="M3 6h18"/><path d="M19 6v14c0 1-1 2-2 2H7c-1 0-2-1-2-2V6"/><path d="M8 6V4c0-1 1-2 2-2h4c1 0 2 1 2 2v2"/></svg>
->>>>>>> 2931f9b6
   );
 }
 
