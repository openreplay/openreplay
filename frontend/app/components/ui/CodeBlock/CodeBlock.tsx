import React, { useEffect } from 'react';
import copyFn from 'copy-to-clipboard';
import { Files } from 'lucide-react';
import { Tooltip } from 'antd';
import cn from 'classnames';

export default function CodeBlock({
  code = '',
  extra = '',
  language = 'javascript',
  copy = false,
  width = undefined,
  height = undefined,
}) {
  useEffect(() => {
    setTimeout(() => {
      if (window.Prism) {
        Prism.highlightAll();
      }
    }, 0);
  }, [code, language]);

  return (
<<<<<<< HEAD
    <pre className="rounded-lg">
      <code className={`language-${language}`}>{code}</code>
    </pre>
=======
    <div className={'relative'}>
      {extra || copy ? (
        <div className={'w-full flex items-center justify-between mb-2'}>
          {extra && <div className="text-sm text-disabled-text">{extra}</div>}
          {copy && (
            <div
              className="cursor-pointer"
              onClick={() => copyFn(code)}
            >
              <Tooltip title="Copy code" placement={'bottomLeft'}>
                <Files size={14} />
              </Tooltip>
            </div>
          )}
        </div>
      ) : null}
      <pre
        className={cn(
          'rounded-lg relative',
          width ? 'overflow-x-auto' : '',
          height ? 'overflow-y-auto' : '',
        )}
        style={{ maxWidth: width, maxHeight: height }}
      >
        <code className={`language-${language}`}>{code}</code>
      </pre>
    </div>
>>>>>>> bcc7d35b
  );
}<|MERGE_RESOLUTION|>--- conflicted
+++ resolved
@@ -21,11 +21,6 @@
   }, [code, language]);
 
   return (
-<<<<<<< HEAD
-    <pre className="rounded-lg">
-      <code className={`language-${language}`}>{code}</code>
-    </pre>
-=======
     <div className={'relative'}>
       {extra || copy ? (
         <div className={'w-full flex items-center justify-between mb-2'}>
@@ -35,7 +30,7 @@
               className="cursor-pointer"
               onClick={() => copyFn(code)}
             >
-              <Tooltip title="Copy code" placement={'bottomLeft'}>
+              <Tooltip title={t('Copy code')} placement={'bottomLeft'}>
                 <Files size={14} />
               </Tooltip>
             </div>
@@ -53,6 +48,5 @@
         <code className={`language-${language}`}>{code}</code>
       </pre>
     </div>
->>>>>>> bcc7d35b
   );
 }