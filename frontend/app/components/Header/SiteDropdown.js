import React from 'react';
import { connect } from 'react-redux';
import { setSiteId } from 'Duck/site';
import { withRouter } from 'react-router-dom';
import { hasSiteId, siteChangeAvaliable, isRoute } from 'App/routes';
import { STATUS_COLOR_MAP, GREEN } from 'Types/site';
import { Icon, SlideModal } from 'UI';
import { pushNewSite } from 'Duck/user'
import { init } from 'Duck/site';
import styles from './siteDropdown.module.css';
import cn from 'classnames';
import NewSiteForm from '../Client/Sites/NewSiteForm';
import { clearSearch } from 'Duck/search';
import { fetchList as fetchIntegrationVariables } from 'Duck/customField';
import { withStore } from 'App/mstore'
<<<<<<< HEAD
import AnimatedSVG, { ICONS } from '../shared/AnimatedSVG/AnimatedSVG';
import NewProjectButton from './NewProjectButton';

=======
>>>>>>> 2a6ca316
@withStore
@withRouter
@connect(state => ({  
  sites: state.getIn([ 'site', 'list' ]),
  siteId: state.getIn([ 'site', 'siteId' ]),
  account: state.getIn([ 'user', 'account' ]),
}), {
  setSiteId,
  pushNewSite,
  init,
  clearSearch,
  fetchIntegrationVariables,
})
export default class SiteDropdown extends React.PureComponent {
  state = { showProductModal: false }

  closeModal = (e, newSite) => {
    this.setState({ showProductModal: false })    
  };

  newSite = () => {
    this.props.init({})
    this.setState({showProductModal: true})
  }

  switchSite = (siteId) => {
    const { mstore, location } = this.props

    this.props.setSiteId(siteId);
    this.props.clearSearch(location.pathname.includes('/sessions'));
    this.props.fetchIntegrationVariables();

    mstore.initClient();
  }

  render() {
    const { sites, siteId, account, location: { pathname } } = this.props;
    const { showProductModal } = this.state;
    const isAdmin = account.admin || account.superAdmin;
    const activeSite = sites.find(s => s.id == siteId);
    const disabled = !siteChangeAvaliable(pathname);
    const showCurrent = hasSiteId(pathname) || siteChangeAvaliable(pathname);
    // const canAddSites = isAdmin && account.limits.projects && account.limits.projects.remaining !== 0;
  
    return (
      <div className={ styles.wrapper }>
        {
          showCurrent ?
            (activeSite && activeSite.status === GREEN) ? <AnimatedSVG name={ICONS.SIGNAL_GREEN} size="10" /> : <AnimatedSVG name={ICONS.SIGNAL_RED} size="10" /> :
            <Icon name="window-alt" size="14" marginRight="10" />
        }
        <div className={ cn(styles.currentSite, 'ml-2')}>{ showCurrent && activeSite ? activeSite.host : 'All Projects' }</div>
        <Icon className={ styles.drodownIcon } color="gray-light" name="chevron-down" size="16" />
        <div className={styles.menu}>
          <ul data-can-disable={ disabled }>
            { !showCurrent && <li>{ 'Does not require domain selection.' }</li>}
            {
              sites.map(site => (
                <li key={ site.id } onClick={() => this.switchSite(site.id)}>
                  <Icon 
                    name="circle"
                    size="8"
                    marginRight="10" 
                    color={ STATUS_COLOR_MAP[ site.status ] } 
                  /> 
                  { site.host }
                </li>
              ))
            }
          </ul>
          <NewProjectButton onClick={this.newSite} isAdmin={isAdmin} />
        </div>

        <SlideModal
          title="New Project"
          size="small"
          isDisplayed={ showProductModal }
          content={ showProductModal && <NewSiteForm onClose={ this.closeModal } /> }
          onClose={ this.closeModal }          
        />
      </div>
    );
  }
}<|MERGE_RESOLUTION|>--- conflicted
+++ resolved
@@ -13,12 +13,9 @@
 import { clearSearch } from 'Duck/search';
 import { fetchList as fetchIntegrationVariables } from 'Duck/customField';
 import { withStore } from 'App/mstore'
-<<<<<<< HEAD
 import AnimatedSVG, { ICONS } from '../shared/AnimatedSVG/AnimatedSVG';
 import NewProjectButton from './NewProjectButton';
 
-=======
->>>>>>> 2a6ca316
 @withStore
 @withRouter
 @connect(state => ({  
@@ -62,7 +59,7 @@
     const disabled = !siteChangeAvaliable(pathname);
     const showCurrent = hasSiteId(pathname) || siteChangeAvaliable(pathname);
     // const canAddSites = isAdmin && account.limits.projects && account.limits.projects.remaining !== 0;
-  
+
     return (
       <div className={ styles.wrapper }>
         {
