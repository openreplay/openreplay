--- conflicted
+++ resolved
@@ -8,11 +8,8 @@
 import SubserviceHealth from 'Components/Header/HealthStatus/SubserviceHealth/SubserviceHealth';
 import Footer from './Footer';
 import { IServiceStats } from '../HealthStatus';
-<<<<<<< HEAD
 import { useTranslation } from 'react-i18next';
-=======
 import { RefreshCcw } from 'lucide-react';
->>>>>>> bcc7d35b
 
 function HealthModal({
   getHealth,
@@ -83,15 +80,9 @@
           <Button
             disabled={isLoading}
             onClick={getHealth}
-<<<<<<< HEAD
-            icon="arrow-repeat"
-            type="text"
-            className="text-main"
-=======
             icon={<RefreshCcw size={18} />}
             type={'text'}
             className={'text-main'}
->>>>>>> bcc7d35b
           >
             {t('Recheck')}
           </Button>
