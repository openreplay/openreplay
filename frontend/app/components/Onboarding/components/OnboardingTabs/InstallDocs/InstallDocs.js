--- conflicted
+++ resolved
@@ -87,23 +87,13 @@
             {!isSpa && (
               <div>
                 <div className="mb-2 text-sm">
-<<<<<<< HEAD
                   {t('Otherwise, if your web app is')}&nbsp;
                   <strong>{t('Server-Side-Rendered (SSR)')}</strong>&nbsp;
                   {t('(i.e. NextJS, NuxtJS),')}&nbsp;
-                  <a
-                    className="text-main"
-                    href="https://docs.openreplay.com/en/using-or/next/"
-                  >
+                  <a className={'text-main'} href={'https://docs.openreplay.com/en/sdk/using-or/next/'}>
                     {t('consider async imports')}
                   </a>
                   {t('or cjs version of the library:')}
-=======
-                  Otherwise, if your web app is <strong>Server-Side-Rendered (SSR)</strong> (i.e.
-                  NextJS, NuxtJS),{' '}
-                  <a className={'text-main'} href={'https://docs.openreplay.com/en/sdk/using-or/next/'}>consider async imports</a>
-                  or cjs version of the library:
->>>>>>> bcc7d35b
                 </div>
                 <div className={cn(stl.snippetWrapper)}>
                   <div className="absolute mt-1 mr-2 right-0">
