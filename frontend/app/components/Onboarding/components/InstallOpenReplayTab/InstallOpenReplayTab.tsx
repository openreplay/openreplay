--- conflicted
+++ resolved
@@ -43,25 +43,10 @@
             <ProjectFormButton />
           </div>
         </div>
-<<<<<<< HEAD
-        <a
-          href="https://docs.openreplay.com/en/using-or/"
-          target="_blank"
-          rel="noreferrer"
-        >
-          <Button
-            size="small"
-            type="text"
-            className="ml-2 flex items-center gap-2"
-          >
-            <Icon name="question-circle" />
-            <div className="text-main">{t('See Documentation')}</div>
-=======
         <a href={"https://docs.openreplay.com/en/sdk/using-or/"} target="_blank">
           <Button size={"small"} type={"text"} className="ml-2 flex items-center gap-2">
             <Icon name={"question-circle"} />
-            <div className={"text-main"}>See Documentation</div>
->>>>>>> bcc7d35b
+            <div className={"text-main"}>{t('See Documentation')}</div>
           </Button>
         </a>
       </h1>
