import React from 'react';
import { connect } from 'react-redux';
import { List } from 'immutable';
import { countries } from 'App/constants';
import { useStore } from 'App/mstore';
import { browserIcon, osIcon, deviceTypeIcon } from 'App/iconNames';
import { formatTimeOrDate } from 'App/date';
import { Avatar, TextEllipsis, CountryFlag, Icon, Tooltip, Popover } from 'UI';
import cn from 'classnames';
import { withRequest } from 'HOCs';
import SessionInfoItem from 'Components/Session_/SessionInfoItem';
import { useModal } from 'App/components/Modal';
import UserSessionsModal from 'Shared/UserSessionsModal';
import { IFRAME } from 'App/constants/storageKeys';
<<<<<<< HEAD
=======
import { capitalize } from "App/utils";
>>>>>>> 1ecd2602

function UserCard({ className, request, session, width, height, similarSessions, loading }) {
    const { settingsStore } = useStore();
    const { timezone } = settingsStore.sessionSettings;

    const {
        userBrowser,
        userDevice,
        userCountry,
        userCity,
        userState,
        userBrowserVersion,
        userOs,
        userOsVersion,
        startedAt,
        userId,
        userAnonymousId,
        userNumericHash,
        userDisplayName,
        userDeviceType,
        revId,
    } = session;

    const hasUserDetails = !!userId || !!userAnonymousId;

    const getDimension = (width, height) => {
        return width && height ? (
            <div className="flex items-center">
                {width || 'x'} <Icon name="close" size="12" className="mx-1" /> {height || 'x'}
            </div>
        ) : (
            <span className="">Resolution N/A</span>
        );
    };

    const avatarbgSize = '38px';

    const safeOs = userOs === 'IOS' ? 'iOS' : userOs;
    return (
      <div className={cn('bg-white flex items-center w-full', className)}>
        <div className="flex items-center">
          <Avatar iconSize="23" width={avatarbgSize} height={avatarbgSize} seed={userNumericHash} />
          <div className="ml-3 overflow-hidden leading-tight">
            <TextEllipsis
              noHint
              className={cn('font-medium', { 'color-teal cursor-pointer': hasUserDetails })}
              // onClick={hasUserDetails ? showSimilarSessions : undefined}
            >
              <UserName name={userDisplayName} userId={userId} hash={userNumericHash} />
            </TextEllipsis>

            <div className="text-sm color-gray-medium flex items-center">
              <span style={{ whiteSpace: 'nowrap' }}>
                <Tooltip
                  title={`${formatTimeOrDate(startedAt, timezone, true)} ${timezone.label}`}
                  className="w-fit !block"
                >
                  {formatTimeOrDate(startedAt, timezone)}
                </Tooltip>
              </span>
              <span className="mx-1 font-bold text-xl">&#183;</span>
              {userCity && <span className="mr-1">{userCity},</span>}
              <span>{countries[userCountry]}</span>
              <span className="mx-1 font-bold text-xl">&#183;</span>
              <span>
                {userBrowser ? `${capitalize(userBrowser)}, ` : ''}
                {`${/ios/i.test(userOs) ? 'iOS ' : capitalize(userOs) + ','} `}
                {capitalize(userDevice)}
              </span>
              <span className="mx-1 font-bold text-xl">&#183;</span>
              <Popover
                render={() => (
                  <div className="text-left bg-white rounded">
                    <SessionInfoItem
                      comp={<CountryFlag country={userCountry} height={11} />}
                      label={countries[userCountry]}
                      value={
                        <span style={{ whiteSpace: 'nowrap' }}>
                          {
                            <>
                              {userCity && <span className="mr-1">{userCity},</span>}
                              {userState && <span className="mr-1">{userState}</span>}
                            </>
                          }
                        </span>
                      }
                    />
                    {userBrowser &&
                      <SessionInfoItem
                        icon={browserIcon(userBrowser)}
                        label={userBrowser}
                        value={`v${userBrowserVersion}`}
                      />
                    }
                    <SessionInfoItem icon={osIcon(userOs)} label={safeOs} value={userOsVersion} />
                    <SessionInfoItem
                      icon={deviceTypeIcon(userDeviceType)}
                      label={userDeviceType}
                      value={getDimension(width, height)}
                      isLast={!revId}
                    />
                    {revId && <SessionInfoItem icon="info" label="Rev ID:" value={revId} isLast />}
                  </div>
                )}
              >
                <span className="link">More</span>
              </Popover>
            </div>
          </div>
        </div>
      </div>
    );
}

const component = React.memo(connect((state) => ({ session: state.getIn(['sessions', 'current']) }))(UserCard));

export default withRequest({
    initialData: List(),
    endpoint: '/metadata/session_search',
    dataWrapper: (data) => Object.values(data),
    dataName: 'similarSessions',
})(component);

// inner component
function UserName({ name, userId, hash }) {
    const hasIframe = localStorage.getItem(IFRAME) === 'true';
    const { showModal } = useModal();
    const onClick = () => {
        showModal(<UserSessionsModal userId={userId} hash={hash} name={name} />, { right: true, width: 700 });
    };
    return <div onClick={userId && !hasIframe ? onClick : () => {}}>{name}</div>;
}<|MERGE_RESOLUTION|>--- conflicted
+++ resolved
@@ -12,10 +12,7 @@
 import { useModal } from 'App/components/Modal';
 import UserSessionsModal from 'Shared/UserSessionsModal';
 import { IFRAME } from 'App/constants/storageKeys';
-<<<<<<< HEAD
-=======
 import { capitalize } from "App/utils";
->>>>>>> 1ecd2602
 
 function UserCard({ className, request, session, width, height, similarSessions, loading }) {
     const { settingsStore } = useStore();
