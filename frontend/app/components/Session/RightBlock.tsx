import React from 'react'
import EventsBlock from '../Session_/EventsBlock';
import PageInsightsPanel from '../Session_/PageInsightsPanel/PageInsightsPanel'

import cn from 'classnames';
import stl from './rightblock.module.css';

function RightBlock(props: any) {
  const { activeTab } = props;

<<<<<<< HEAD
  const { eventListNow, playing } = store.get()
  const currentTimeEventIndex = eventListNow.length > 0 ? eventListNow.length - 1 : 0

  const EventsBlockConnected = () => <EventsBlock playing={playing} player={player} setActiveTab={props.setActiveTab} currentTimeEventIndex={currentTimeEventIndex} />
  const renderActiveTab = (tab: string) => {
    switch(tab) {
      case props.tabs.EVENTS:
        return <EventsBlockConnected />
      case props.tabs.CLICKMAP:
        return <PageInsightsPanel setActiveTab={props.setActiveTab} />
    }
=======
  if (activeTab === props.tabs.EVENTS) {
    return (
      <div className={cn("flex flex-col bg-white border-l", stl.panel)}>
        <EventsBlock
          setActiveTab={props.setActiveTab}
        />
      </div>
    )
  }
  if (activeTab === props.tabs.HEATMAPS) {
    return (
      <div className={cn("flex flex-col bg-white border-l", stl.panel)}>
        <PageInsightsPanel setActiveTab={props.setActiveTab} />
      </div>
    )
>>>>>>> f6a62d83
  }
  return null
}

export default RightBlock<|MERGE_RESOLUTION|>--- conflicted
+++ resolved
@@ -8,19 +8,6 @@
 function RightBlock(props: any) {
   const { activeTab } = props;
 
-<<<<<<< HEAD
-  const { eventListNow, playing } = store.get()
-  const currentTimeEventIndex = eventListNow.length > 0 ? eventListNow.length - 1 : 0
-
-  const EventsBlockConnected = () => <EventsBlock playing={playing} player={player} setActiveTab={props.setActiveTab} currentTimeEventIndex={currentTimeEventIndex} />
-  const renderActiveTab = (tab: string) => {
-    switch(tab) {
-      case props.tabs.EVENTS:
-        return <EventsBlockConnected />
-      case props.tabs.CLICKMAP:
-        return <PageInsightsPanel setActiveTab={props.setActiveTab} />
-    }
-=======
   if (activeTab === props.tabs.EVENTS) {
     return (
       <div className={cn("flex flex-col bg-white border-l", stl.panel)}>
@@ -36,7 +23,6 @@
         <PageInsightsPanel setActiveTab={props.setActiveTab} />
       </div>
     )
->>>>>>> f6a62d83
   }
   return null
 }
