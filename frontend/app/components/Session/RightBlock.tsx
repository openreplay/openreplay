--- conflicted
+++ resolved
@@ -1,14 +1,13 @@
 import React from 'react';
+import EventsBlock from '../Session_/EventsBlock';
+import HighlightPanel from "../Session_/Highlight/HighlightPanel";
+import PageInsightsPanel from '../Session_/PageInsightsPanel/PageInsightsPanel';
+import UnitStepsModal from "../Session_/UnitStepsModal";
 import TagWatch from 'Components/Session/Player/TagWatch';
 import cn from 'classnames';
 import EventsBlock from '../Session_/EventsBlock';
 import HighlightPanel from '../Session_/Highlight/HighlightPanel';
 import PageInsightsPanel from '../Session_/PageInsightsPanel/PageInsightsPanel';
-<<<<<<< HEAD
-=======
-import UnitStepsModal from "../Session_/UnitStepsModal";
-import TagWatch from 'Components/Session/Player/TagWatch';
->>>>>>> bcc7d35b
 
 import stl from './rightblock.module.css';
 
@@ -43,9 +42,6 @@
         <div className={cn('bg-white border-l', stl.panel)}>
           <HighlightPanel onClose={() => setActiveTab('')} />
         </div>
-<<<<<<< HEAD
-      );
-=======
       )
     case 'EXPORT':
       return (
@@ -53,7 +49,6 @@
           <UnitStepsModal onClose={() => setActiveTab('EVENTS')} />
         </div>
       )
->>>>>>> bcc7d35b
     default:
       return null;
   }
