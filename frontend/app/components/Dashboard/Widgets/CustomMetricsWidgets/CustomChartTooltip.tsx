import React from 'react';
import { formatTimeOrDate } from 'App/date';
import cn from 'classnames';
import { ArrowUp, ArrowDown } from 'lucide-react';

interface PayloadItem {
  hide?: boolean;
  name: string;
  value: number;
  prevValue?: number;
  color?: string;
  payload?: any;
}

interface Props {
  active: boolean;
  payload: PayloadItem[];
  label: string;
  hoveredSeries: string | null; 
}

function CustomTooltip(props: Props) {
  const { active, payload, label, hoveredSeries } = props;
  if (!active || !payload?.length || !hoveredSeries) return null;

  // Find the current and comparison payloads
  const currentPayload = payload.find(p => p.name === hoveredSeries);
  const comparisonPayload = payload.find(p => 
    p.name === `${hoveredSeries.replace(' (Comparison)', '')} (Comparison)` || 
    p.name === `${hoveredSeries} (Comparison)`
  );

  if (!currentPayload) return null;

  // Create transformed array with comparison data
  const transformedArray = [{
    ...currentPayload,
    prevValue: comparisonPayload ? comparisonPayload.value : null
  }];

  const isHigher = (item: { value: number; prevValue: number }) =>
    item.prevValue !== null && item.prevValue < item.value;

  const getPercentDelta = (val: number, prevVal: number) =>
    (((val - prevVal) / prevVal) * 100).toFixed(2);

  return (
<<<<<<< HEAD
    <div className={'flex flex-col gap-1 bg-white shadow border rounded p-2 z-30'}>
=======
    <div
      className={'flex flex-col gap-1 bg-white shadow border rounded p-2 z-50'}
    >
>>>>>>> 415e24b9
      {transformedArray.map((p, index) => (
        <React.Fragment key={p.name + index}>
          <div className={'flex gap-2 items-center'}>
            <div
              style={{ borderRadius: 99, background: p.color }}
              className={'h-5 w-5 flex items-center justify-center'}
            >
              <div className={'invert text-sm'}>{index + 1}</div>
            </div>
            <div className={'font-medium'}>{p.name}</div>
          </div>
          <div
            style={{ borderLeft: `2px solid ${p.color}` }}
            className={'flex flex-col px-2 ml-2 '}
          >
            <div className={'text-neutral-600 text-sm'}>
              {label}, {formatTimeOrDate(p.payload.timestamp)}
            </div>
            <div className={'flex items-center gap-1'}>
              <div className={'font-medium'}>{p.value}</div>
              {p.prevValue !== null && (
                <CompareTag
                  isHigher={isHigher(p)}
                  absDelta={Math.abs(p.value - p.prevValue)}
                  delta={getPercentDelta(p.value, p.prevValue)}
                />
              )}
            </div>
          </div>
        </React.Fragment>
      ))}
    </div>
  );
}

export function CompareTag({
  isHigher,
  absDelta,
  delta,
}: {
  isHigher: boolean;
  absDelta?: number | string;
  delta?: string;
}) {
  return (
    <div
      className={cn(
        'px-2 py-1 w-fit rounded flex items-center gap-1',
        isHigher ? 'bg-green2/10 text-xs' : 'bg-red2/10 text-xs'
      )}
    >
      {!isHigher ? <ArrowDown size={12} /> : <ArrowUp size={12} />}
      <div>{absDelta}</div>
      <div>({delta}%)</div>
    </div>
  );
}

export default CustomTooltip;<|MERGE_RESOLUTION|>--- conflicted
+++ resolved
@@ -16,7 +16,7 @@
   active: boolean;
   payload: PayloadItem[];
   label: string;
-  hoveredSeries: string | null; 
+  hoveredSeries: string | null;
 }
 
 function CustomTooltip(props: Props) {
@@ -25,8 +25,8 @@
 
   // Find the current and comparison payloads
   const currentPayload = payload.find(p => p.name === hoveredSeries);
-  const comparisonPayload = payload.find(p => 
-    p.name === `${hoveredSeries.replace(' (Comparison)', '')} (Comparison)` || 
+  const comparisonPayload = payload.find(p =>
+    p.name === `${hoveredSeries.replace(' (Comparison)', '')} (Comparison)` ||
     p.name === `${hoveredSeries} (Comparison)`
   );
 
@@ -45,13 +45,7 @@
     (((val - prevVal) / prevVal) * 100).toFixed(2);
 
   return (
-<<<<<<< HEAD
-    <div className={'flex flex-col gap-1 bg-white shadow border rounded p-2 z-30'}>
-=======
-    <div
-      className={'flex flex-col gap-1 bg-white shadow border rounded p-2 z-50'}
-    >
->>>>>>> 415e24b9
+    <div className={'flex flex-col gap-1 bg-white shadow border rounded p-2 z-50'}>
       {transformedArray.map((p, index) => (
         <React.Fragment key={p.name + index}>
           <div className={'flex gap-2 items-center'}>
