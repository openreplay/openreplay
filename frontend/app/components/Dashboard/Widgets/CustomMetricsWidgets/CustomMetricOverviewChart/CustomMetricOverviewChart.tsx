import React from 'react'
import {Styles} from '../../common';
import {AreaChart, ResponsiveContainer, XAxis, YAxis, Area, Tooltip} from 'recharts';
import CountBadge from '../../common/CountBadge';
import {numberWithCommas} from 'App/utils';

interface Props {
    data: any;
}

function CustomMetricOverviewChart(props: Props) {
    const {data} = props;
    const gradientDef = Styles.gradientDef();

    return (
        <div className="relative -mx-4">
            <div className="absolute flex items-start flex-col justify-start inset-0 p-3">
                <div className="mb-2 flex items-center">
                </div>
                <div className="flex items-center">
                    <CountBadge
                        // title={subtext}
                        count={countView(Math.round(data.value), data.unit)}
                        change={data.progress || 0}
                        unit={data.unit}
                        // className={textClass}
                    />
                </div>
            </div>
<<<<<<< HEAD
            <ResponsiveContainer height={100} width="100%">
=======
            <ResponsiveContainer height={240} width="100%" className='rounded-lg overflow-hidden'>
>>>>>>> 2931f9b6
                <AreaChart
                    data={data.chart}
                    margin={{
                        top: 50, right: 0, left: 0, bottom: 0,
                    }}
                >
                    {gradientDef}
                    <Tooltip {...Styles.tooltip} />
                    <XAxis hide {...Styles.xaxis} interval={4} dataKey="time"/>
                    <YAxis hide interval={0}/>
                    <Area
                        name={''}
                        // unit={unit && ' ' + unit}
                        type="monotone"
                        dataKey="value"
                        stroke={Styles.strokeColor}
                        fillOpacity={1}
                        strokeWidth={2}
                        strokeOpacity={0.8}
                        fill={'url(#colorCount)'}
                    />
                </AreaChart>
            </ResponsiveContainer>
        </div>
    )
}

export default CustomMetricOverviewChart


const countView = (avg: any, unit: any) => {
    if (unit === 'mb') {
        if (!avg) return 0;
        const count = Math.trunc(avg / 1024 / 1024);
        return numberWithCommas(count);
    }
    if (unit === 'min') {
        if (!avg) return 0;
        const count = Math.trunc(avg);
        return numberWithCommas(count > 1000 ? count + 'k' : count);
    }
    return avg ? numberWithCommas(avg) : 0;
}<|MERGE_RESOLUTION|>--- conflicted
+++ resolved
@@ -27,11 +27,7 @@
                     />
                 </div>
             </div>
-<<<<<<< HEAD
-            <ResponsiveContainer height={100} width="100%">
-=======
             <ResponsiveContainer height={240} width="100%" className='rounded-lg overflow-hidden'>
->>>>>>> 2931f9b6
                 <AreaChart
                     data={data.chart}
                     margin={{
