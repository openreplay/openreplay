import React, { useRef } from 'react';
import cn from 'classnames';
import { ItemMenu, Popup } from 'UI';
import { useDrag, useDrop } from 'react-dnd';
import WidgetChart from '../WidgetChart';
import { observer } from 'mobx-react-lite';
import { useStore } from 'App/mstore';
import { withRouter, RouteComponentProps } from 'react-router-dom';
import { withSiteId, dashboardMetricDetails } from 'App/routes';
import TemplateOverlay from './TemplateOverlay';
import AlertButton from './AlertButton';
import stl from './widgetWrapper.module.css';
import { FilterKey } from 'App/types/filter/filterType';

interface Props {
    className?: string;
    widget?: any;
    index?: number;
    moveListItem?: any;
    isPreview?: boolean;
    isTemplate?: boolean
    dashboardId?: string;
    siteId?: string,
    active?: boolean;
    history?: any
    onClick?: () => void;
    isWidget?: boolean;
}
function WidgetWrapper(props: Props & RouteComponentProps) {
    const { dashboardStore } = useStore();
    const { isWidget = false, active = false, index = 0, moveListItem = null, isPreview = false, isTemplate = false, dashboardId, siteId } = props;
    const widget: any = props.widget;
    const isTimeSeries = widget.metricType === 'timeseries';
    const isPredefined = widget.metricType === 'predefined';
    const dashboard = dashboardStore.selectedDashboard;

    const [{ isDragging }, dragRef] = useDrag({
        type: 'item',
        item: { index },
        collect: (monitor) => ({
            isDragging: monitor.isDragging(),
            opacity: monitor.isDragging() ? 0.5 : 1,
        }),
    });

    const [{ isOver, canDrop }, dropRef] = useDrop({
        accept: 'item',
        drop: (item: any) => {
            if (item.index === index) return;
            moveListItem(item.index, index);
        },
        collect: (monitor: any) => ({
            isOver: monitor.isOver(),
            canDrop: monitor.canDrop(),
        }),
    })

    const onDelete = async () => {
        dashboardStore.deleteDashboardWidget(dashboard?.dashboardId, widget.widgetId);
    }

    const onChartClick = () => {
        if (!isWidget || isPredefined) return;

        props.history.push(withSiteId(dashboardMetricDetails(dashboard?.dashboardId, widget.metricId),siteId));
    }

    const ref: any = useRef(null)
    const dragDropRef: any = dragRef(dropRef(ref))
    const addOverlay = isTemplate || (!isPredefined && isWidget && widget.metricOf !== FilterKey.ERRORS && widget.metricOf !== FilterKey.SESSIONS)

    return (
            <div
                className={
                    cn(
                        "relative rounded bg-white border group",
                        'col-span-' + widget.config.col,
                        { "hover:shadow-border-gray": !isTemplate && isWidget },
                        { "hover:shadow-border-main": isTemplate }
                    )
                }
                style={{
                    userSelect: 'none',
                    opacity: isDragging ? 0.5 : 1,
                    borderColor: (canDrop && isOver) || active ? '#394EFF' : (isPreview ? 'transparent' : '#EEEEEE'),
                }}
                ref={dragDropRef}
                onClick={props.onClick ? props.onClick : () => {}}
                id={`widget-${widget.widgetId}`}
            >
                {!isTemplate && isWidget && isPredefined && 
                    <div
                        className={cn(
                            stl.drillDownMessage,
                            'disabled text-gray text-sm invisible group-hover:visible')}
                        >
                            {'Cannot drill down system provided metrics'}
                    </div>
                }
                {/* @ts-ignore */}
                <Popup
                    hideOnClick={true}
                    position="bottom"
                    delay={300}
                    followCursor
                    disabled={!isTemplate}
                    boundary="viewport"
                    flip={["top"]}
                    content={<span>Click to select</span>}
                >
                    {addOverlay && <TemplateOverlay onClick={onChartClick} isTemplate={isTemplate} />}
                    <div
                        className={cn("p-3 pb-4 flex items-center justify-between", { "cursor-move" : !isTemplate && isWidget })}
                    >
                        <div className="capitalize-first w-full font-medium">{widget.name}</div>
                        {isWidget && (
                            <div className="flex items-center" id="no-print">
                                {!isPredefined && isTimeSeries && (
                                    <>
                                        <AlertButton seriesId={widget.series[0] && widget.series[0].seriesId} />
                                        <div className='mx-2'/>
                                    </>
                                )}

                                {!isTemplate && (
                                    <ItemMenu
                                        items={[
                                            {
                                                text: widget.metricType === 'predefined' ? 'Cannot edit system generated metrics' : 'Edit',
                                                onClick: onChartClick,
                                                disabled: widget.metricType === 'predefined',
                                            },
                                            {
                                                text: 'Hide',
                                                onClick: onDelete
                                            },
                                        ]}
                                    />
                                )}
                            </div>
                        )}
                    </div>

                    {/* <LazyLoad height={!isTemplate ? 300 : 10} offset={!isTemplate ? 100 : 10} > */}
                        <div className="px-4" onClick={onChartClick}>
                            <WidgetChart metric={widget} isTemplate={isTemplate} isWidget={isWidget} />
                        </div>
                    {/* </LazyLoad> */}
                </Popup>
            </div>

<<<<<<< HEAD
    );
=======
            {/* <LazyLoad height={!isTemplate ? 300 : 10} offset={!isTemplate ? 100 : 10} > */}
                <div className="px-4" onClick={onChartClick}>
                    <WidgetChart metric={widget} isWidget={isWidget} />
                </div>
            {/* </LazyLoad> */}
        </div>
    ));
>>>>>>> 2a6ca316
}


export default withRouter(observer(WidgetWrapper));<|MERGE_RESOLUTION|>--- conflicted
+++ resolved
@@ -88,7 +88,7 @@
                 onClick={props.onClick ? props.onClick : () => {}}
                 id={`widget-${widget.widgetId}`}
             >
-                {!isTemplate && isWidget && isPredefined && 
+                {!isTemplate && isWidget && isPredefined &&
                     <div
                         className={cn(
                             stl.drillDownMessage,
@@ -149,17 +149,7 @@
                 </Popup>
             </div>
 
-<<<<<<< HEAD
     );
-=======
-            {/* <LazyLoad height={!isTemplate ? 300 : 10} offset={!isTemplate ? 100 : 10} > */}
-                <div className="px-4" onClick={onChartClick}>
-                    <WidgetChart metric={widget} isWidget={isWidget} />
-                </div>
-            {/* </LazyLoad> */}
-        </div>
-    ));
->>>>>>> 2a6ca316
 }
 
 
