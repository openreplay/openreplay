import React from 'react';
import SelectDateRange from 'Shared/SelectDateRange';
import {useStore} from 'App/mstore';
import {useObserver} from 'mobx-react-lite';
import {Space} from "antd";

function WidgetDateRange({
                             label = 'Time Range',
                         }: any) {
    const {dashboardStore} = useStore();
    const period = useObserver(() => dashboardStore.drillDownPeriod);
    const drillDownFilter = useObserver(() => dashboardStore.drillDownFilter);

    const onChangePeriod = (period: any) => {
        dashboardStore.setDrillDownPeriod(period);
        const periodTimestamps = period.toTimestamps();
        drillDownFilter.merge({
            startTimestamp: periodTimestamps.startTimestamp,
            endTimestamp: periodTimestamps.endTimestamp,
        })
    }

    return (
        <Space>
            {label && <span className="mr-1 color-gray-medium">{label}</span>}
            <SelectDateRange
                period={period}
                onChange={onChangePeriod}
                right={true}
<<<<<<< HEAD
=======
                isAnt={true}
                useButtonStyle={true}
>>>>>>> 2931f9b6
            />
        </Space>
    );
}

export default WidgetDateRange;<|MERGE_RESOLUTION|>--- conflicted
+++ resolved
@@ -27,11 +27,8 @@
                 period={period}
                 onChange={onChangePeriod}
                 right={true}
-<<<<<<< HEAD
-=======
                 isAnt={true}
                 useButtonStyle={true}
->>>>>>> 2931f9b6
             />
         </Space>
     );
