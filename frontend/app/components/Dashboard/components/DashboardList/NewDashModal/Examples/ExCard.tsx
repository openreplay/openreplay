import React from 'react'

function ExCard({
                    title,
                    children,
                    type,
                    onCard,
                    height,
                }: {
    title: React.ReactNode;
    children: React.ReactNode;
    type: string;
    onCard: (card: string) => void;
    height?: number;
}) {
<<<<<<< HEAD
  return (
    <div
      className={'rounded-lg overflow-hidden border border-transparent p-4 bg-white hover:border-blue hover:shadow-sm'}
      style={{ width: '100%', height: 286 }}
    >
      <div className={'font-medium text-lg'}>{title}</div>
      <div className={'flex flex-col gap-2 mt-2 cursor-pointer'} onClick={() => onCard(type)}>{children}</div>
    </div>
  );
=======
    return (
        <div
            className={'rounded overflow-hidden border p-4 bg-white hover:border-gray-light hover:shadow'}
            style={{width: '100%', height: height || 286}}
        >
            <div className={'font-semibold text-lg'}>{title}</div>
            <div className={'flex flex-col gap-2 mt-2 cursor-pointer'} onClick={() => onCard(type)}>{children}</div>
        </div>
    );
>>>>>>> 716e83d8
}

export default ExCard<|MERGE_RESOLUTION|>--- conflicted
+++ resolved
@@ -13,27 +13,15 @@
     onCard: (card: string) => void;
     height?: number;
 }) {
-<<<<<<< HEAD
   return (
     <div
       className={'rounded-lg overflow-hidden border border-transparent p-4 bg-white hover:border-blue hover:shadow-sm'}
-      style={{ width: '100%', height: 286 }}
+      style={{width: '100%', height: height || 286}}
     >
       <div className={'font-medium text-lg'}>{title}</div>
       <div className={'flex flex-col gap-2 mt-2 cursor-pointer'} onClick={() => onCard(type)}>{children}</div>
     </div>
   );
-=======
-    return (
-        <div
-            className={'rounded overflow-hidden border p-4 bg-white hover:border-gray-light hover:shadow'}
-            style={{width: '100%', height: height || 286}}
-        >
-            <div className={'font-semibold text-lg'}>{title}</div>
-            <div className={'flex flex-col gap-2 mt-2 cursor-pointer'} onClick={() => onCard(type)}>{children}</div>
-        </div>
-    );
->>>>>>> 716e83d8
 }
 
 export default ExCard