import React from 'react'

function ExCard({
                    title,
                    children,
                    type,
                    onCard,
                    height,
                }: {
    title: React.ReactNode;
    children: React.ReactNode;
    type: string;
    onCard: (card: string) => void;
    height?: number;
}) {
  return (
    <div
      className={'rounded-lg overflow-hidden border border-transparent p-4 bg-white hover:border-blue hover:shadow-sm'}
      style={{width: '100%', height: height || 286}}
    >
      <div className={'font-medium text-lg'}>{title}</div>
<<<<<<< HEAD
      <div className={'flex flex-col gap-2 mt-2 cursor-pointer'} onClick={() => onCard(type)}>{children}</div>
=======
      <div className={'flex flex-col gap-2 mt-2 cursor-pointer'} style={{
        height: height ? height - 50 : 236,
      }} onClick={() => onCard(type)}>{children}</div>
>>>>>>> 9be31d80
    </div>
  );
}

export default ExCard<|MERGE_RESOLUTION|>--- conflicted
+++ resolved
@@ -19,13 +19,9 @@
       style={{width: '100%', height: height || 286}}
     >
       <div className={'font-medium text-lg'}>{title}</div>
-<<<<<<< HEAD
-      <div className={'flex flex-col gap-2 mt-2 cursor-pointer'} onClick={() => onCard(type)}>{children}</div>
-=======
-      <div className={'flex flex-col gap-2 mt-2 cursor-pointer'} style={{
-        height: height ? height - 50 : 236,
-      }} onClick={() => onCard(type)}>{children}</div>
->>>>>>> 9be31d80
+      <div className={'flex flex-col gap-2 mt-2 cursor-pointer'} 
+      style={{height: height ? height - 50 : 236,}}
+      onClick={() => onCard(type)}>{children}</div>
     </div>
   );
 }
