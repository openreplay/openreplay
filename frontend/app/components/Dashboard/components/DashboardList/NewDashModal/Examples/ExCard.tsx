--- conflicted
+++ resolved
@@ -13,19 +13,6 @@
     onCard: (card: string) => void;
     height?: number;
 }) {
-<<<<<<< HEAD
-  return (
-    <div
-      className={'rounded-lg overflow-hidden border border-transparent p-4 bg-white hover:border-blue hover:shadow-sm'}
-      style={{width: '100%', height: height || 286}}
-    >
-      <div className={'font-medium text-lg'}>{title}</div>
-      <div className={'flex flex-col gap-2 mt-2 cursor-pointer'} 
-      style={{height: height ? height - 50 : 236,}}
-      onClick={() => onCard(type)}>{children}</div>
-    </div>
-  );
-=======
     return (
         <div
             className={'rounded-lg overflow-hidden border border-transparent p-4 bg-white hover:border-blue hover:shadow-sm relative'}
@@ -38,7 +25,6 @@
                  onClick={() => onCard(type)}>{children}</div>
         </div>
     );
->>>>>>> 71aea9b0
 }
 
 export default ExCard