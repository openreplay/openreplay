--- conflicted
+++ resolved
@@ -195,19 +195,10 @@
       <div className="text-center">
         <div>
           <Typography.Text className="my-2 text-lg font-medium">
-<<<<<<< HEAD
             {t('Create and organize your insights')}
           </Typography.Text>
           <div className="mb-2 text-lg text-gray-500 leading-normal">
-            {t(
-              'Build dashboards to track key metrics and monitor performance in one place.',
-            )}
-=======
-            Create and organize your insights
-          </Typography.Text>
-          <div className="mb-2 text-lg text-gray-500 leading-normal">
-            Build dashboards to track key metrics and monitor performance in one place.
->>>>>>> bcc7d35b
+            {t('Build dashboards to track key metrics and monitor performance in one place.')}
           </div>
           <div className="my-4 mb-10">
             <CreateDashboardButton />
