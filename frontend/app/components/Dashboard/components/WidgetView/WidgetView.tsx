--- conflicted
+++ resolved
@@ -7,12 +7,9 @@
 import WidgetSessions from '../WidgetSessions';
 import { useObserver } from 'mobx-react-lite';
 import WidgetName from '../WidgetName';
-<<<<<<< HEAD
+
 import FunnelIssues from '../Funnels/FunnelIssues/FunnelIssues';
 import Breadcrumb from 'Shared/Breadcrumb';
-=======
-
->>>>>>> 767376a8
 interface Props {
     history: any;
     match: any
@@ -54,19 +51,15 @@
                     ]}
                 />
                 <div className="bg-white rounded border">
-<<<<<<< HEAD
-                    <div className="px-6 py-4 flex justify-between items-center">
-=======
                     <div
                         className={cn(
-                            "p-4 flex justify-between items-center",
+                            "px-6 py-4 flex justify-between items-center",
                             {
                                 'cursor-pointer hover:bg-active-blue hover:shadow-border-blue': !expanded,
                             }
                         )}
                         onClick={openEdit}
                         >
->>>>>>> 767376a8
                         <h1 className="mb-0 text-2xl">
                             <WidgetName
                                 name={widget.name}
