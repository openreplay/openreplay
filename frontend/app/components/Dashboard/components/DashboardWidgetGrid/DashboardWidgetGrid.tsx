import React from 'react';
import {useStore} from 'App/mstore';
import WidgetWrapper from '../WidgetWrapper';
import {NoContent, Loader, Icon} from 'UI';
import {useObserver} from 'mobx-react-lite';
import Widget from 'App/mstore/types/widget';
import MetricTypeList from '../MetricTypeList';
<<<<<<< HEAD
import WidgetWrapperNew from "Components/Dashboard/components/WidgetWrapper/WidgetWrapperNew";
import {Empty} from "antd";
=======
import WidgetWrapperNew from 'Components/Dashboard/components/WidgetWrapper/WidgetWrapperNew';
import { Empty } from 'antd';
>>>>>>> 2931f9b6

interface Props {
    siteId: string;
    dashboardId: string;
    onEditHandler: () => void;
    id?: string;
}

function DashboardWidgetGrid(props: Props) {
<<<<<<< HEAD
    const {dashboardId, siteId} = props;
    const {dashboardStore} = useStore();
    const loading = useObserver(() => dashboardStore.isLoading);
    const dashboard = dashboardStore.selectedDashboard;
    const list = useObserver(() => dashboard?.widgets);
    const smallWidgets: Widget[] = [];
    const regularWidgets: Widget[] = [];

    list?.forEach((item) => {
        if (item.config.col === 1) {
            smallWidgets.push(item);
        } else {
            regularWidgets.push(item);
        }
    });

    const smallWidgetsLen = smallWidgets.length;

    return useObserver(() => (
        // @ts-ignore
        list?.length === 0 ? <Empty description="No cards in this dashboard"/> : (
            <Loader loading={loading}>
                <NoContent
                    show={list?.length === 0}
                    icon="no-metrics-chart"
                    title={
                        <div className="bg-white rounded-lg">
                            <div className="border-b p-5">
                                <div className="text-2xl font-normal">
                                    There are no cards in this dashboard
                                </div>
                                <div className="text-base font-normal">
                                    Create a card from any of the below types or pick an existing one from your library.
                                </div>
                            </div>
                            {/*<div className="grid grid-cols-4 p-8 gap-2">*/}
                            {/*    <MetricTypeList dashboardId={parseInt(dashboardId)} siteId={siteId}/>*/}
                            {/*</div>*/}
                        </div>
                    }
                >
                    <div className="grid gap-4 grid-cols-4 items-start pb-10" id={props.id}>{smallWidgets.length > 0 ? (
                        <>
                            <div className="font-semibold text-xl py-4 flex items-center gap-2 col-span-4">
                                <Icon name="grid-horizontal" size={26}/>
                                Web Vitals
                            </div>

                            {smallWidgets &&
                                smallWidgets.map((item: any, index: any) => (
                                    <React.Fragment key={item.widgetId}>
                                        <WidgetWrapperNew
                                            index={index}
                                            widget={item}
                                            moveListItem={(dragIndex: any, hoverIndex: any) =>
                                                dashboard?.swapWidgetPosition(dragIndex, hoverIndex)

                                            } dashboardId={dashboardId}
                                            siteId={siteId}
                                            isSaved={true}
                                            grid="vitals"
                                        />
                                    </React.Fragment>
                                ))}

                        </>
                    ) : null}

                        {smallWidgets.length > 0 && regularWidgets.length > 0 ? (
                            <div className="font-semibold text-xl py-4 flex items-center gap-2 col-span-4">
                                <Icon name="grid-horizontal" size={26}/>
                                All Cards
                            </div>
                        ) : null}

                        {regularWidgets &&
                            regularWidgets.map((item: any, index: any) => (
                                <React.Fragment key={item.widgetId}>
                                    <WidgetWrapperNew
                                        index={smallWidgetsLen + index}
                                        widget={item}
                                        moveListItem={(dragIndex: any, hoverIndex: any) =>
                                            dashboard?.swapWidgetPosition(dragIndex, hoverIndex)
                                        }
                                        dashboardId={dashboardId}
                                        siteId={siteId}
                                        isSaved={true}
                                        grid="other"
                                    />
                                </React.Fragment>
                            ))}
                    </div>
                </NoContent>
            </Loader>
        )
    ));
=======
  const { dashboardId, siteId } = props;
  const { dashboardStore } = useStore();
  const loading = useObserver(() => dashboardStore.isLoading);
  const dashboard = dashboardStore.selectedDashboard;
  const list = useObserver(() => dashboard?.widgets);

  return useObserver(() => (
    // @ts-ignore
    list?.length === 0 ? <Empty description="No cards in this dashboard" /> : (
      <Loader loading={loading}>
        <NoContent
          show={list?.length === 0}
          icon="no-metrics-chart"
          title={
            <div className="bg-white rounded-lg">
              <div className="border-b p-5">
                <div className="text-2xl font-normal">
                  There are no cards in this dashboard
                </div>
                <div className="text-base font-normal">
                  Create a card from any of the below types or pick an existing one from your library.
                </div>
              </div>
            </div>
          }
        >
          <div className="grid gap-4 grid-cols-4 items-start pb-10" id={props.id}>
            {
              list?.map((item: any, index: any) => (
                <React.Fragment key={item.widgetId}>
                  <WidgetWrapperNew
                    index={index}
                    widget={item}
                    moveListItem={(dragIndex: any, hoverIndex: any) =>
                      dashboard?.swapWidgetPosition(dragIndex, hoverIndex)
                    }
                    dashboardId={dashboardId}
                    siteId={siteId}
                    isWidget={false}
                    grid="other"
                  />
                </React.Fragment>
              ))
            }
          </div>
        </NoContent>
      </Loader>
    )
  ));
>>>>>>> 2931f9b6
}

export default DashboardWidgetGrid;<|MERGE_RESOLUTION|>--- conflicted
+++ resolved
@@ -1,124 +1,21 @@
 import React from 'react';
-import {useStore} from 'App/mstore';
+import { useStore } from 'App/mstore';
 import WidgetWrapper from '../WidgetWrapper';
-import {NoContent, Loader, Icon} from 'UI';
-import {useObserver} from 'mobx-react-lite';
+import { NoContent, Loader, Icon } from 'UI';
+import { useObserver } from 'mobx-react-lite';
 import Widget from 'App/mstore/types/widget';
 import MetricTypeList from '../MetricTypeList';
-<<<<<<< HEAD
-import WidgetWrapperNew from "Components/Dashboard/components/WidgetWrapper/WidgetWrapperNew";
-import {Empty} from "antd";
-=======
 import WidgetWrapperNew from 'Components/Dashboard/components/WidgetWrapper/WidgetWrapperNew';
 import { Empty } from 'antd';
->>>>>>> 2931f9b6
 
 interface Props {
-    siteId: string;
-    dashboardId: string;
-    onEditHandler: () => void;
-    id?: string;
+  siteId: string;
+  dashboardId: string;
+  onEditHandler: () => void;
+  id?: string;
 }
 
 function DashboardWidgetGrid(props: Props) {
-<<<<<<< HEAD
-    const {dashboardId, siteId} = props;
-    const {dashboardStore} = useStore();
-    const loading = useObserver(() => dashboardStore.isLoading);
-    const dashboard = dashboardStore.selectedDashboard;
-    const list = useObserver(() => dashboard?.widgets);
-    const smallWidgets: Widget[] = [];
-    const regularWidgets: Widget[] = [];
-
-    list?.forEach((item) => {
-        if (item.config.col === 1) {
-            smallWidgets.push(item);
-        } else {
-            regularWidgets.push(item);
-        }
-    });
-
-    const smallWidgetsLen = smallWidgets.length;
-
-    return useObserver(() => (
-        // @ts-ignore
-        list?.length === 0 ? <Empty description="No cards in this dashboard"/> : (
-            <Loader loading={loading}>
-                <NoContent
-                    show={list?.length === 0}
-                    icon="no-metrics-chart"
-                    title={
-                        <div className="bg-white rounded-lg">
-                            <div className="border-b p-5">
-                                <div className="text-2xl font-normal">
-                                    There are no cards in this dashboard
-                                </div>
-                                <div className="text-base font-normal">
-                                    Create a card from any of the below types or pick an existing one from your library.
-                                </div>
-                            </div>
-                            {/*<div className="grid grid-cols-4 p-8 gap-2">*/}
-                            {/*    <MetricTypeList dashboardId={parseInt(dashboardId)} siteId={siteId}/>*/}
-                            {/*</div>*/}
-                        </div>
-                    }
-                >
-                    <div className="grid gap-4 grid-cols-4 items-start pb-10" id={props.id}>{smallWidgets.length > 0 ? (
-                        <>
-                            <div className="font-semibold text-xl py-4 flex items-center gap-2 col-span-4">
-                                <Icon name="grid-horizontal" size={26}/>
-                                Web Vitals
-                            </div>
-
-                            {smallWidgets &&
-                                smallWidgets.map((item: any, index: any) => (
-                                    <React.Fragment key={item.widgetId}>
-                                        <WidgetWrapperNew
-                                            index={index}
-                                            widget={item}
-                                            moveListItem={(dragIndex: any, hoverIndex: any) =>
-                                                dashboard?.swapWidgetPosition(dragIndex, hoverIndex)
-
-                                            } dashboardId={dashboardId}
-                                            siteId={siteId}
-                                            isSaved={true}
-                                            grid="vitals"
-                                        />
-                                    </React.Fragment>
-                                ))}
-
-                        </>
-                    ) : null}
-
-                        {smallWidgets.length > 0 && regularWidgets.length > 0 ? (
-                            <div className="font-semibold text-xl py-4 flex items-center gap-2 col-span-4">
-                                <Icon name="grid-horizontal" size={26}/>
-                                All Cards
-                            </div>
-                        ) : null}
-
-                        {regularWidgets &&
-                            regularWidgets.map((item: any, index: any) => (
-                                <React.Fragment key={item.widgetId}>
-                                    <WidgetWrapperNew
-                                        index={smallWidgetsLen + index}
-                                        widget={item}
-                                        moveListItem={(dragIndex: any, hoverIndex: any) =>
-                                            dashboard?.swapWidgetPosition(dragIndex, hoverIndex)
-                                        }
-                                        dashboardId={dashboardId}
-                                        siteId={siteId}
-                                        isSaved={true}
-                                        grid="other"
-                                    />
-                                </React.Fragment>
-                            ))}
-                    </div>
-                </NoContent>
-            </Loader>
-        )
-    ));
-=======
   const { dashboardId, siteId } = props;
   const { dashboardStore } = useStore();
   const loading = useObserver(() => dashboardStore.isLoading);
@@ -168,7 +65,6 @@
       </Loader>
     )
   ));
->>>>>>> 2931f9b6
 }
 
 export default DashboardWidgetGrid;