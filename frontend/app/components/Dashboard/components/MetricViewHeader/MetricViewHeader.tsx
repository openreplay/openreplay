import React from 'react';
<<<<<<< HEAD
import {PageTitle, Button, Toggler, Icon} from "UI";
import {Segmented} from 'antd';
=======
import {PageTitle, Toggler, Icon} from "UI";
import {Segmented, Button} from 'antd';
import { PlusOutlined } from '@ant-design/icons';
>>>>>>> 2931f9b6
import MetricsSearch from '../MetricsSearch';
import Select from 'Shared/Select';
import {useStore} from 'App/mstore';
import {observer, useObserver} from 'mobx-react-lite';
import {DROPDOWN_OPTIONS} from 'App/constants/card';
import AddCardModal from 'Components/Dashboard/components/AddCardModal';
import {useModal} from 'Components/Modal';
import AddCardSelectionModal from "Components/Dashboard/components/AddCardSelectionModal";
import NewDashboardModal from "Components/Dashboard/components/DashboardList/NewDashModal";

function MetricViewHeader({siteId}: { siteId: string }) {
    const {metricStore} = useStore();
    const filter = metricStore.filter;
    const {showModal} = useModal();
    const [showAddCardModal, setShowAddCardModal] = React.useState(false);

    return (
        <div>
            <div className='flex items-center justify-between px-6'>
                <div className='flex items-baseline mr-3'>
                    <PageTitle title='Cards' className=''/>
                </div>
                <div className='ml-auto flex items-center'>
<<<<<<< HEAD
                    <Button variant='primary'
                        // onClick={() => showModal(<AddCardModal siteId={siteId}/>, {right: true})}
                            onClick={() => setShowAddCardModal(true)}
                    >New Card</Button>
=======
                    <Button type='primary'
                        // onClick={() => showModal(<AddCardModal siteId={siteId}/>, {right: true})}
                            onClick={() => setShowAddCardModal(true)}
                            icon={<PlusOutlined />}
                    >Create Card</Button>
>>>>>>> 2931f9b6
                    <div className='ml-4 w-1/4' style={{minWidth: 300}}>
                        <MetricsSearch/>
                    </div>
                </div>
            </div>

            <div className='border-y px-6 py-1 mt-2 flex items-center w-full justify-between'>
                <div className='items-center flex gap-4'>
                    <Toggler
                        label='My Cards'
                        checked={filter.showMine}
                        name='test'
                        className='font-medium mr-2'
                        onChange={() =>
                            metricStore.updateKey('filter', {...filter, showMine: !filter.showMine})
                        }
                    />
                    <Select
                        options={[{label: 'All Types', value: 'all'}, ...DROPDOWN_OPTIONS]}
                        name='type'
                        defaultValue={filter.type}
                        onChange={({value}) =>
                            metricStore.updateKey('filter', {...filter, type: value.value})
                        }
                        plain={true}
                        isSearchable={true}
                    />

                    <DashboardDropdown
                        plain={true}
                        onChange={(value: any) =>
                            metricStore.updateKey('filter', {...filter, dashboard: value})
                        }
                    />
                </div>

                <div className='flex items-center'>
                    <ListViewToggler/>

                    <Select
                        options={[
                            {label: 'Newest', value: 'desc'},
                            {label: 'Oldest', value: 'asc'}
                        ]}
                        name='sort'
                        defaultValue={metricStore.sort.by}
                        onChange={({value}) => metricStore.updateKey('sort', {by: value.value})}
                        plain={true}
                        className='ml-4'
                    />
                </div>

                {/*<AddCardSelectionModal open={showAddCardModal}/>*/}
                <NewDashboardModal
                    onClose={() => setShowAddCardModal(false)}
                    open={showAddCardModal}
                    isCreatingNewCard={true}
                />
            </div>
        </div>
    );
}

export default observer(MetricViewHeader);

function DashboardDropdown({onChange, plain = false}: { plain?: boolean; onChange: any }) {
    const {dashboardStore, metricStore} = useStore();
    const dashboardOptions = dashboardStore.dashboards.map((i: any) => ({
        key: i.id,
        label: i.name,
        value: i.dashboardId
    }));

    return (
        <Select
            isSearchable={true}
            placeholder='Filter by Dashboard'
            plain={plain}
            options={dashboardOptions}
            value={metricStore.filter.dashboard}
            onChange={({value}: any) => onChange(value)}
            isMulti={true}
        />
    );
}

function ListViewToggler() {
    const {metricStore} = useStore();
    const listView = useObserver(() => metricStore.listView);
    return (
        <div className='flex items-center'>
<<<<<<< HEAD
            <Segmented
=======
            <Segmented 
                size='small'
>>>>>>> 2931f9b6
                options={[
                    {
                        label: <div className={'flex items-center gap-2'}>
                            <Icon name={'list-alt'} color={'inherit'}/>
                            <div>List</div>
                        </div>,
                        value: 'list'
                    },
                    {
                        label: <div className={'flex items-center gap-2'}>
                            <Icon name={'grid'} color={'inherit'}/>
                            <div>Grid</div>
                        </div>,
                        value: 'grid'
                    }
                ]}
                onChange={(val) => {
                    metricStore.updateKey('listView', val === 'list')
                }}
                value={listView ? 'list' : 'grid'}
            />
        </div>
    );
}<|MERGE_RESOLUTION|>--- conflicted
+++ resolved
@@ -1,12 +1,7 @@
 import React from 'react';
-<<<<<<< HEAD
-import {PageTitle, Button, Toggler, Icon} from "UI";
-import {Segmented} from 'antd';
-=======
 import {PageTitle, Toggler, Icon} from "UI";
 import {Segmented, Button} from 'antd';
 import { PlusOutlined } from '@ant-design/icons';
->>>>>>> 2931f9b6
 import MetricsSearch from '../MetricsSearch';
 import Select from 'Shared/Select';
 import {useStore} from 'App/mstore';
@@ -30,18 +25,11 @@
                     <PageTitle title='Cards' className=''/>
                 </div>
                 <div className='ml-auto flex items-center'>
-<<<<<<< HEAD
-                    <Button variant='primary'
-                        // onClick={() => showModal(<AddCardModal siteId={siteId}/>, {right: true})}
-                            onClick={() => setShowAddCardModal(true)}
-                    >New Card</Button>
-=======
                     <Button type='primary'
                         // onClick={() => showModal(<AddCardModal siteId={siteId}/>, {right: true})}
                             onClick={() => setShowAddCardModal(true)}
                             icon={<PlusOutlined />}
                     >Create Card</Button>
->>>>>>> 2931f9b6
                     <div className='ml-4 w-1/4' style={{minWidth: 300}}>
                         <MetricsSearch/>
                     </div>
@@ -133,12 +121,8 @@
     const listView = useObserver(() => metricStore.listView);
     return (
         <div className='flex items-center'>
-<<<<<<< HEAD
-            <Segmented
-=======
             <Segmented 
                 size='small'
->>>>>>> 2931f9b6
                 options={[
                     {
                         label: <div className={'flex items-center gap-2'}>
