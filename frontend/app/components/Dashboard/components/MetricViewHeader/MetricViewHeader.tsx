import React, { useEffect } from 'react';
import { PageTitle } from 'UI';
<<<<<<< HEAD
import { Button, Popover, Space, Dropdown, Menu } from 'antd';
=======
import { Button, Popover } from 'antd';
import { PlusOutlined } from '@ant-design/icons';
import React, { useState } from 'react';
import { PageTitle, Icon } from 'UI';
import { Segmented, Button, Popover, Space, Dropdown, Menu } from 'antd';
>>>>>>> fe4bbcda
import { PlusOutlined, DownOutlined } from '@ant-design/icons';
import AddCardSection from '../AddCardSection/AddCardSection';
import MetricsSearch from '../MetricsSearch';
import { useStore } from 'App/mstore';
import { observer } from 'mobx-react-lite';
import { DROPDOWN_OPTIONS } from 'App/constants/card';

function MetricViewHeader() {
  const { metricStore } = useStore();
  const filter = metricStore.filter;
<<<<<<< HEAD
=======
  const [showAddCardModal, setShowAddCardModal] = useState(false);
>>>>>>> fe4bbcda

  useEffect(() => {
    // Set the default sort order to 'desc'
    metricStore.updateKey('sort', { by: 'desc' });
  }, [metricStore]);
  // Handler for dropdown menu selection
  const handleMenuClick = ({ key }) => {
    metricStore.updateKey('filter', { ...filter, type: key });
  };

  // Dropdown menu options
  const menu = (
    <Menu onClick={handleMenuClick}>
      <Menu.Item key="all">All Types</Menu.Item>
      {DROPDOWN_OPTIONS.map((option) => (
        <Menu.Item key={option.value}>{option.label}</Menu.Item>
      ))}
    </Menu>
  );

  return (
    <div>
      <div className="flex items-center justify-between  pr-4">
        <div className="flex items-center gap-2 ps-4">
          <PageTitle title="Cards" className="cursor-default" />
          <Space>
<<<<<<< HEAD
            <Dropdown overlay={menu} trigger={['click']} className="">
              <Button type="text" size="small" className="mt-1">
                {filter.type === 'all'
                  ? 'All Types'
                  : DROPDOWN_OPTIONS.find((opt) => opt.value === filter.type)
                      ?.label || 'Select Type'}
=======
            <Dropdown overlay={menu} trigger={['click']} className=''>
              <Button type="text" size='small' className='mt-1'>
                {filter.type === 'all' ? 'All Types' : DROPDOWN_OPTIONS.find(opt => opt.value === filter.type)?.label || 'Select Type'}
>>>>>>> fe4bbcda
                <DownOutlined />
              </Button>
            </Dropdown>
          </Space>
        </div>
        <div className="ml-auto flex items-center gap-3">
          <Popover
            arrow={false}
            overlayInnerStyle={{ padding: 0, borderRadius: '0.75rem' }}
            content={<AddCardSection fit inCards />}
            trigger="click"
          >
            <Button
              type="primary"
              icon={<PlusOutlined />}
<<<<<<< HEAD
              className="btn-create-card"
=======
              className='btn-create-card'
>>>>>>> fe4bbcda
            >
              Create Card
            </Button>
          </Popover>

          <Space>
            <MetricsSearch />
          </Space>
<<<<<<< HEAD
=======
        </div>
      </div>
          </div>
>>>>>>> fe4bbcda
        </div>
      </div>
    </div>
  );
}

export default observer(MetricViewHeader);<|MERGE_RESOLUTION|>--- conflicted
+++ resolved
@@ -1,14 +1,6 @@
 import React, { useEffect } from 'react';
 import { PageTitle } from 'UI';
-<<<<<<< HEAD
 import { Button, Popover, Space, Dropdown, Menu } from 'antd';
-=======
-import { Button, Popover } from 'antd';
-import { PlusOutlined } from '@ant-design/icons';
-import React, { useState } from 'react';
-import { PageTitle, Icon } from 'UI';
-import { Segmented, Button, Popover, Space, Dropdown, Menu } from 'antd';
->>>>>>> fe4bbcda
 import { PlusOutlined, DownOutlined } from '@ant-design/icons';
 import AddCardSection from '../AddCardSection/AddCardSection';
 import MetricsSearch from '../MetricsSearch';
@@ -19,10 +11,6 @@
 function MetricViewHeader() {
   const { metricStore } = useStore();
   const filter = metricStore.filter;
-<<<<<<< HEAD
-=======
-  const [showAddCardModal, setShowAddCardModal] = useState(false);
->>>>>>> fe4bbcda
 
   useEffect(() => {
     // Set the default sort order to 'desc'
@@ -49,18 +37,12 @@
         <div className="flex items-center gap-2 ps-4">
           <PageTitle title="Cards" className="cursor-default" />
           <Space>
-<<<<<<< HEAD
             <Dropdown overlay={menu} trigger={['click']} className="">
               <Button type="text" size="small" className="mt-1">
                 {filter.type === 'all'
                   ? 'All Types'
                   : DROPDOWN_OPTIONS.find((opt) => opt.value === filter.type)
                       ?.label || 'Select Type'}
-=======
-            <Dropdown overlay={menu} trigger={['click']} className=''>
-              <Button type="text" size='small' className='mt-1'>
-                {filter.type === 'all' ? 'All Types' : DROPDOWN_OPTIONS.find(opt => opt.value === filter.type)?.label || 'Select Type'}
->>>>>>> fe4bbcda
                 <DownOutlined />
               </Button>
             </Dropdown>
@@ -76,29 +58,18 @@
             <Button
               type="primary"
               icon={<PlusOutlined />}
-<<<<<<< HEAD
               className="btn-create-card"
-=======
-              className='btn-create-card'
->>>>>>> fe4bbcda
             >
               Create Card
             </Button>
           </Popover>
-
           <Space>
             <MetricsSearch />
           </Space>
-<<<<<<< HEAD
-=======
-        </div>
-      </div>
-          </div>
->>>>>>> fe4bbcda
         </div>
       </div>
     </div>
   );
 }
 
-export default observer(MetricViewHeader);+export default observer(MetricViewHeader);
