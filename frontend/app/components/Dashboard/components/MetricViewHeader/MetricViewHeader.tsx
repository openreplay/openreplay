--- conflicted
+++ resolved
@@ -1,14 +1,11 @@
-<<<<<<< HEAD
+import React, { useEffect } from 'react';
+import { PageTitle } from 'UI';
+import { Button, Popover } from 'antd';
+import { PlusOutlined } from '@ant-design/icons';
 import React, { useState } from 'react';
 import { PageTitle, Icon } from 'UI';
 import { Segmented, Button, Popover, Space, Dropdown, Menu } from 'antd';
 import { PlusOutlined, DownOutlined } from '@ant-design/icons';
-=======
-import React, { useEffect } from 'react';
-import { PageTitle } from 'UI';
-import { Button, Popover } from 'antd';
-import { PlusOutlined } from '@ant-design/icons';
->>>>>>> 415e24b9
 import AddCardSection from '../AddCardSection/AddCardSection';
 import MetricsSearch from '../MetricsSearch';
 import { useStore } from 'App/mstore';
@@ -16,10 +13,13 @@
 
 function MetricViewHeader() {
   const { metricStore } = useStore();
-<<<<<<< HEAD
   const filter = metricStore.filter;
   const [showAddCardModal, setShowAddCardModal] = useState(false);
 
+  useEffect(() => {
+  // Set the default sort order to 'desc'
+    metricStore.updateKey('sort', { by: 'desc' });
+  }, [metricStore]);
   // Handler for dropdown menu selection
   const handleMenuClick = ({ key }) => {
     metricStore.updateKey('filter', { ...filter, type: key });
@@ -48,19 +48,6 @@
               </Button>
             </Dropdown>
           </Space>
-=======
-
-  useEffect(() => {
-  // Set the default sort order to 'desc'
-    metricStore.updateKey('sort', { by: 'desc' });
-  }, [metricStore]);
-
-  return (
-    <div>
-      <div className="flex items-center justify-between px-4 pb-2">
-        <div className="flex items-baseline mr-3">
-          <PageTitle title="Cards" className="" />
->>>>>>> 415e24b9
         </div>
         <div className="ml-auto flex items-center gap-3">
           <Popover
@@ -77,14 +64,13 @@
               Create Card
             </Button>
           </Popover>
-          
+
           <Space>
             <MetricsSearch />
-<<<<<<< HEAD
           </Space>
-=======
+        </div>
+      </div>
           </div>
->>>>>>> 415e24b9
         </div>
       </div>
     </div>
@@ -92,44 +78,3 @@
 }
 
 export default observer(MetricViewHeader);
-<<<<<<< HEAD
-  function ListViewToggler() {
-  const { metricStore } = useStore();
-  const listView = useObserver(() => metricStore.listView);
-
-  return (
-    <div className="flex items-center">
-      <Segmented
-        size="small"
-        options={[
-          {
-            label: (
-              <div className={'flex items-center gap-2'}>
-                <Icon name={'list-alt'} color={'inherit'} />
-                <div>List</div>
-              </div>
-            ),
-            value: 'list',
-          },
-
-          {
-            label: (
-              <div className={'flex items-center gap-2'}>
-                <Icon name={'grid'} color={'inherit'} />
-                <div>Grid</div>
-              </div>
-            ),
-            value: 'grid',
-          },
-        ]}
-
-        onChange={(val) => {
-          metricStore.updateKey('listView', val === 'list');
-        }}
-        value={listView ? 'list' : 'grid'}
-      />
-    </div>
-  );
-}
-=======
->>>>>>> 415e24b9
