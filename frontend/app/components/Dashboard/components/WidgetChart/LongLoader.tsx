import React from 'react';
import { Progress, Button } from 'antd';
import { Icon } from 'UI';
import { useTranslation } from 'react-i18next';

function LongLoader({ onClick }: { onClick: () => void }) {
  const { t } = useTranslation();
  return (
    <div
      className="flex flex-col gap-2 items-center justify-center"
      style={{ height: 240 }}
    >
      <div className="font-semibold flex gap-2 items-center">
        <Icon name="info-circle" size={16} />
        <div>{t('Processing data...')}</div>
      </div>
      <div style={{ width: 180 }}>
        <Progress
          percent={40}
          strokeColor={{
            '0%': '#394EFF',
            '100%': '#394EFF',
          }}
          status="active"
          showInfo={false}
        />
      </div>
      <div>{t('This is taking longer than expected.')}</div>
      <div>
        {t('Use sample data to speed up query and get a faster response.')}
      </div>
<<<<<<< HEAD
      <Button onClick={onClick}>{t('Use Sample Data')}</Button>
=======
      {/*<div>*/}
      {/*  Use sample data to speed up query and get a faster response.*/}
      {/*</div>*/}
      {/*<Button onClick={onClick}>*/}
      {/*  Use Sample Data*/}
      {/*</Button>*/}
>>>>>>> bcc7d35b
    </div>
  );
}

export default LongLoader;<|MERGE_RESOLUTION|>--- conflicted
+++ resolved
@@ -29,16 +29,12 @@
       <div>
         {t('Use sample data to speed up query and get a faster response.')}
       </div>
-<<<<<<< HEAD
-      <Button onClick={onClick}>{t('Use Sample Data')}</Button>
-=======
       {/*<div>*/}
       {/*  Use sample data to speed up query and get a faster response.*/}
       {/*</div>*/}
       {/*<Button onClick={onClick}>*/}
       {/*  Use Sample Data*/}
       {/*</Button>*/}
->>>>>>> bcc7d35b
     </div>
   );
 }
