import React, { useState, useRef, useEffect, useCallback } from 'react';
import CustomMetriLineChart from 'App/components/Dashboard/Widgets/CustomMetricsWidgets/CustomMetriLineChart';
import CustomMetricPercentage from 'App/components/Dashboard/Widgets/CustomMetricsWidgets/CustomMetricPercentage';
import CustomMetricTable from 'App/components/Dashboard/Widgets/CustomMetricsWidgets/CustomMetricTable';
import CustomMetricPieChart from 'App/components/Dashboard/Widgets/CustomMetricsWidgets/CustomMetricPieChart';
import { Styles } from 'App/components/Dashboard/Widgets/common';
import { observer, useObserver } from 'mobx-react-lite';
import { Loader } from 'UI';
import { useStore } from 'App/mstore';
import WidgetPredefinedChart from '../WidgetPredefinedChart';
import CustomMetricOverviewChart from 'App/components/Dashboard/Widgets/CustomMetricsWidgets/CustomMetricOverviewChart';
import { getStartAndEndTimestampsByDensity } from 'Types/dashboard/helper';
import { debounce } from 'App/utils';
<<<<<<< HEAD
import FunnelWidget from 'App/components/Funnels/FunnelWidget';
import ErrorsWidget from '../Errors/ErrorsWidget';
import SessionWidget from '../Sessions/SessionWidget';
=======
import useIsMounted from 'App/hooks/useIsMounted'

>>>>>>> 767376a8
interface Props {
    metric: any;
    isWidget?: boolean;
    isTemplate?: boolean;
}
function WidgetChart(props: Props) {
    const { isWidget = false, metric, isTemplate } = props;
    const { dashboardStore, metricStore } = useStore();
    const _metric: any = useObserver(() => metricStore.instance);
    const period = useObserver(() => dashboardStore.period);
    const drillDownFilter = useObserver(() => dashboardStore.drillDownFilter);
    const colors = Styles.customMetricColors;
    const [loading, setLoading] = useState(true)
    const isOverviewWidget = metric.metricType === 'predefined' && metric.viewType === 'overview';
    const params = { density: isOverviewWidget ? 7 : 70 }
    const metricParams = { ...params }
    const prevMetricRef = useRef<any>();
    const isMounted = useIsMounted();
    const [data, setData] = useState<any>(metric.data);

    const isTableWidget = metric.metricType === 'table' && metric.viewType === 'table';
    const isPieChart = metric.metricType === 'table' && metric.viewType === 'pieChart';
    const isFunnel = metric.metricType === 'funnel';

    const onChartClick = (event: any) => {
        if (event) {
            if (isTableWidget || isPieChart) {
                const periodTimestamps = period.toTimestamps()
                drillDownFilter.merge({
                    filters: event,
                    startTimestamp: periodTimestamps.startTimestamp,
                    endTimestamp: periodTimestamps.endTimestamp,
                });
            } else {
                const payload = event.activePayload[0].payload;
                const timestamp = payload.timestamp;
                const periodTimestamps = getStartAndEndTimestampsByDensity(timestamp, period.start, period.end, params.density);

                drillDownFilter.merge({
                    startTimestamp: periodTimestamps.startTimestamp,
                    endTimestamp: periodTimestamps.endTimestamp,
                });
            }
        }
    }

    const depsString = JSON.stringify(_metric.series);

    const fetchMetricChartData = (metric, payload, isWidget) => {
        if (!isMounted()) return;
        setLoading(true)
        dashboardStore.fetchMetricChartData(metric, payload, isWidget).then((res: any) => {
            if (isMounted()) setData(res);
        }).finally(() => {
            setLoading(false);
        });
    }

    const debounceRequest: any = React.useCallback(debounce(fetchMetricChartData, 500), []);
    useEffect(() => {
        if (prevMetricRef.current && prevMetricRef.current.name !== metric.name) {
          prevMetricRef.current = metric;
          return
        };
        prevMetricRef.current = metric;
        const payload = isWidget ? { ...params } : { ...metricParams, ...metric.toJson() };
        debounceRequest(metric, payload, isWidget);
    }, [period, depsString]);

    const renderChart = () => {
        const { metricType, viewType } = metric;

        if (metricType === 'sessions') {
            return <SessionWidget metric={metric} />
        }

        if (metricType === 'errors') {
            return <ErrorsWidget metric={metric} />
        }

        if (metricType === 'funnel') {
            return <FunnelWidget metric={metric} />
        }

        if (metricType === 'predefined') {
            if (isOverviewWidget) {
                return <CustomMetricOverviewChart data={data} />
            }
            return <WidgetPredefinedChart isTemplate={isTemplate} metric={metric} data={data} predefinedKey={metric.predefinedKey} />
        }

        if (metricType === 'timeseries') {
            if (viewType === 'lineChart') {
                return (
                    <CustomMetriLineChart
                        data={data}
                        colors={colors}
                        params={params}
                        onClick={onChartClick}
                    />
                )
            } else if (viewType === 'progress') {
                return (
                    <CustomMetricPercentage
                        data={data[0]}
                        colors={colors}
                        params={params}
                    />
                )
            }
        }

        if (metricType === 'table') {
            if (viewType === 'table') {
                return <CustomMetricTable
                    metric={metric} data={data[0]}
                    onClick={onChartClick}
                    isTemplate={isTemplate}
                />;
            } else if (viewType === 'pieChart') {
                return (
                    <CustomMetricPieChart
                        metric={metric}
                        data={data[0]}
                        colors={colors}
                        params={params}
                        onClick={onChartClick}
                    />
                )
            }
        }

        return <div>Unknown</div>;
    }
    return useObserver(() => (
<<<<<<< HEAD
        <Loader loading={!isFunnel && loading} size="small" style={{ height: `${isOverviewWidget ? 100 : 240}px` }}>
=======
        <Loader loading={loading} style={{ height: `${isOverviewWidget ? 100 : 240}px` }}>
>>>>>>> 767376a8
            {renderChart()}
        </Loader>
    ));
}

export default observer(WidgetChart);<|MERGE_RESOLUTION|>--- conflicted
+++ resolved
@@ -11,14 +11,11 @@
 import CustomMetricOverviewChart from 'App/components/Dashboard/Widgets/CustomMetricsWidgets/CustomMetricOverviewChart';
 import { getStartAndEndTimestampsByDensity } from 'Types/dashboard/helper';
 import { debounce } from 'App/utils';
-<<<<<<< HEAD
+import useIsMounted from 'App/hooks/useIsMounted'
+
 import FunnelWidget from 'App/components/Funnels/FunnelWidget';
 import ErrorsWidget from '../Errors/ErrorsWidget';
 import SessionWidget from '../Sessions/SessionWidget';
-=======
-import useIsMounted from 'App/hooks/useIsMounted'
-
->>>>>>> 767376a8
 interface Props {
     metric: any;
     isWidget?: boolean;
@@ -154,11 +151,7 @@
         return <div>Unknown</div>;
     }
     return useObserver(() => (
-<<<<<<< HEAD
-        <Loader loading={!isFunnel && loading} size="small" style={{ height: `${isOverviewWidget ? 100 : 240}px` }}>
-=======
-        <Loader loading={loading} style={{ height: `${isOverviewWidget ? 100 : 240}px` }}>
->>>>>>> 767376a8
+        <Loader loading={!isFunnel && loading} style={{ height: `${isOverviewWidget ? 100 : 240}px` }}>
             {renderChart()}
         </Loader>
     ));
