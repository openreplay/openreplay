--- conflicted
+++ resolved
@@ -176,11 +176,7 @@
             menu={{ items: menuItems, onClick: onMenuClick }}
             trigger={['click']}
           >
-<<<<<<< HEAD
-            <Button type="text" icon={<MoreOutlined />} className='btn-cards-list-item-more-options' />
-=======
-            <Button id={'ignore-prop'} icon={<EllipsisVertical size={16} />} />
->>>>>>> 415e24b9
+            <Button id={'ignore-prop'} icon={<EllipsisVertical size={16} />} className='btn-cards-list-item-more-options' />
           </Dropdown>
           </div>
           {renderModal()}
