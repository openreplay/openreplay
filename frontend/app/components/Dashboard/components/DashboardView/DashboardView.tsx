import React, { useEffect } from 'react';
import { observer } from 'mobx-react-lite';
import { useStore } from 'App/mstore';
import { Button, PageTitle, Loader, NoContent } from 'UI';
import { withSiteId } from 'App/routes';
import withModal from 'App/components/Modal/withModal';
import DashboardWidgetGrid from '../DashboardWidgetGrid';
<<<<<<< HEAD
import { confirm } from 'UI';
import { withRouter } from 'react-router-dom';
=======
import { confirm } from 'UI/Confirmation';
import { withRouter, RouteComponentProps } from 'react-router-dom';
>>>>>>> a32ac65f
import { useModal } from 'App/components/Modal';
import DashboardModal from '../DashboardModal';
import DashboardEditModal from '../DashboardEditModal';
import DateRange from 'Shared/DateRange';
import AlertFormModal from 'App/components/Alerts/AlertFormModal';
import withPageTitle from 'HOCs/withPageTitle';
import withReport from 'App/components/hocs/withReport';
import DashboardOptions from '../DashboardOptions';
import SelectDateRange from 'Shared/SelectDateRange';
import DashboardIcon from '../../../../svg/dashboard-icn.svg';

interface Props {
    siteId: number;
    dashboardId: any
    renderReport?: any
}
function DashboardView(props: RouteComponentProps<Props>) {
    const { siteId, dashboardId } = props;
    const { dashboardStore } = useStore();
    const [focusTitle, setFocusedInput] = React.useState(true);
    const [showEditModal, setShowEditModal] = React.useState(false);
    const { showModal } = useModal();

    const showAlertModal = dashboardStore.showAlertModal;
    const loading = dashboardStore.fetchingDashboard;
    const dashboards = dashboardStore.dashboards;
    const dashboard: any = dashboardStore.selectedDashboard;
    const period = dashboardStore.period;

    const queryParams = new URLSearchParams(props.location.search)

    useEffect(() => {
        if (!dashboard || !dashboard.dashboardId) return;
        dashboardStore.fetch(dashboard.dashboardId)
    }, [dashboard]);

    const trimQuery = () => {
        if (!queryParams.has('modal')) return;
        queryParams.delete('modal')
        props.history.replace({
            search: queryParams.toString(),
        })
    }
    const pushQuery = () => {
        if (!queryParams.has('modal')) props.history.push('?modal=addMetric')
    }

    useEffect(() => {
        if (!dashboardId) dashboardStore.selectDefaultDashboard();

        if (queryParams.has('modal')) {
            onAddWidgets();
            trimQuery();
        }
    }, []);

    const onAddWidgets = () => {
        dashboardStore.initDashboard(dashboard)
        showModal(<DashboardModal siteId={siteId} onMetricAdd={pushQuery} dashboardId={dashboardId} />, { right: true })
    }

    const onEdit = (isTitle) => {
        dashboardStore.initDashboard(dashboard)
        setFocusedInput(isTitle);
        setShowEditModal(true)
    }

    const onDelete = async () => {
        if (await confirm({
          header: 'Confirm',
          confirmButton: 'Yes, delete',
          confirmation: `Are you sure you want to permanently delete this Dashboard?`
        })) {
            dashboardStore.deleteDashboard(dashboard).then(() => {
                dashboardStore.selectDefaultDashboard().then(({ dashboardId }) => {
                    props.history.push(withSiteId(`/dashboard/${dashboardId}`, siteId));
                }, () => {
                    props.history.push(withSiteId('/dashboard', siteId));
                })
            });
        }
    }

    return (
        <Loader loading={loading}>
            <NoContent
                show={dashboards.length === 0 || !dashboard || !dashboard.dashboardId}
                // icon="dashboard-icn"
                title={
                    <div className="flex items-center justify-center flex-col">
                        {/* <DashboardIcon width={180} height={180} /> */}
                        <object style={{ width: '180px' }} type="image/svg+xml" data={DashboardIcon} className="no-result-icon" />
                        <span>Gather and analyze <br /> important metrics in one place.</span>
                    </div>
                }
                size="small"
                // iconSize={180}
                subtext={
                    <Button primary size="small" onClick={onAddWidgets}>+ Create Dashboard</Button>
                }
            >
                <div style={{ maxWidth: '1300px', margin: 'auto'}}>
                    <DashboardEditModal
                        show={showEditModal}
                        closeHandler={() => setShowEditModal(false)}
                        focusTitle={focusTitle}
                    />
                    <div className="flex items-center mb-4 justify-between">
                        <div className="flex items-center" style={{ flex: 3 }}>
                            <PageTitle
                                title={dashboard?.name}
                                className="mr-3"
                                actionButton={
                                    <Button primary size="small" onClick={onAddWidgets}>Add Metric</Button>
                                }
                            />

                        </div>
                        <div className="flex items-center" style={{ flex: 1, justifyContent: 'end' }}>
                            <div className="flex items-center flex-shrink-0 justify-end" style={{ width: '300px'}}>
                                {/* <span className="mr-2 color-gray-medium">Time Range</span> */}
                                {/* <DateRange
                                    rangeValue={period.rangeName}
                                    startDate={period.start}
                                    endDate={period.end}
                                    onDateChange={(period) => dashboardStore.setPeriod(period)}
                                    customRangeRight
                                    direction="left"
                                /> */}
                                <SelectDateRange
                                    style={{ width: '300px'}}
                                    fluid
                                    plain
                                    period={period}
                                    onChange={(period: any) => dashboardStore.setPeriod(period)}
                                />
                            </div>
                            <div className="mx-4" />
                            <div className="flex items-center flex-shrink-0">
                                <DashboardOptions
                                    editHandler={onEdit}
                                    deleteHandler={onDelete}
                                    renderReport={props.renderReport}
                                    isTitlePresent={!!dashboard?.description}
                                />
                            </div>
                        </div>
                    </div>
                    <div>
                        <h2 className="my-4 font-normal color-gray-dark">{dashboard?.description}</h2>
                    </div>
                    <DashboardWidgetGrid
                        siteId={siteId}
                        dashboardId={dashboardId}
                        onEditHandler={onAddWidgets}
                        id="report"
                    />
                    <AlertFormModal
                        showModal={showAlertModal}
                        onClose={() => dashboardStore.updateKey('showAlertModal', false)}
                    />
                </div>
            </NoContent>
        </Loader>
    );
}

export default withPageTitle('Dashboards - OpenReplay')(
    withReport(withRouter(withModal(observer(DashboardView))))
);<|MERGE_RESOLUTION|>--- conflicted
+++ resolved
@@ -5,13 +5,8 @@
 import { withSiteId } from 'App/routes';
 import withModal from 'App/components/Modal/withModal';
 import DashboardWidgetGrid from '../DashboardWidgetGrid';
-<<<<<<< HEAD
 import { confirm } from 'UI';
-import { withRouter } from 'react-router-dom';
-=======
-import { confirm } from 'UI/Confirmation';
 import { withRouter, RouteComponentProps } from 'react-router-dom';
->>>>>>> a32ac65f
 import { useModal } from 'App/components/Modal';
 import DashboardModal from '../DashboardModal';
 import DashboardEditModal from '../DashboardEditModal';
