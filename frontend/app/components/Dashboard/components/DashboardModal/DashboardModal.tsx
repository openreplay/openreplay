--- conflicted
+++ resolved
@@ -24,23 +24,12 @@
     const loading = useObserver(() => dashboardStore.isSaving);
 
     const onSave = () => {
-<<<<<<< HEAD
         dashboardStore.save(dashboard).then(async (syncedDashboard) => {
             if (dashboard.exists()) {
-               await dashboardStore.fetch(dashboard.dashboardId)
+                await dashboardStore.fetch(dashboard.dashboardId)
             }
             dashboardStore.selectDashboardById(syncedDashboard.dashboardId);
             history.push(withSiteId(`/dashboard/${syncedDashboard.dashboardId}`, siteId))
-=======
-        dashboardStore.save(dashboard).then(async (_dashboard: any) => {
-            if (dashboard.exists()) {
-                await dashboardStore.fetch(dashboard.dashboardId)
-            }
-            dashboardStore.selectDashboardById(_dashboard.dashboardId).then(() => {
-                history.push(withSiteId(dashboardSelected(_dashboard.dashboardId), siteId));
-            });
-            hideModal();
->>>>>>> 2a6ca316
         })
         .then(hideModal)
     }
@@ -57,7 +46,7 @@
         <div style={{ width: '85vw' }}>
             <div
                 className="border-r shadow p-4 h-screen"
-                style={{ backgroundColor: '#FAFAFA', zIndex: 999, width: '100%' }}
+                style={{ backgroundColor: '#FAFAFA', zIndex: 999, width: '85%', maxWidth: '1300px' }}
             >
                 <div className="mb-6 flex items-end justify-between">
                     <div>
@@ -69,7 +58,6 @@
                         <span className="text-md">Past 7 days data</span>
                     </div>
                 </div>
-<<<<<<< HEAD
                 { !isDashboardExists && (
                     <>
                         <DashboardForm />
@@ -90,33 +78,6 @@
                     <span className="ml-2 color-gray-medium">{selectedWidgetsCount} Metrics</span>
                 </div>
             </div>
-=======
-                <div>
-                    {dashboard.exists() && <Button outline size="small" onClick={handleCreateNew}>Create New</Button>}
-                </div>
-            </div>
-            { !dashboard.exists() && (
-                <>
-                    <DashboardForm />
-                    <p>Create new dashboard by choosing from the range of predefined metrics that you care about. You can always add your custom metrics later.</p>
-                </>
-            )}
-            <DashboardMetricSelection />
-            
-            {!loadingTemplates && (
-                <div className="flex items-center absolute bottom-0 left-0 right-0 bg-white border-t p-3">
-                    <Button
-                        primary
-                        className=""
-                        disabled={!dashboard.isValid || loading}
-                        onClick={onSave}
-                    >
-                        { dashboard.exists() ? "Add Selected to Dashboard" : "Create" }
-                    </Button>
-                    <span className="ml-2 color-gray-medium">{selectedWidgetsCount} Widgets</span>
-                </div>
-            )}
->>>>>>> 2a6ca316
         </div>
     ));
 }
