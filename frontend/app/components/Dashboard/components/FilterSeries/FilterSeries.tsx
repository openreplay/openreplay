--- conflicted
+++ resolved
@@ -85,11 +85,7 @@
         },
         canDelete,
         hideHeader = false,
-<<<<<<< HEAD
-        emptyMessage = 'Add user event or filter to define the series by clicking Add Step.',
-=======
         emptyMessage = 'Add an event or filter step to define the series.',
->>>>>>> 2931f9b6
         supportsEmpty = true,
         excludeFilterKeys = [],
         canExclude = false,
