--- conflicted
+++ resolved
@@ -1,17 +1,5 @@
 import React, { useState } from 'react';
 import FilterList from 'Shared/Filters/FilterList';
-<<<<<<< HEAD
-import {
-  edit,
-  updateSeries,
-  addSeriesFilterFilter,
-  removeSeriesFilterFilter,
-  editSeriesFilterFilter,
-  editSeriesFilter,
-} from 'Duck/customMetrics';
-import { connect } from 'react-redux';
-=======
->>>>>>> f6a62d83
 import { Button, Icon } from 'UI';
 import FilterSelection from 'Shared/Filters/FilterSelection';
 import SeriesName from './SeriesName';
@@ -23,13 +11,7 @@
   series: any;
   onRemoveSeries: (seriesIndex: any) => void;
   canDelete?: boolean;
-<<<<<<< HEAD
-  addSeriesFilterFilter: typeof addSeriesFilterFilter;
-  editSeriesFilterFilter: typeof editSeriesFilterFilter;
-  editSeriesFilter: typeof editSeriesFilter;
-  removeSeriesFilterFilter: typeof removeSeriesFilterFilter;
-=======
->>>>>>> f6a62d83
+
   hideHeader?: boolean;
   emptyMessage?: any;
   observeChanges?: () => void;
@@ -113,15 +95,4 @@
   );
 }
 
-<<<<<<< HEAD
-export default connect(null, {
-  edit,
-  updateSeries,
-  addSeriesFilterFilter,
-  editSeriesFilterFilter,
-  editSeriesFilter,
-  removeSeriesFilterFilter,
-})(observer(FilterSeries));
-=======
-export default observer(FilterSeries);
->>>>>>> f6a62d83
+export default observer(FilterSeries);