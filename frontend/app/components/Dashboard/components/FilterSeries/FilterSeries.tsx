import React, {useState} from 'react';
import FilterList from 'Shared/Filters/FilterList';
import SeriesName from './SeriesName';
import cn from 'classnames';
import {observer} from 'mobx-react-lite';
import ExcludeFilters from './ExcludeFilters';
import AddStepButton from "Components/Dashboard/components/FilterSeries/AddStepButton";
import {Button, Space} from "antd";
import {ChevronDown, ChevronUp, Trash} from "lucide-react";


const FilterCountLabels = observer((props: { filters: any, toggleExpand: any }) => {
    const events = props.filters.filter((i: any) => i && i.isEvent).length;
    const filters = props.filters.filter((i: any) => i && !i.isEvent).length;
    return <div className="flex items-center">
        <Space>
            {events > 0 && (
                <Button type="primary" ghost size="small" onClick={props.toggleExpand}>
                    {`${events} Event${events > 1 ? 's' : ''}`}
                </Button>
            )}

            {filters > 0 && (
                <Button type="primary" ghost size="small" onClick={props.toggleExpand}>
                    {`${filters} Filter${filters > 1 ? 's' : ''}`}
                </Button>
            )}
        </Space>
    </div>;
});

const FilterSeriesHeader = observer((props: {
    expanded: boolean,
    hidden: boolean,
    seriesIndex: number,
    series: any,
    onRemove: (seriesIndex: any) => void,
    canDelete: boolean | undefined,
    toggleExpand: () => void
}) => {

    const onUpdate = (name: any) => {
        props.series.update('name', name)
    }
    return <div className={cn("border-b px-5 h-12 flex items-center relative", {hidden: props.hidden})}>
        <Space className="mr-auto" size={30}>
            <SeriesName
                seriesIndex={props.seriesIndex}
                name={props.series.name}
                onUpdate={onUpdate}
            />
            {!props.expanded &&
                <FilterCountLabels filters={props.series.filter.filters} toggleExpand={props.toggleExpand}/>}
        </Space>

        <Space>
            <Button onClick={props.onRemove}
                    size="small"
                    disabled={!props.canDelete}
                    icon={<Trash size={14}/>}/>
            <Button onClick={props.toggleExpand}
                    size="small"
                    icon={props.expanded ? <ChevronUp size={16}/> : <ChevronDown size={16}/>}/>
        </Space>
    </div>;
})

interface Props {
    seriesIndex: number;
    series: any;
    onRemoveSeries: (seriesIndex: any) => void;
    canDelete?: boolean;
    supportsEmpty?: boolean;
    hideHeader?: boolean;
    emptyMessage?: any;
    observeChanges?: () => void;
    excludeFilterKeys?: Array<string>;
    canExclude?: boolean;
    expandable?: boolean;
}

function FilterSeries(props: Props) {
    const {
        observeChanges = () => {
        },
        canDelete,
        hideHeader = false,
        emptyMessage = 'Add user event or filter to define the series by clicking Add Step.',
        supportsEmpty = true,
        excludeFilterKeys = [],
        canExclude = false,
        expandable = false
    } = props;
    const [expanded, setExpanded] = useState(!expandable);
    const {series, seriesIndex} = props;

    const onUpdateFilter = (filterIndex: any, filter: any) => {
        series.filter.updateFilter(filterIndex, filter);
        observeChanges();
    };

    const onFilterMove = (newFilters: any) => {
        series.filter.replaceFilters(newFilters.toArray())
        observeChanges();
    }

    const onChangeEventsOrder = (_: any, {name, value}: any) => {
        console.log(name, value)
        series.filter.updateKey(name, value);
        observeChanges();
    };

    const onRemoveFilter = (filterIndex: any) => {
        series.filter.removeFilter(filterIndex);
        observeChanges();
    };

    return (
<<<<<<< HEAD
        <div className="border rounded-lg shadow-sm bg-white ">
=======
        <div className="border rounded-lg shadow-sm bg-white">
>>>>>>> 9be31d80
            {canExclude && <ExcludeFilters filter={series.filter}/>}

            {!hideHeader && (
                <FilterSeriesHeader hidden={hideHeader}
                                    seriesIndex={seriesIndex}
                                    series={series}
                                    onRemove={props.onRemoveSeries}
                                    canDelete={canDelete}
                                    expanded={expanded}
                                    toggleExpand={() => setExpanded(!expanded)}/>
            )}

            {expandable && !expanded && (
                <Space className="justify-between w-full px-5 py-2">
                    <FilterCountLabels filters={series.filter.filters} toggleExpand={() => setExpanded(!expanded)}/>
                    <Button onClick={() => setExpanded(!expanded)}
                            size="small"
                            icon={expanded ? <ChevronUp size={16}/> : <ChevronDown size={16}/>}/>
                </Space>
            )}

            {expanded && (
                <>
                    <div className="p-5">
                        {series.filter.filters.length > 0 ? (
                            <FilterList
                                filter={series.filter}
                                onUpdateFilter={onUpdateFilter}
                                onRemoveFilter={onRemoveFilter}
                                onChangeEventsOrder={onChangeEventsOrder}
                                supportsEmpty={supportsEmpty}
                                onFilterMove={onFilterMove}
                                excludeFilterKeys={excludeFilterKeys}
                                actions={[
                                    expandable && (
                                        <Button onClick={() => setExpanded(!expanded)}
                                                size="small"
                                                icon={expanded ? <ChevronUp size={16}/> : <ChevronDown size={16}/>}/>
                                    )
                                ]}
                            />
                        ) : (
                            <div className="color-gray-medium">{emptyMessage}</div>
                        )}
                    </div>
                    <div className="border-t h-12 flex items-center">
                        <div className="-mx-4 px-5">
                            <AddStepButton excludeFilterKeys={excludeFilterKeys} series={series}/>
                        </div>
                    </div>
                </>
            )}
        </div>
    );
}

export default observer(FilterSeries);<|MERGE_RESOLUTION|>--- conflicted
+++ resolved
@@ -116,11 +116,7 @@
     };
 
     return (
-<<<<<<< HEAD
-        <div className="border rounded-lg shadow-sm bg-white ">
-=======
         <div className="border rounded-lg shadow-sm bg-white">
->>>>>>> 9be31d80
             {canExclude && <ExcludeFilters filter={series.filter}/>}
 
             {!hideHeader && (
