import React, { useState, useRef, useEffect } from 'react';
import { Icon } from 'UI';
import { Input, Tooltip } from 'antd';

interface Props {
  name: string;
  onUpdate: (name: string) => void;
<<<<<<< HEAD
  onChange: () => void; 
=======
>>>>>>> 415e24b9
  seriesIndex?: number;
}

function SeriesName(props: Props) {
  const { seriesIndex = 1 } = props;
  const [editing, setEditing] = useState(false);
  const [name, setName] = useState(props.name);
  const ref = useRef<any>(null);

  const write = ({ target: { value } }) => {
    setName(value);
<<<<<<< HEAD
    props.onChange(); 
=======
>>>>>>> 415e24b9
  };

  const onBlur = () => {
    setEditing(false);
    props.onUpdate(name);
  };

  const onKeyDown = (e: React.KeyboardEvent) => {
    if (e.key === 'Enter') {
      setEditing(false);
      props.onUpdate(name);
    }
  };

  useEffect(() => {
    if (editing) {
      ref.current.focus();
    }
  }, [editing]);

  useEffect(() => {
    setName(props.name);
  }, [props.name]);

  return (
    <div className="flex items-center">
      {editing ? (
        <Input
          ref={ref}
          name="name"
          value={name}
          onChange={write}
          onBlur={onBlur}
          onKeyDown={onKeyDown}
          className="bg-white text-lg border-transparent rounded-lg font-medium ps-2"
<<<<<<< HEAD
          maxLength={22}
=======
>>>>>>> 415e24b9
        />
      ) : (
        <Tooltip title="Double click to rename.">
          <div
            className="text-lg font-medium h-8 flex items-center border-transparent p-2 hover:bg-teal/10 cursor-pointer rounded-lg input-rename-series"
            onClick={() => setEditing(true)}
            data-event='input-rename-series'
          >
            {name && name.trim() === '' ? 'Series ' + (seriesIndex + 1) : name}
          </div>
        </Tooltip>
      )}
    </div>
  );
}

export default SeriesName;<|MERGE_RESOLUTION|>--- conflicted
+++ resolved
@@ -1,14 +1,10 @@
 import React, { useState, useRef, useEffect } from 'react';
-import { Icon } from 'UI';
 import { Input, Tooltip } from 'antd';
 
 interface Props {
   name: string;
   onUpdate: (name: string) => void;
-<<<<<<< HEAD
-  onChange: () => void; 
-=======
->>>>>>> 415e24b9
+  onChange: () => void;
   seriesIndex?: number;
 }
 
@@ -20,10 +16,7 @@
 
   const write = ({ target: { value } }) => {
     setName(value);
-<<<<<<< HEAD
-    props.onChange(); 
-=======
->>>>>>> 415e24b9
+    props.onChange();
   };
 
   const onBlur = () => {
@@ -59,10 +52,7 @@
           onBlur={onBlur}
           onKeyDown={onKeyDown}
           className="bg-white text-lg border-transparent rounded-lg font-medium ps-2"
-<<<<<<< HEAD
           maxLength={22}
-=======
->>>>>>> 415e24b9
         />
       ) : (
         <Tooltip title="Double click to rename.">
