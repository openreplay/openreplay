import React, {useEffect, useState} from 'react';
import {metricOf, issueOptions, issueCategories} from 'App/constants/filterOptions';
import {FilterKey} from 'Types/filter/filterType';
import {useStore} from 'App/mstore';
import {observer} from 'mobx-react-lite';
import {Button, Icon, confirm, Tooltip} from 'UI';
<<<<<<< HEAD
=======
import {Input, Alert} from 'antd'
>>>>>>> 2931f9b6
import FilterSeries from '../FilterSeries';
import Select from 'Shared/Select';
import {withSiteId, dashboardMetricDetails, metricDetails} from 'App/routes';
import MetricTypeDropdown from './components/MetricTypeDropdown';
import MetricSubtypeDropdown from './components/MetricSubtypeDropdown';
import {
    TIMESERIES,
    TABLE,
    CLICKMAP,
    FUNNEL,
    ERRORS,
    RESOURCE_MONITORING,
    PERFORMANCE,
    WEB_VITALS,
    INSIGHTS,
    USER_PATH,
    RETENTION
} from 'App/constants/card';
import {eventKeys} from 'App/types/filter/newFilter';
import {renderClickmapThumbnail} from './renderMap';
import Widget from 'App/mstore/types/widget';
import FilterItem from 'Shared/Filters/FilterItem';
<<<<<<< HEAD
import {Input} from 'antd'
=======
>>>>>>> 2931f9b6

interface Props {
    history: any;
    match: any;
    onDelete: () => void;
    expanded?: boolean;
}

function WidgetForm(props: Props) {
    const {
        history,
        match: {
            params: {siteId, dashboardId}
        }
    } = props;
    const [aiQuery, setAiQuery] = useState('')
    const [aiAskChart, setAiAskChart] = useState('')
    const {metricStore, dashboardStore, aiFiltersStore} = useStore();
    const isSaving = metricStore.isSaving;
    const metric: any = metricStore.instance;
    const [initialInstance, setInitialInstance] = useState();
<<<<<<< HEAD

    const timeseriesOptions = metricOf.filter((i) => i.type === 'timeseries');
    const tableOptions = metricOf.filter((i) => i.type === 'table');
    const isTable = metric.metricType === TABLE;
    const isClickmap = metric.metricType === CLICKMAP;
    const isFunnel = metric.metricType === FUNNEL;
    const isInsights = metric.metricType === INSIGHTS;
    const isPathAnalysis = metric.metricType === USER_PATH;
    const isRetention = metric.metricType === RETENTION;
    const canAddSeries = metric.series.length < 3;
    const eventsLength = metric.series[0].filter.filters.filter((i: any) => i && i.isEvent).length;
    const cannotSaveFunnel = isFunnel && (!metric.series[0] || eventsLength <= 1);

    const isPredefined = [ERRORS, PERFORMANCE, RESOURCE_MONITORING, WEB_VITALS].includes(
        metric.metricType
    );

    const excludeFilterKeys = isClickmap || isPathAnalysis ? eventKeys : [];

    useEffect(() => {
        if (!!metric && !initialInstance) {
            setInitialInstance(metric.toJson());
        }
    }, [metric]);

    const writeOption = ({value, name}: { value: any; name: any }) => {
        value = Array.isArray(value) ? value : value.value;
        const obj: any = {[name]: value};

        if (name === 'metricType') {
            switch (value) {
                case TIMESERIES:
                    obj.metricOf = timeseriesOptions[0].value;
                    break;
                case TABLE:
                    obj.metricOf = tableOptions[0].value;
                    break;
            }
        }

        metricStore.merge(obj);
    };

    const onSave = async () => {
        const wasCreating = !metric.exists();
        if (isClickmap) {
            try {
                metric.thumbnail = await renderClickmapThumbnail();
            } catch (e) {
                console.error(e);
            }
        }
        const savedMetric = await metricStore.save(metric);
        setInitialInstance(metric.toJson());
        if (wasCreating) {
            if (parseInt(dashboardId, 10) > 0) {
                history.replace(
                    withSiteId(dashboardMetricDetails(dashboardId, savedMetric.metricId), siteId)
                );
                void dashboardStore.addWidgetToDashboard(
                    dashboardStore.getDashboard(parseInt(dashboardId, 10))!,
                    [savedMetric.metricId]
                );
            } else {
                history.replace(withSiteId(metricDetails(savedMetric.metricId), siteId));
            }
        }
    };

    const onDelete = async () => {
        if (
            await confirm({
                header: 'Confirm',
                confirmButton: 'Yes, delete',
                confirmation: `Are you sure you want to permanently delete this card?`
            })
        ) {
            metricStore.delete(metric).then(props.onDelete);
        }
    };

    const undoChanges = () => {
        const w = new Widget();
        metricStore.merge(w.fromJson(initialInstance), false);
    };

    const fetchResults = () => {
        aiFiltersStore.getCardFilters(aiQuery, metric.metricType)
            .then((f) => {
                metric.createSeries(f.filters);
            })
    };

=======

    const timeseriesOptions = metricOf.filter((i) => i.type === 'timeseries');
    const tableOptions = metricOf.filter((i) => i.type === 'table');
    const isTable = metric.metricType === TABLE;
    const isClickmap = metric.metricType === CLICKMAP;
    const isFunnel = metric.metricType === FUNNEL;
    const isInsights = metric.metricType === INSIGHTS;
    const isPathAnalysis = metric.metricType === USER_PATH;
    const isRetention = metric.metricType === RETENTION;
    const canAddSeries = metric.series.length < 3;
    const eventsLength = metric.series[0].filter.filters.filter((i: any) => i && i.isEvent).length;
    const cannotSaveFunnel = isFunnel && (!metric.series[0] || eventsLength <= 1);

    const isPredefined = [ERRORS, PERFORMANCE, RESOURCE_MONITORING, WEB_VITALS].includes(
        metric.metricType
    );

    const excludeFilterKeys = isClickmap || isPathAnalysis ? eventKeys : [];

    useEffect(() => {
        if (!!metric && !initialInstance) {
            setInitialInstance(metric.toJson());
        }
    }, [metric]);

    const writeOption = ({value, name}: { value: any; name: any }) => {
        value = Array.isArray(value) ? value : value.value;
        const obj: any = {[name]: value};

        if (name === 'metricType') {
            switch (value) {
                case TIMESERIES:
                    obj.metricOf = timeseriesOptions[0].value;
                    break;
                case TABLE:
                    obj.metricOf = tableOptions[0].value;
                    break;
            }
        }

        metricStore.merge(obj);
    };

    const onSave = async () => {
        const wasCreating = !metric.exists();
        if (isClickmap) {
            try {
                metric.thumbnail = await renderClickmapThumbnail();
            } catch (e) {
                console.error(e);
            }
        }
        const savedMetric = await metricStore.save(metric);
        setInitialInstance(metric.toJson());
        if (wasCreating) {
            if (parseInt(dashboardId, 10) > 0) {
                history.replace(
                    withSiteId(dashboardMetricDetails(dashboardId, savedMetric.metricId), siteId)
                );
                void dashboardStore.addWidgetToDashboard(
                    dashboardStore.getDashboard(parseInt(dashboardId, 10))!,
                    [savedMetric.metricId]
                );
            } else {
                history.replace(withSiteId(metricDetails(savedMetric.metricId), siteId));
            }
        }
    };

    const onDelete = async () => {
        if (
            await confirm({
                header: 'Confirm',
                confirmButton: 'Yes, delete',
                confirmation: `Are you sure you want to permanently delete this card?`
            })
        ) {
            metricStore.delete(metric).then(props.onDelete);
        }
    };

    const undoChanges = () => {
        const w = new Widget();
        metricStore.merge(w.fromJson(initialInstance), false);
    };

    const fetchResults = () => {
        aiFiltersStore.getCardFilters(aiQuery, metric.metricType)
            .then((f) => {
                metric.createSeries(f.filters);
            })
    };

>>>>>>> 2931f9b6
    const fetchChartData = () => {
        void aiFiltersStore.getCardData(aiAskChart, metric.toJson())
    }

    const handleKeyDown = (event: any) => {
        if (event.key === 'Enter') {
            fetchResults();
        }
    };
    const handleChartKeyDown = (event: any) => {
        if (event.key === 'Enter') {
            fetchChartData();
        }
    };

    const testingKey = localStorage.getItem('__mauricio_testing_access') === 'true';
    return (
        <div className='p-6'>
            {/*
            <div className='form-group'>
                <div className='flex items-center'>
                    <span className='mr-2'>Card showing</span>
                    <MetricTypeDropdown onSelect={writeOption}/>
                    <MetricSubtypeDropdown onSelect={writeOption}/>

                    {isPathAnalysis && (
                        <>
                            <span className='mx-3'></span>
                            <Select
                                name='startType'
                                options={[
                                    {value: 'start', label: 'With Start Point'},
                                    {value: 'end', label: 'With End Point'}
                                ]}
                                defaultValue={metric.startType}
                                // value={metric.metricOf}
                                onChange={writeOption}
                                placeholder='All Issues'
                            />

                            <span className='mx-3'>showing</span>
                            <Select
                                name='metricValue'
                                options={[
                                    {value: 'location', label: 'Pages'},
                                    {value: 'click', label: 'Clicks'},
                                    {value: 'input', label: 'Input'},
                                    {value: 'custom', label: 'Custom'},
                                ]}
                                defaultValue={metric.metricValue}
                                isMulti={true}
                                // value={metric.metricValue}
                                onChange={writeOption}
                                placeholder='All Issues'
                            />
                        </>
                    )}

                    {metric.metricOf === FilterKey.ISSUE && metric.metricType === TABLE && (
                        <>
                            <span className='mx-3'>issue type</span>
                            <Select
                                name='metricValue'
                                options={issueOptions}
                                value={metric.metricValue}
                                onChange={writeOption}
                                isMulti={true}
                                placeholder='All Issues'
                            />
                        </>
                    )}

                    {metric.metricType === INSIGHTS && (
                        <>
                            <span className='mx-3'>of</span>
                            <Select
                                name='metricValue'
                                options={issueCategories}
                                value={metric.metricValue}
                                onChange={writeOption}
                                isMulti={true}
                                placeholder='All Categories'
                            />
                        </>
                    )}
<<<<<<< HEAD

                    {metric.metricType === 'table' &&
                        !(metric.metricOf === FilterKey.ERRORS || metric.metricOf === FilterKey.SESSIONS) && (
                            <>
                                <span className='mx-3'>showing</span>
                                <Select
                                    name='metricFormat'
                                    options={[{value: 'sessionCount', label: 'Session Count'}]}
                                    defaultValue={metric.metricFormat}
                                    onChange={writeOption}
                                />
                            </>
                        )}
                </div>
            </div>

            */}


=======

                    {metric.metricType === 'table' &&
                        !(metric.metricOf === FilterKey.ERRORS || metric.metricOf === FilterKey.SESSIONS) && (
                            <>
                                <span className='mx-3'>showing</span>
                                <Select
                                    name='metricFormat'
                                    options={[{value: 'sessionCount', label: 'Session Count'}]}
                                    defaultValue={metric.metricFormat}
                                    onChange={writeOption}
                                />
                            </>
                        )}
                </div>
            </div>

            */}


>>>>>>> 2931f9b6
            {isPathAnalysis && (
                <div className='form-group flex flex-col'>
                    {metric.startType === 'start' ? 'Start Point' : 'End Point'}

                    <FilterItem
                        hideDelete={true}
                        filter={metric.startPoint}
                        allowedFilterKeys={[FilterKey.LOCATION, FilterKey.CLICK, FilterKey.INPUT, FilterKey.CUSTOM]}
                        onUpdate={(val) => {
                            metric.updateStartPoint(val);
                        }} onRemoveFilter={() => {
                    }}/>
                </div>
            )}

            {isPredefined && (
<<<<<<< HEAD
                <div className='flex items-center my-6 justify-center'>
                    <Icon name='info-circle' size='18' color='gray-medium'/>
                    <div className='ml-2'>
                        Filtering and drill-downs will be supported soon for this card type.
                    </div>
                </div>
            )}
            {testingKey ? <Input
                placeholder="AI Query"
                value={aiQuery}
                onChange={(e: any) => setAiQuery(e.target.value)}
                className="w-full mb-2"
                onKeyDown={handleKeyDown}
            /> : null}
            {testingKey ? <Input
                placeholder="AI Ask Chart"
                value={aiAskChart}
                onChange={(e: any) => setAiAskChart(e.target.value)}
                className="w-full mb-2"
                onKeyDown={handleChartKeyDown}
            /> : null}
            {aiFiltersStore.isLoading ? (
                <div>
                    <div className='flex items-center font-medium py-2'>
                        Loading
                    </div>
                </div>
=======
                <Alert message="Drilldown or filtering isn't supported on this legacy card." type='warning' showIcon closable  className='border-transparent rounded-lg' />
            )}
            {testingKey ? <Input
                placeholder="AI Query"
                value={aiQuery}
                onChange={(e: any) => setAiQuery(e.target.value)}
                className="w-full mb-2"
                onKeyDown={handleKeyDown}
            /> : null}
            {testingKey ? <Input
                placeholder="AI Ask Chart"
                value={aiAskChart}
                onChange={(e: any) => setAiAskChart(e.target.value)}
                className="w-full mb-2"
                onKeyDown={handleChartKeyDown}
            /> : null}
            {aiFiltersStore.isLoading ? (
                <div>
                    <div className='flex items-center font-medium py-2'>
                        Loading
                    </div>
                </div>
>>>>>>> 2931f9b6
            ) : null}
            {!isPredefined && (
                <div>
                    <div className='flex items-center font-medium py-2'>
                        {`${isTable || isFunnel || isClickmap || isInsights || isPathAnalysis || isRetention ? 'Filter by' : 'Chart Series'}`}
                        {!isTable && !isFunnel && !isClickmap && !isInsights && !isPathAnalysis && !isRetention && (
                            <Button
                                className='ml-2'
                                variant='text-primary'
                                onClick={() => metric.addSeries()}
                                disabled={!canAddSeries}
                            >
                                ADD
                            </Button>
                        )}
                    </div>

                    {metric.series.length > 0 &&
                        metric.series
                            .slice(0, isTable || isFunnel || isClickmap || isInsights || isRetention ? 1 : metric.series.length)
                            .map((series: any, index: number) => (
                                <div className='mb-2' key={series.name}>
                                    <FilterSeries
                                        canExclude={isPathAnalysis}
                                        supportsEmpty={!isClickmap && !isPathAnalysis}
                                        excludeFilterKeys={excludeFilterKeys}
                                        observeChanges={() => metric.updateKey('hasChanged', true)}
                                        hideHeader={isTable || isClickmap || isInsights || isPathAnalysis || isFunnel}
                                        seriesIndex={index}
                                        series={series}
                                        onRemoveSeries={() => metric.removeSeries(index)}
                                        canDelete={metric.series.length > 1}
                                        emptyMessage={
                                            isTable
                                                ? 'Filter data using any event or attribute. Use Add Step button below to do so.'
<<<<<<< HEAD
                                                : 'Add user event or filter to define the series by clicking Add Step.'
=======
                                                : 'Add an event or filter step to define the series.'
>>>>>>> 2931f9b6
                                        }
                                    />
                                </div>
                            ))}
                </div>
            )}

            <div className='form-groups flex items-center justify-between'>
                <Tooltip
                    title='Cannot save funnel metric without at least 2 events'
                    disabled={!cannotSaveFunnel}
                >
                    <div className='flex items-center'>
                        <Button variant='primary' onClick={onSave} disabled={isSaving || cannotSaveFunnel}>
                            {metric.exists()
                                ? 'Update'
                                : parseInt(dashboardId) > 0
                                    ? 'Create & Add to Dashboard'
                                    : 'Create'}
                        </Button>
                        {metric.exists() && metric.hasChanged && (
                            <Button onClick={undoChanges} variant='text' icon='arrow-counterclockwise' className='ml-2'>
                                Undo
                            </Button>
                        )}
                    </div>
                </Tooltip>
                <div className='flex items-center'>
                    {metric.exists() && (
                        <Button variant='text-primary' onClick={onDelete}>
                            <Icon name='trash' size='14' className='mr-2' color='teal'/>
                            Delete
                        </Button>
                    )}
                </div>
            </div>
        </div>
    );
}

export default observer(WidgetForm);<|MERGE_RESOLUTION|>--- conflicted
+++ resolved
@@ -4,10 +4,7 @@
 import {useStore} from 'App/mstore';
 import {observer} from 'mobx-react-lite';
 import {Button, Icon, confirm, Tooltip} from 'UI';
-<<<<<<< HEAD
-=======
 import {Input, Alert} from 'antd'
->>>>>>> 2931f9b6
 import FilterSeries from '../FilterSeries';
 import Select from 'Shared/Select';
 import {withSiteId, dashboardMetricDetails, metricDetails} from 'App/routes';
@@ -30,10 +27,6 @@
 import {renderClickmapThumbnail} from './renderMap';
 import Widget from 'App/mstore/types/widget';
 import FilterItem from 'Shared/Filters/FilterItem';
-<<<<<<< HEAD
-import {Input} from 'antd'
-=======
->>>>>>> 2931f9b6
 
 interface Props {
     history: any;
@@ -55,7 +48,6 @@
     const isSaving = metricStore.isSaving;
     const metric: any = metricStore.instance;
     const [initialInstance, setInitialInstance] = useState();
-<<<<<<< HEAD
 
     const timeseriesOptions = metricOf.filter((i) => i.type === 'timeseries');
     const tableOptions = metricOf.filter((i) => i.type === 'table');
@@ -149,101 +141,6 @@
             })
     };
 
-=======
-
-    const timeseriesOptions = metricOf.filter((i) => i.type === 'timeseries');
-    const tableOptions = metricOf.filter((i) => i.type === 'table');
-    const isTable = metric.metricType === TABLE;
-    const isClickmap = metric.metricType === CLICKMAP;
-    const isFunnel = metric.metricType === FUNNEL;
-    const isInsights = metric.metricType === INSIGHTS;
-    const isPathAnalysis = metric.metricType === USER_PATH;
-    const isRetention = metric.metricType === RETENTION;
-    const canAddSeries = metric.series.length < 3;
-    const eventsLength = metric.series[0].filter.filters.filter((i: any) => i && i.isEvent).length;
-    const cannotSaveFunnel = isFunnel && (!metric.series[0] || eventsLength <= 1);
-
-    const isPredefined = [ERRORS, PERFORMANCE, RESOURCE_MONITORING, WEB_VITALS].includes(
-        metric.metricType
-    );
-
-    const excludeFilterKeys = isClickmap || isPathAnalysis ? eventKeys : [];
-
-    useEffect(() => {
-        if (!!metric && !initialInstance) {
-            setInitialInstance(metric.toJson());
-        }
-    }, [metric]);
-
-    const writeOption = ({value, name}: { value: any; name: any }) => {
-        value = Array.isArray(value) ? value : value.value;
-        const obj: any = {[name]: value};
-
-        if (name === 'metricType') {
-            switch (value) {
-                case TIMESERIES:
-                    obj.metricOf = timeseriesOptions[0].value;
-                    break;
-                case TABLE:
-                    obj.metricOf = tableOptions[0].value;
-                    break;
-            }
-        }
-
-        metricStore.merge(obj);
-    };
-
-    const onSave = async () => {
-        const wasCreating = !metric.exists();
-        if (isClickmap) {
-            try {
-                metric.thumbnail = await renderClickmapThumbnail();
-            } catch (e) {
-                console.error(e);
-            }
-        }
-        const savedMetric = await metricStore.save(metric);
-        setInitialInstance(metric.toJson());
-        if (wasCreating) {
-            if (parseInt(dashboardId, 10) > 0) {
-                history.replace(
-                    withSiteId(dashboardMetricDetails(dashboardId, savedMetric.metricId), siteId)
-                );
-                void dashboardStore.addWidgetToDashboard(
-                    dashboardStore.getDashboard(parseInt(dashboardId, 10))!,
-                    [savedMetric.metricId]
-                );
-            } else {
-                history.replace(withSiteId(metricDetails(savedMetric.metricId), siteId));
-            }
-        }
-    };
-
-    const onDelete = async () => {
-        if (
-            await confirm({
-                header: 'Confirm',
-                confirmButton: 'Yes, delete',
-                confirmation: `Are you sure you want to permanently delete this card?`
-            })
-        ) {
-            metricStore.delete(metric).then(props.onDelete);
-        }
-    };
-
-    const undoChanges = () => {
-        const w = new Widget();
-        metricStore.merge(w.fromJson(initialInstance), false);
-    };
-
-    const fetchResults = () => {
-        aiFiltersStore.getCardFilters(aiQuery, metric.metricType)
-            .then((f) => {
-                metric.createSeries(f.filters);
-            })
-    };
-
->>>>>>> 2931f9b6
     const fetchChartData = () => {
         void aiFiltersStore.getCardData(aiAskChart, metric.toJson())
     }
@@ -329,7 +226,6 @@
                             />
                         </>
                     )}
-<<<<<<< HEAD
 
                     {metric.metricType === 'table' &&
                         !(metric.metricOf === FilterKey.ERRORS || metric.metricOf === FilterKey.SESSIONS) && (
@@ -349,27 +245,6 @@
             */}
 
 
-=======
-
-                    {metric.metricType === 'table' &&
-                        !(metric.metricOf === FilterKey.ERRORS || metric.metricOf === FilterKey.SESSIONS) && (
-                            <>
-                                <span className='mx-3'>showing</span>
-                                <Select
-                                    name='metricFormat'
-                                    options={[{value: 'sessionCount', label: 'Session Count'}]}
-                                    defaultValue={metric.metricFormat}
-                                    onChange={writeOption}
-                                />
-                            </>
-                        )}
-                </div>
-            </div>
-
-            */}
-
-
->>>>>>> 2931f9b6
             {isPathAnalysis && (
                 <div className='form-group flex flex-col'>
                     {metric.startType === 'start' ? 'Start Point' : 'End Point'}
@@ -386,35 +261,6 @@
             )}
 
             {isPredefined && (
-<<<<<<< HEAD
-                <div className='flex items-center my-6 justify-center'>
-                    <Icon name='info-circle' size='18' color='gray-medium'/>
-                    <div className='ml-2'>
-                        Filtering and drill-downs will be supported soon for this card type.
-                    </div>
-                </div>
-            )}
-            {testingKey ? <Input
-                placeholder="AI Query"
-                value={aiQuery}
-                onChange={(e: any) => setAiQuery(e.target.value)}
-                className="w-full mb-2"
-                onKeyDown={handleKeyDown}
-            /> : null}
-            {testingKey ? <Input
-                placeholder="AI Ask Chart"
-                value={aiAskChart}
-                onChange={(e: any) => setAiAskChart(e.target.value)}
-                className="w-full mb-2"
-                onKeyDown={handleChartKeyDown}
-            /> : null}
-            {aiFiltersStore.isLoading ? (
-                <div>
-                    <div className='flex items-center font-medium py-2'>
-                        Loading
-                    </div>
-                </div>
-=======
                 <Alert message="Drilldown or filtering isn't supported on this legacy card." type='warning' showIcon closable  className='border-transparent rounded-lg' />
             )}
             {testingKey ? <Input
@@ -437,7 +283,6 @@
                         Loading
                     </div>
                 </div>
->>>>>>> 2931f9b6
             ) : null}
             {!isPredefined && (
                 <div>
@@ -473,11 +318,7 @@
                                         emptyMessage={
                                             isTable
                                                 ? 'Filter data using any event or attribute. Use Add Step button below to do so.'
-<<<<<<< HEAD
-                                                : 'Add user event or filter to define the series by clicking Add Step.'
-=======
                                                 : 'Add an event or filter step to define the series.'
->>>>>>> 2931f9b6
                                         }
                                     />
                                 </div>
