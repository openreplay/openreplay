--- conflicted
+++ resolved
@@ -155,13 +155,9 @@
                   }}
                   emptyMessage={
                     isTable
-<<<<<<< HEAD
-                      ? t('Filter data using any event or attribute. Use Add Step button below to do so.')
-=======
                       ? t(
                           'Filter data using any event or attribute. Use Add Step button below to do so.',
                         )
->>>>>>> fd5c0c97
                       : t('Add an event or filter step to define the series.')
                   }
                   expandable={isSingleSeries}
@@ -169,15 +165,10 @@
               </div>
             ))}
         {isSingleSeries ? null : (
-<<<<<<< HEAD
-          <div className={'mx-auto flex items-center gap-2 w-fit'}>
-            <Tooltip title={canAddSeries ? '' : t('Maximum of 3 series reached.')}>
-=======
           <div className="mx-auto flex items-center gap-2 w-fit">
             <Tooltip
               title={canAddSeries ? '' : t('Maximum of 3 series reached.')}
             >
->>>>>>> fd5c0c97
               <Button
                 onClick={() => {
                   if (!canAddSeries) return;
@@ -192,13 +183,8 @@
               </Button>
             </Tooltip>
             <Button
-<<<<<<< HEAD
-              size={'small'}
-              type={'text'}
-=======
               size="small"
               type="text"
->>>>>>> fd5c0c97
               icon={
                 <ChevronUp
                   size={16}
@@ -207,11 +193,7 @@
               }
               onClick={allCollapsed ? expandAll : collapseAll}
             >
-<<<<<<< HEAD
-              {allCollapsed ? t('Expand') : t('Collapse')} All
-=======
               {allCollapsed ? t('Expand') : t('Collapse')}&nbsp;{t('All')}
->>>>>>> fd5c0c97
             </Button>
           </div>
         )}
@@ -234,11 +216,10 @@
   };
   return (
     <div className="rounded-lg bg-white border">
-<<<<<<< HEAD
       <div className="flex flex-col justify-start gap-2 flex-wrap">
         <Form.Item className="mb-0 hover:bg-bg-blue/30 px-4 pb-1 pt-2">
           <div className="flex flex-wrap gap-2 items-center justify-start">
-            <span className="font-medium">{t('Journeys With')}&nbsp;</span>
+            <span className="font-medium">{t('Journeys With')}</span>
             <div className="flex gap-2 items-center">
               <Select
                 className="w-36 rounded-lg"
@@ -269,49 +250,12 @@
                 showSearch={false}
               />
             </div>
-=======
-      <div className='flex flex-col justify-start gap-2 flex-wrap'>
-      <Form.Item className='mb-0 hover:bg-bg-blue/30 px-4 pb-1 pt-2'>
-        <div className="flex flex-wrap gap-2 items-center justify-start">
-          <span className="font-medium">{t('Journeys With')}</span>
-          <div className="flex gap-2 items-center">
-            <Select
-              className="w-36 rounded-lg"
-              name="startType"
-              options={[
-                { value: 'start', label: 'Start Point' },
-                { value: 'end', label: 'End Point' },
-              ]}
-              defaultValue={metric.startType || 'start'}
-              onChange={onPointChange}
-              placeholder="Select Start Type"
-            />
-
-              <span className="">{t('showing')}</span>
-
-            <Select
-              mode="multiple"
-              className="rounded-lg w-max	min-w-44 max-w-58"
-              allowClear
-              name="metricValue"
-              options={metricValueOptions}
-              value={metric.metricValue || []}
-              onChange={(value) => writeOption({ name: 'metricValue', value })}
-              placeholder={t('Select Metrics')}
-              maxTagCount={'responsive'}
-              showSearch={false}
-            />
->>>>>>> fd5c0c97
           </div>
         </Form.Item>
         <Form.Item className="mb-0 hover:bg-bg-blue/30 px-4  pb-2 pt-1">
           <div className="flex flex-wrap items-center justify-start">
             <span className="font-medium mr-2">
-<<<<<<< HEAD
               {metric.startType === 'start' ? t('Start Point') : t('End Point')}
-=======
-              {metric.startType === 'start' ? 'Start Point' : 'End Point'}
->>>>>>> fd5c0c97
             </span>
             <span className="font-normal">
               <FilterItem
@@ -377,11 +321,7 @@
   );
 });
 
-<<<<<<< HEAD
 const PredefinedMessage = () => {
-=======
-function PredefinedMessage() {
->>>>>>> fd5c0c97
   const { t } = useTranslation();
   return (
     <Alert
@@ -392,8 +332,4 @@
       className="border-transparent rounded-lg"
     />
   );
-<<<<<<< HEAD
-};
-=======
-}
->>>>>>> fd5c0c97
+};