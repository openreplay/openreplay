import { ArrowRightOutlined } from '@ant-design/icons';
import { Button, Card, Radio } from 'antd';
import React from 'react';
<<<<<<< HEAD
import { connect } from 'react-redux';
import { upgradeScope, downgradeScope, getScope } from 'App/duck/user';
=======
>>>>>>> 51496ae5
import { useHistory } from 'react-router-dom';
import * as routes from 'App/routes'
import { SPOT_ONBOARDING } from "App/constants/storageKeys";
import { useStore } from 'App/mstore';
import { observer } from 'mobx-react-lite';

const Scope = {
  FULL: 'full',
  SPOT: 'spot',
};

<<<<<<< HEAD
function ScopeForm({
  upgradeScope,
  downgradeScope,
  scopeState,
}: any) {
  const [scope, setScope] = React.useState(Scope.FULL);
=======
function getDefaultSetup() {
  const isSpotSetup = localStorage.getItem(SPOT_ONBOARDING)
  if (isSpotSetup) {
    localStorage.removeItem(SPOT_ONBOARDING)
    return Scope.SPOT
  }
  return Scope.FULL
}

function ScopeForm() {
  const { userStore } = useStore();
  const upgradeScope = userStore.upgradeScope
  const downgradeScope = userStore.downgradeScope
  const scopeState = userStore.scopeState
  const [scope, setScope] = React.useState(getDefaultSetup);
>>>>>>> 51496ae5
  React.useEffect(() => {
    if (scopeState !== 0) {
      if (scopeState === 2) {
        history.replace(routes.onboarding())
      } else {
        history.replace(routes.spotsList())
      }
<<<<<<< HEAD
    }
  }, [scopeState])
  React.useEffect(() => {
    const isSpotSetup = localStorage.getItem(SPOT_ONBOARDING)
    if (isSpotSetup) {
      setScope(Scope.SPOT)
      localStorage.removeItem(SPOT_ONBOARDING)
=======
>>>>>>> 51496ae5
    }
  }, [scopeState])

  const history = useHistory();
  const onContinue = () => {
    if (scope === Scope.FULL) {
      void upgradeScope();
      history.replace(routes.onboarding())
    } else {
      void downgradeScope();
      history.replace(routes.spotsList())
    }
  };
  return (
    <div className={'flex items-center justify-center w-screen h-screen'}>
      <Card
        style={{ width: 540 }}
        title={'👋 Welcome to OpenReplay'}
        classNames={{
          header: 'text-2xl font-semibold text-center',
          body: 'flex flex-col gap-2',
        }}
      >
        <div className={'font-semibold'}>
          How will you primarily use OpenReplay?{' '}
        </div>
        <div className={'text-disabled-text'}>
          <div>
            You will have access to all OpenReplay features regardless of your
            choice.
          </div>
          <div>
            Your preference will simply help us tailor your onboarding experience.
          </div>
        </div>
        <Radio.Group
          value={scope}
          onChange={(e) => setScope(e.target.value)}
          className={'flex flex-col gap-2 mt-4 '}
        >
          <Radio value={'full'}>
<<<<<<< HEAD
            Session Replay & Debugging, Customer Support and more
          </Radio>
          <Radio value={'spot'}>Report bugs via Spot</Radio>
=======
            Session Replay with DevTools, Co-browsing and Product Analytics
          </Radio>
          <Radio value={'spot'}>Bug reporting via Spot</Radio>
>>>>>>> 51496ae5
        </Radio.Group>

        <div className={'self-end'}>
          <Button
            type={'primary'}
            onClick={() => onContinue()}
            icon={<ArrowRightOutlined />}
            iconPosition={'end'}
          >
            Continue
          </Button>
        </div>
      </Card>
    </div>
  );
}

<<<<<<< HEAD
export default connect((state) => ({
  scopeState: getScope(state),
}), { upgradeScope, downgradeScope })(ScopeForm);
=======
export default observer(ScopeForm);
>>>>>>> 51496ae5
<|MERGE_RESOLUTION|>--- conflicted
+++ resolved
@@ -1,11 +1,6 @@
 import { ArrowRightOutlined } from '@ant-design/icons';
 import { Button, Card, Radio } from 'antd';
 import React from 'react';
-<<<<<<< HEAD
-import { connect } from 'react-redux';
-import { upgradeScope, downgradeScope, getScope } from 'App/duck/user';
-=======
->>>>>>> 51496ae5
 import { useHistory } from 'react-router-dom';
 import * as routes from 'App/routes'
 import { SPOT_ONBOARDING } from "App/constants/storageKeys";
@@ -17,14 +12,6 @@
   SPOT: 'spot',
 };
 
-<<<<<<< HEAD
-function ScopeForm({
-  upgradeScope,
-  downgradeScope,
-  scopeState,
-}: any) {
-  const [scope, setScope] = React.useState(Scope.FULL);
-=======
 function getDefaultSetup() {
   const isSpotSetup = localStorage.getItem(SPOT_ONBOARDING)
   if (isSpotSetup) {
@@ -40,7 +27,6 @@
   const downgradeScope = userStore.downgradeScope
   const scopeState = userStore.scopeState
   const [scope, setScope] = React.useState(getDefaultSetup);
->>>>>>> 51496ae5
   React.useEffect(() => {
     if (scopeState !== 0) {
       if (scopeState === 2) {
@@ -48,16 +34,6 @@
       } else {
         history.replace(routes.spotsList())
       }
-<<<<<<< HEAD
-    }
-  }, [scopeState])
-  React.useEffect(() => {
-    const isSpotSetup = localStorage.getItem(SPOT_ONBOARDING)
-    if (isSpotSetup) {
-      setScope(Scope.SPOT)
-      localStorage.removeItem(SPOT_ONBOARDING)
-=======
->>>>>>> 51496ae5
     }
   }, [scopeState])
 
@@ -99,15 +75,9 @@
           className={'flex flex-col gap-2 mt-4 '}
         >
           <Radio value={'full'}>
-<<<<<<< HEAD
-            Session Replay & Debugging, Customer Support and more
-          </Radio>
-          <Radio value={'spot'}>Report bugs via Spot</Radio>
-=======
             Session Replay with DevTools, Co-browsing and Product Analytics
           </Radio>
           <Radio value={'spot'}>Bug reporting via Spot</Radio>
->>>>>>> 51496ae5
         </Radio.Group>
 
         <div className={'self-end'}>
@@ -125,10 +95,4 @@
   );
 }
 
-<<<<<<< HEAD
-export default connect((state) => ({
-  scopeState: getScope(state),
-}), { upgradeScope, downgradeScope })(ScopeForm);
-=======
-export default observer(ScopeForm);
->>>>>>> 51496ae5
+export default observer(ScopeForm);