import { List, Map } from 'immutable';
import Client from 'Types/client';
import { deleteCookie } from 'App/utils';
import Account from 'Types/account';
import withRequestState, { RequestTypes } from './requestStateCreator';

export const LOGIN = new RequestTypes('user/LOGIN');
export const SIGNUP = new RequestTypes('user/SIGNUP');
export const RESET_PASSWORD = new RequestTypes('user/RESET_PASSWORD');
export const REQUEST_RESET_PASSWORD = new RequestTypes('user/REQUEST_RESET_PASSWORD');
const FETCH_ACCOUNT = new RequestTypes('user/FETCH_ACCOUNT');
const FETCH_TENANTS = new RequestTypes('user/FETCH_TENANTS');
const UPDATE_ACCOUNT = new RequestTypes('user/UPDATE_ACCOUNT');
const RESEND_EMAIL_VERIFICATION = new RequestTypes('user/RESEND_EMAIL_VERIFICATION');
const FETCH_CLIENT = new RequestTypes('user/FETCH_CLIENT');
export const UPDATE_PASSWORD = new RequestTypes('user/UPDATE_PASSWORD');
const PUT_CLIENT = new RequestTypes('user/PUT_CLIENT');

const PUSH_NEW_SITE = 'user/PUSH_NEW_SITE';
const SET_ONBOARDING = 'user/SET_ONBOARDING';

export const initialState = Map({
  account: Account(),
  siteId: null,
  passwordRequestError: false,
  passwordErrors: List(),
  tenants: [],
  authDetails: {},
  onboarding: false,
  sites: List(),
  jwt: null
});

const setClient = (state, data) => {
  const client = Client(data);
  return state.set('client', client)
}

export const UPDATE_JWT = 'jwt/UPDATE';
export const DELETE = 'jwt/DELETE'
export function setJwt(data) {
  return {
    type: UPDATE_JWT,
    data,
  };
}


const reducer = (state = initialState, action = {}) => {
  switch (action.type) {
    case UPDATE_JWT:
      return state.set('jwt', action.data);
    case RESET_PASSWORD.SUCCESS:
    case UPDATE_PASSWORD.SUCCESS:
    case LOGIN.SUCCESS:
      state.set('account', Account({...action.data.user }))
    case SIGNUP.SUCCESS:
      state.set('account', Account(action.data.user)).set('onboarding', true);
    case REQUEST_RESET_PASSWORD.SUCCESS:
      break;
    case UPDATE_ACCOUNT.SUCCESS:
    case FETCH_ACCOUNT.SUCCESS:
      return state.set('account', Account(action.data)).set('passwordErrors', List());
    case FETCH_TENANTS.SUCCESS:
      return state.set('authDetails', action.data);
      // return state.set('tenants', action.data.map(i => ({ text: i.name, value: i.tenantId})));
    case UPDATE_PASSWORD.FAILURE:
      return state.set('passwordErrors', List(action.errors))
    case FETCH_ACCOUNT.FAILURE:
    case LOGIN.FAILURE:
    case DELETE:
      console.log('hi')
      deleteCookie('jwt', '/', '.openreplay.com')
      return initialState;
    case PUT_CLIENT.REQUEST:
      return state.mergeIn([ 'account' ], action.params);
    case FETCH_CLIENT.SUCCESS:
      return setClient(state, action.data);
    case PUSH_NEW_SITE:
      return state.updateIn([ 'site', 'list' ], list =>
        list.push(action.newSite));
    case SET_ONBOARDING:
      return state.set('onboarding', action.state)
  }
  return state;
};


export default withRequestState({
  loginRequest: LOGIN,
  signupRequest: SIGNUP,
  updatePasswordRequest: UPDATE_PASSWORD,
  requestResetPassowrd: REQUEST_RESET_PASSWORD,
  resetPassword: RESET_PASSWORD,
  fetchUserInfoRequest: [ FETCH_ACCOUNT, FETCH_CLIENT, FETCH_TENANTS ],
  putClientRequest: PUT_CLIENT,
  updateAccountRequest: UPDATE_ACCOUNT,
}, reducer);

export const login = params => dispatch => dispatch({
  types: LOGIN.toArray(),
  call: client => client.post('/login', params),
});

export const signup = params => dispatch => dispatch({
  types: SIGNUP.toArray(),
  call: client => client.post('/signup', params),
});

export const resetPassword = params => dispatch => dispatch({
  types: RESET_PASSWORD.toArray(),
  call: client => client.post('/password/reset', params)
});

export const requestResetPassword = params => dispatch => dispatch({
  types: REQUEST_RESET_PASSWORD.toArray(),
  call: client => client.post('/password/reset-link', params),
});

export const updatePassword = params => dispatch => dispatch({
  types: UPDATE_PASSWORD.toArray(),
  call: client => client.post('/account/password', params),
})

export function fetchTenants() {
  return {
    types: FETCH_TENANTS.toArray(),
    call: client => client.get('/signup')
  }
}

export const fetchUserInfo = () => ({
    types: FETCH_ACCOUNT.toArray(),
    call: client => client.get('/account'),
<<<<<<< HEAD
  }),
]);
=======
  });
>>>>>>> 0191378c

export function logout() {
  return {
    type: DELETE,
  };
}

export function updateClient(params) {
  return {
    types: PUT_CLIENT.toArray(),
    call: client => client.put('/client', params),
    params,
  };
}

export function updateAccount(params) {
  return {
    types: UPDATE_ACCOUNT.toArray(),
    call: client => client.post('/account', params),
  }
}

export function resendEmailVerification(email) {
  return {
    types: RESEND_EMAIL_VERIFICATION.toArray(),
    call: client => client.post('/re-validate', { email }),
  }
}

export function pushNewSite(newSite) {
  return {
    type: PUSH_NEW_SITE,
    newSite,
  };
}

export function setOnboarding(state = false) {
  return {
    type: SET_ONBOARDING,
    state
  };
}<|MERGE_RESOLUTION|>--- conflicted
+++ resolved
@@ -132,12 +132,7 @@
 export const fetchUserInfo = () => ({
     types: FETCH_ACCOUNT.toArray(),
     call: client => client.get('/account'),
-<<<<<<< HEAD
-  }),
-]);
-=======
   });
->>>>>>> 0191378c
 
 export function logout() {
   return {
