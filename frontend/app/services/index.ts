--- conflicted
+++ resolved
@@ -9,8 +9,5 @@
 export const metricService: IMetricService = new MetricService();
 export const sessionService: SessionSerivce = new SessionSerivce();
 export const userService: UserService = new UserService();
-<<<<<<< HEAD
 export const funnelService: IFunnelService = new FunnelService();
-=======
-export const auditService: AuditService = new AuditService();
->>>>>>> 5f64bc90
+export const auditService: AuditService = new AuditService();