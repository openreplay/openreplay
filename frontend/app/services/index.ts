--- conflicted
+++ resolved
@@ -1,12 +1,6 @@
 import DashboardService, { IDashboardService } from "./DashboardService";
 import MetricService, { IMetricService } from "./MetricService";
-<<<<<<< HEAD
 import FunnelService, { IFunnelService } from "./FunnelService";
-
-export const dashboardService: IDashboardService  = new DashboardService();
-export const metricService: IMetricService = new MetricService();
-export const funnelService: IFunnelService = new FunnelService();
-=======
 import SessionSerivce from "./SessionService";
 import UserService from "./UserService";
 
@@ -14,4 +8,4 @@
 export const metricService: IMetricService = new MetricService();
 export const sessionService: SessionSerivce = new SessionSerivce();
 export const userService: UserService = new UserService();
->>>>>>> 324ee089
+export const funnelService: IFunnelService = new FunnelService();