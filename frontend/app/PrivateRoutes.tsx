--- conflicted
+++ resolved
@@ -113,11 +113,7 @@
   const sites = projectsStore.list;
   const siteId = projectsStore.siteId;
   const hasRecordings = sites.some(s => s.recorded);
-<<<<<<< HEAD
-  const redirectToSetup = props.scope === 0;
-=======
   const redirectToSetup = scope === 0;
->>>>>>> 51496ae5
   const redirectToOnboarding =
     !onboarding && (localStorage.getItem(GLOBAL_HAS_NO_RECORDINGS) === 'true' || (sites.length > 0 && !hasRecordings)) && scope > 0;
   const siteIdList: any = sites.map(({ id }) => id);
@@ -155,11 +151,7 @@
           path={SPOT_PATH}
           component={enhancedComponents.Spot}
         />
-<<<<<<< HEAD
-        {props.scope === 1 ? <Redirect to={SPOTS_LIST_PATH} /> : null}
-=======
         {scope === 1 ? <Redirect to={SPOTS_LIST_PATH} /> : null}
->>>>>>> 51496ae5
         <Route
           path="/integrations/"
           render={({ location }) => {
