--- conflicted
+++ resolved
@@ -10,12 +10,9 @@
   banner: undefined,
   email: '',
   verifiedEmail: undefined,
-<<<<<<< HEAD
   smtp: false,
-=======
   license: '',
   expirationDate: undefined,
->>>>>>> 163d2365
 }, {
   fromJS: ({ current = {}, ...account})=> ({
     ...account,
