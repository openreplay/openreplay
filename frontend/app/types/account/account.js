--- conflicted
+++ resolved
@@ -13,11 +13,8 @@
   smtp: false,
   license: '',
   expirationDate: undefined,
-<<<<<<< HEAD
   permissions: [],
-=======
   iceServers: undefined
->>>>>>> dfec519e
 }, {
   fromJS: ({ current = {}, ...account})=> ({
     ...account,
