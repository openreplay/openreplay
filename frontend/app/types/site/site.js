--- conflicted
+++ resolved
@@ -37,10 +37,6 @@
 
       toData() {
         const js = this.toJS();
-<<<<<<< HEAD
-        console.log(js, this);
-=======
->>>>>>> 5e21d88e
         delete js.key;
         delete js.gdpr;
         return js;
