import { Log, LogLevel } from './types'

import type { Store } from 'App/player'
import Player, { State as PlayerState } from '../player/Player'

import MessageManager from './MessageManager'
import InspectorController from './addons/InspectorController'
import TargetMarker from './addons/TargetMarker'
import Screen from './Screen/Screen'

// export type State = typeof WebPlayer.INITIAL_STATE

export default class WebPlayer extends Player {
  static readonly INITIAL_STATE = {
    ...Player.INITIAL_STATE,
    ...TargetMarker.INITIAL_STATE,
    ...MessageManager.INITIAL_STATE,

    inspectorMode: false,
  }

  private readonly inspectorController: InspectorController
  protected readonly screen: Screen
  protected readonly messageManager: MessageManager

  private targetMarker: TargetMarker

  constructor(protected wpState: Store<typeof WebPlayer.INITIAL_STATE>, session: any, live: boolean) {
    console.log(session.events, session.stackEvents, session.resources, session.errors)
    let initialLists = live ? {} : {
<<<<<<< HEAD
      event: session.events.toJSON(),
      stack: session.stackEvents?.toJSON() || [],
      resource: session.resources?.toJSON() || [], // MBTODO: put ResourceTiming in file
      exceptions: session.errors?.toJSON().map(({ time, errorId, name }: any) =>
=======
      event: session.events,
      stack: session.stackEvents,
      resource: session.resources, // MBTODO: put ResourceTiming in file
      exceptions: session.errors.map(({ time, errorId, name }: any) =>
>>>>>>> f6a62d83
        Log({
          level: LogLevel.ERROR,
          value: name,
          time,
          errorId,
        })
      ),
    }

    const screen = new Screen(session.isMobile)
    const messageManager = new MessageManager(session, wpState, screen, initialLists)
    super(wpState, messageManager)
    this.screen = screen
    this.messageManager = messageManager

    this.targetMarker = new TargetMarker(this.screen, wpState)
    this.inspectorController = new InspectorController(screen)


    const endTime = session.duration?.valueOf() || 0
    wpState.update({
      //@ts-ignore
      session,

      live,
      livePlay: live,
      endTime, // : 0,
    })

  }

  attach = (parent: HTMLElement) => {
    this.screen.attach(parent)
    window.addEventListener('resize', this.scale)
    this.scale()
  }
  scale = () => {
    const { width, height } = this.wpState.get()
    this.screen.scale({ width, height })
    this.inspectorController.scale({ width, height })

    // this.updateMarketTargets() ??
  }

  scaleFullPage = () => {
    window.removeEventListener('resize', this.scale)
    window.addEventListener('resize', this.screen.scaleFullPage)
    return this.screen.scaleFullPage()
  }

  // Inspector & marker
  mark(e: Element) {
    this.inspectorController.marker?.mark(e)
  }

  toggleInspectorMode = (flag: boolean, clickCallback?: Parameters<InspectorController['enableInspector']>[0]) => {
    if (typeof flag !== 'boolean') {
      const { inspectorMode } = this.wpState.get()
      flag = !inspectorMode
    }

    if (flag) {
      this.pause()
      this.wpState.update({ inspectorMode: true })
      return this.inspectorController.enableInspector(clickCallback)
    } else {
      this.inspectorController.disableInspector()
      this.wpState.update({ inspectorMode: false })
    }
  }

  // Target Marker
  setActiveTarget = (...args: Parameters<TargetMarker['setActiveTarget']>) => {
    this.targetMarker.setActiveTarget(...args)
  }

  markTargets = (...args: Parameters<TargetMarker['markTargets']>) => {
    this.pause()
    this.targetMarker.markTargets(...args)
  }

<<<<<<< HEAD
  showClickmap = (...args: Parameters<TargetMarker['injectTargets']>) => {
    this.pause()
    this.targetMarker.injectTargets(...args)
  }

  setMarkerClick = (...args: Parameters<TargetMarker['setOnMarkerClick']>) => {
    this.targetMarker.setOnMarkerClick(...args)
  }


  // TODO separate message receivers
  toggleTimetravel = async () => {
    if (!this.wpState.get().liveTimeTravel) {
      await this.messageManager.reloadWithUnprocessedFile(() =>
        this.wpState.update({
          liveTimeTravel: true,
        })
      )
    }
  }

=======
>>>>>>> f6a62d83
  toggleUserName = (name?: string) => {
    this.screen.cursor.showTag(name)
  }

  clean = () => {
    super.clean()
    window.removeEventListener('resize', this.scale)
  }
}<|MERGE_RESOLUTION|>--- conflicted
+++ resolved
@@ -28,17 +28,10 @@
   constructor(protected wpState: Store<typeof WebPlayer.INITIAL_STATE>, session: any, live: boolean) {
     console.log(session.events, session.stackEvents, session.resources, session.errors)
     let initialLists = live ? {} : {
-<<<<<<< HEAD
-      event: session.events.toJSON(),
-      stack: session.stackEvents?.toJSON() || [],
-      resource: session.resources?.toJSON() || [], // MBTODO: put ResourceTiming in file
-      exceptions: session.errors?.toJSON().map(({ time, errorId, name }: any) =>
-=======
       event: session.events,
-      stack: session.stackEvents,
-      resource: session.resources, // MBTODO: put ResourceTiming in file
+      stack: session.stackEvents || [],
+      resource: session.resources || [], // MBTODO: put ResourceTiming in file
       exceptions: session.errors.map(({ time, errorId, name }: any) =>
->>>>>>> f6a62d83
         Log({
           level: LogLevel.ERROR,
           value: name,
@@ -120,7 +113,6 @@
     this.targetMarker.markTargets(...args)
   }
 
-<<<<<<< HEAD
   showClickmap = (...args: Parameters<TargetMarker['injectTargets']>) => {
     this.pause()
     this.targetMarker.injectTargets(...args)
@@ -142,8 +134,6 @@
     }
   }
 
-=======
->>>>>>> f6a62d83
   toggleUserName = (name?: string) => {
     this.screen.cursor.showTag(name)
   }
