import logger from 'App/logger';

import type Screen from '../../Screen/Screen';
import type { Message, SetNodeScroll } from '../../messages';
import { MType } from '../../messages';
import ListWalker from '../../../common/ListWalker';
import StylesManager from './StylesManager';
import FocusManager from './FocusManager';
import SelectionManager from './SelectionManager';
import type { StyleElement } from './VirtualDOM';
import {
  OnloadStyleSheet,
  VDocument,
  VElement,
  VHTMLElement,
  VShadowRoot,
  VText,
  OnloadVRoot,
} from './VirtualDOM';
import { deleteRule, insertRule } from './safeCSSRules';

function isStyleVElement(
  vElem: VElement
): vElem is VElement & { node: StyleElement } {
  return vElem.tagName.toLowerCase() === 'style';
}

function setupWindowLogging(vTexts: Map<number, VText>, vElements: Map<number, VElement>, olVRoots: Map<number, OnloadVRoot>) {
  // @ts-ignore
  window.checkVElements = () => vElements
  // @ts-ignore
  window.checkVTexts = () => vTexts
  // @ts-ignore
  window.checkVRoots = () => olVRoots
}

const IGNORED_ATTRS = ['autocomplete'];
const ATTR_NAME_REGEXP = /([^\t\n\f \/>"'=]+)/;

export default class DOMManager extends ListWalker<Message> {
<<<<<<< HEAD
  private readonly vTexts: Map<number, VText> = new Map() // map vs object here?
  private readonly vElements: Map<number, VElement> = new Map()
  private readonly olVRoots: Map<number, OnloadVRoot> = new Map()
  /** required to keep track of iframes, frameId : vnodeId */
  private readonly iframeRoots: Record<number, number> = {}
=======
  private readonly vTexts: Map<number, VText> = new Map(); // map vs object here?
  private readonly vElements: Map<number, VElement> = new Map();
  private readonly olVRoots: Map<number, OnloadVRoot> = new Map();
  /** required to keep track of iframes, frameId : vnodeId */
  private readonly iframeRoots: Record<number, number> = {};
>>>>>>> 51496ae5
  /** Constructed StyleSheets https://developer.mozilla.org/en-US/docs/Web/API/Document/adoptedStyleSheets
   * as well as <style> tag owned StyleSheets
   */
  private olStyleSheets: Map<number, OnloadStyleSheet> = new Map();
  /** @depreacted since tracker 4.0.2 Mapping by nodeID */
  private olStyleSheetsDeprecated: Map<number, OnloadStyleSheet> = new Map();

  private upperBodyId: number = -1;
  private nodeScrollManagers: Map<number, ListWalker<SetNodeScroll>> =
    new Map();
  private stylesManager: StylesManager;
  private focusManager: FocusManager = new FocusManager(this.vElements);
  private selectionManager: SelectionManager;
  private readonly screen: Screen;
  private readonly isMobile: boolean;
  private readonly stringDict: Record<number, string>;
  private readonly globalDict: { get: (key: string) => string | undefined, all: () => Record<string, string> };
  public readonly time: number;

  constructor(params: {
    screen: Screen;
    isMobile: boolean;
    setCssLoading: ConstructorParameters<typeof StylesManager>[1];
    time: number;
    stringDict: Record<number, string>;
    globalDict: { get: (key: string) => string | undefined, all: () => Record<string, string> };
  }) {
    super();
    this.screen = params.screen;
    this.isMobile = params.isMobile;
    this.time = params.time;
    this.stringDict = params.stringDict;
    this.globalDict = params.globalDict;
    this.selectionManager = new SelectionManager(this.vElements, params.screen);
    this.stylesManager = new StylesManager(params.screen, params.setCssLoading);
    setupWindowLogging(
      this.vTexts,
      this.vElements,
      this.olVRoots,
    )
  }

  public clearSelectionManager() {
    this.selectionManager.clearSelection();
  }

  append(m: Message): void {
    if (m.tp === MType.SetNodeScroll) {
      let scrollManager = this.nodeScrollManagers.get(m.id);
      if (!scrollManager) {
        scrollManager = new ListWalker();
        this.nodeScrollManagers.set(m.id, scrollManager);
      }
      scrollManager.append(m);
      return;
    }
    if (m.tp === MType.SetNodeFocus) {
      this.focusManager.append(m);
      return;
    }
    if (m.tp === MType.SelectionChange) {
      this.selectionManager.append(m);
      return;
    }
    if (m.tp === MType.CreateElementNode) {
      if (m.tag === 'BODY' && this.upperBodyId === -1) {
        this.upperBodyId = m.id;
      }
    } else if (
      m.tp === MType.SetNodeAttribute &&
      (IGNORED_ATTRS.includes(m.name) || !ATTR_NAME_REGEXP.test(m.name))
    ) {
      logger.log('Ignorring message: ', m);
      return; // Ignoring
    }
    super.append(m);
  }

  private removeBodyScroll(id: number, vElem: VElement): void {
    if (this.isMobile && this.upperBodyId === id) {
      // Need more type safety!
      (vElem.node as HTMLBodyElement).style.overflow = 'hidden';
    }
  }

  private removeAutocomplete(vElem: VElement): boolean {
    const tag = vElem.tagName;
    if (['FORM', 'TEXTAREA', 'SELECT'].includes(tag)) {
      vElem.setAttribute('autocomplete', 'off');
      return true;
    }
    if (tag === 'INPUT') {
      vElem.setAttribute('autocomplete', 'new-password');
      return true;
    }
    return false;
  }

  public getNode(id: number) {
    return this.vElements.get(id) || this.vTexts.get(id);
  }

  private insertNode(msg: {
    parentID: number;
    id: number;
    index: number;
  }): void {
    const { parentID, id, index } = msg;
    const child = this.vElements.get(id) || this.vTexts.get(id);
    if (!child) {
      logger.error('Insert error. Node not found', id);
      return;
    }
    const parent = this.vElements.get(parentID) || this.olVRoots.get(parentID);
    if (!parent) {
      logger.error(
        `${id} Insert error. Parent vNode ${parentID} not found`,
        msg,
        this.vElements,
        this.olVRoots
      );
      return;
    }

    if (parent instanceof VElement && isStyleVElement(parent)) {
      // TODO: if this ever happens? ; Maybe do not send empty TextNodes in tracker
      const styleNode = parent.node;
      if (
        styleNode.sheet &&
        styleNode.sheet.cssRules &&
        styleNode.sheet.cssRules.length > 0 &&
        styleNode.textContent &&
        styleNode.textContent.trim().length === 0
      ) {
        logger.log(
          'Trying to insert child to a style tag with virtual rules: ',
          parent,
          child
        );
        return;
      }
    }

    parent.insertChildAt(child, index);
  }

  private setNodeAttribute(msg: { id: number; name: string; value: string }) {
    let { name, value } = msg;
    const vn = this.vElements.get(msg.id);
    if (!vn) {
      logger.error('SetNodeAttribute: Node not found', msg);
      return;
    }

    if (vn.tagName === 'INPUT' && name === 'name') {
      // Otherwise binds local autocomplete values (maybe should ignore on the tracker level?)
      return;
    }
    if (name === 'href' && vn.tagName === 'LINK') {
      // @ts-ignore  ?global ENV type   // It've been done on backend (remove after testing in saas)
      // if (value.startsWith(window.env.ASSETS_HOST || window.location.origin + '/assets')) {
      //   value = value.replace("?", "%3F");
      // }
      if (!value.startsWith('http')) {
        /* blob:... value can happen here for some reason.
         * which will result in that link being unable to load and having 4sec timeout in the below function.
         */
        return;
      }

      // TODOTODO: check if node actually exists on the page, not just in memory
      this.stylesManager.setStyleHandlers(vn.node as HTMLLinkElement, value);
    }
    if (vn.isSVG && value.startsWith('url(')) {
      /* SVG shape ID-s for masks etc. Sometimes referred with the full-page url, which we don't have in replay */
      value = 'url(#' + (value.split('#')[1] || ')');
    }
    vn.setAttribute(name, value);
    this.removeBodyScroll(msg.id, vn);
  }

  private applyMessage = (msg: Message): Promise<any> | undefined => {
    switch (msg.tp) {
      case MType.CreateDocument: {
        const doc = this.screen.document;
        if (!doc) {
          logger.error('No root iframe document found', msg, this.screen);
          return;
        }
        doc.open();
        doc.write('<!DOCTYPE html><html></html>');
        doc.close();
        const fRoot = doc.documentElement;
        fRoot.innerText = '';

        const vHTMLElement = new VHTMLElement(fRoot);
        this.vElements.clear();
        this.vElements.set(0, vHTMLElement);
        const vDoc = OnloadVRoot.fromDocumentNode(doc);
        vDoc.insertChildAt(vHTMLElement, 0);
        this.olVRoots.clear();
        this.olVRoots.set(0, vDoc); // watchout: id==0 for both Document and documentElement
        // this is done for the AdoptedCSS logic
        // Maybetodo: start Document as 0-node in tracker
        this.vTexts.clear();
        this.stylesManager.reset();
        return;
      }
      case MType.CreateTextNode: {
        const vText = new VText();
        this.vTexts.set(msg.id, vText);
        this.insertNode(msg);
        return;
      }
      case MType.CreateElementNode: {
        // if (msg.tag.toLowerCase() === 'canvas') msg.tag = 'video'
        const vElem = new VElement(msg.tag, msg.svg, msg.index, msg.id);
        if (['STYLE', 'style', 'LINK'].includes(msg.tag)) {
          vElem.prioritized = true;
        }
        if (this.vElements.has(msg.id)) {
<<<<<<< HEAD
          logger.error("CreateElementNode: Node already exists", msg)
          return
        }
        this.vElements.set(msg.id, vElem)
        this.insertNode(msg)
        this.removeBodyScroll(msg.id, vElem)
        this.removeAutocomplete(vElem)
        return
=======
          logger.error('CreateElementNode: Node already exists', msg);
          return;
        }
        this.vElements.set(msg.id, vElem);
        this.insertNode(msg);
        this.removeBodyScroll(msg.id, vElem);
        this.removeAutocomplete(vElem);
        return;
>>>>>>> 51496ae5
      }
      case MType.MoveNode:
        this.insertNode(msg);
        return;
      case MType.RemoveNode: {
        const vChild = this.vElements.get(msg.id) || this.vTexts.get(msg.id);
        if (!vChild) {
          logger.error('RemoveNode: Node not found', msg);
          return;
        }
        if (!vChild.parentNode) {
          logger.error('RemoveNode: Parent node not found', msg);
          return;
        }
        vChild.parentNode.removeChild(vChild);
        this.vElements.delete(msg.id);
        this.vTexts.delete(msg.id);
        return;
      }
      case MType.SetNodeAttribute:
        this.setNodeAttribute(msg);
        return;
      case MType.SetNodeAttributeDict:
        const name = this.globalDict.get(msg.name);
        const value = this.globalDict.get(msg.value);
        if (name === undefined) {
          logger.error(
            "No dictionary key for msg 'name': ",
            msg,
            this.globalDict.all()
          );
          return;
        }
        if (value === undefined) {
          logger.error(
            "No dictionary key for msg 'value': ",
            msg,
            this.globalDict.all()
          );
          return;
        }
        this.setNodeAttribute({
          id: msg.id,
          name,
          value,
        });
        return;
      case MType.SetNodeAttributeDictDeprecated:
        this.stringDict[msg.nameKey] === undefined &&
          logger.error(
            "No local dictionary key for msg 'name': ",
            msg,
            this.stringDict
          );
        this.stringDict[msg.valueKey] === undefined &&
          logger.error(
            "No local dictionary key for msg 'value': ",
            msg,
            this.stringDict
          );
        if (
          this.stringDict[msg.nameKey] === undefined ||
          this.stringDict[msg.valueKey] === undefined
        ) {
          return;
        }
        this.setNodeAttribute({
          id: msg.id,
          name: this.stringDict[msg.nameKey],
          value: this.stringDict[msg.valueKey],
        });
        return;
      case MType.RemoveNodeAttribute: {
        const vElem = this.vElements.get(msg.id);
        if (!vElem) {
          logger.error('RemoveNodeAttribute: Node not found', msg);
          return;
        }
        vElem.removeAttribute(msg.name);
        return;
      }
      case MType.SetInputValue: {
        const vElem = this.vElements.get(msg.id);
        if (!vElem) {
          logger.error('SetInoputValue: Node not found', msg);
          return;
        }
        const nodeWithValue = vElem.node;
        if (
          !(
            nodeWithValue instanceof HTMLInputElement ||
            nodeWithValue instanceof HTMLTextAreaElement ||
            nodeWithValue instanceof HTMLSelectElement
          )
        ) {
          logger.error('Trying to set value of non-Input element', msg);
          return;
        }
        const val = msg.mask > 0 ? '*'.repeat(msg.mask) : msg.value;
        const doc = this.screen.document;
        if (doc && nodeWithValue === doc.activeElement) {
          // For the case of Remote Control
          nodeWithValue.onblur = () => {
            nodeWithValue.value = val;
          };
          return;
        }
        nodeWithValue.value = val; // Maybe make special VInputValueElement type for lazy value update
        return;
      }
      case MType.SetInputChecked: {
        const vElem = this.vElements.get(msg.id);
        if (!vElem) {
          logger.error('SetInputChecked: Node not found', msg);
          return;
        }
        (vElem.node as HTMLInputElement).checked = msg.checked; // Maybe make special VCheckableElement type for lazy checking
        return;
      }
      case MType.SetNodeData:
      case MType.SetCssData: {
        const vText = this.vTexts.get(msg.id);
        if (!vText) {
          logger.error('SetNodeData/SetCssData: Node not found', msg);
          return;
        }
        vText.setData(msg.data);
        return;
      }

      /** @deprecated
       * since 4.0.2 in favor of AdoptedSsInsertRule/DeleteRule + AdoptedSsAddOwner as a common case for StyleSheets
       */
      case MType.CssInsertRule: {
        let styleSheet = this.olStyleSheetsDeprecated.get(msg.id);
        if (!styleSheet) {
          const vElem = this.vElements.get(msg.id);
          if (!vElem) {
            logger.error('CssInsertRule: Node not found', msg);
            return;
          }
          if (!isStyleVElement(vElem)) {
            logger.error('CssInsertRule: Non-style element', msg);
            return;
          }
          styleSheet = OnloadStyleSheet.fromStyleElement(vElem.node);
          this.olStyleSheetsDeprecated.set(msg.id, styleSheet);
        }
        styleSheet.insertRule(msg.rule, msg.index);
        return;
      }
      case MType.CssDeleteRule: {
        const styleSheet = this.olStyleSheetsDeprecated.get(msg.id);
        if (!styleSheet) {
          logger.error('CssDeleteRule: StyleSheet was not created', msg);
          return;
        }
        styleSheet.deleteRule(msg.index);
        return;
      }
      /* end @deprecated */
      case MType.CreateIFrameDocument: {
<<<<<<< HEAD
        const vElem = this.vElements.get(msg.frameID)
        if (!vElem) { logger.error("CreateIFrameDocument: Node not found", msg); return }
        if (this.iframeRoots[msg.frameID] && !this.olVRoots.has(msg.id)) {
          this.olVRoots.delete(this.iframeRoots[msg.frameID])
        }
        this.iframeRoots[msg.frameID] = msg.id
        const vRoot = OnloadVRoot.fromVElement(vElem)
        vRoot.catch(e => logger.warn(e, msg))
        this.olVRoots.set(msg.id, vRoot)
        return
=======
        const vElem = this.vElements.get(msg.frameID);
        if (!vElem) {
          logger.error('CreateIFrameDocument: Node not found', msg);
          return;
        }
        if (this.iframeRoots[msg.frameID] && !this.olVRoots.has(msg.id)) {
          this.olVRoots.delete(this.iframeRoots[msg.frameID]);
        }
        this.iframeRoots[msg.frameID] = msg.id;
        const vRoot = OnloadVRoot.fromVElement(vElem);
        vRoot.catch((e) => logger.warn(e, msg));
        this.olVRoots.set(msg.id, vRoot);
        return;
>>>>>>> 51496ae5
      }
      case MType.AdoptedSsInsertRule: {
        const styleSheet = this.olStyleSheets.get(msg.sheetID);
        if (!styleSheet) {
          logger.warn('No stylesheet was created for ', msg);
          return;
        }
        insertRule(styleSheet, msg);
        return;
      }
      case MType.AdoptedSsDeleteRule: {
        const styleSheet = this.olStyleSheets.get(msg.sheetID);
        if (!styleSheet) {
          logger.warn('No stylesheet was created for ', msg);
          return;
        }
        deleteRule(styleSheet, msg);
        return;
      }
      case MType.AdoptedSsReplace: {
        const styleSheet = this.olStyleSheets.get(msg.sheetID);
        if (!styleSheet) {
          logger.warn('No stylesheet was created for ', msg);
          return;
        }
        // @ts-ignore (configure ts with recent WebaAPI)
        styleSheet.replaceSync(msg.text);
        return;
      }
      case MType.AdoptedSsAddOwner: {
        const vRoot = this.olVRoots.get(msg.id);
        if (!vRoot) {
          /* <style> tag case */
          const vElem = this.vElements.get(msg.id);
          if (!vElem) {
            logger.error('AdoptedSsAddOwner: Node not found', msg);
            return;
          }
          if (!isStyleVElement(vElem)) {
            logger.error('Non-style owner', msg);
            return;
          }
          this.olStyleSheets.set(
            msg.sheetID,
            OnloadStyleSheet.fromStyleElement(vElem.node)
          );
          return;
        }
        /* Constructed StyleSheet case */
        let olStyleSheet = this.olStyleSheets.get(msg.sheetID);
        if (!olStyleSheet) {
          olStyleSheet = OnloadStyleSheet.fromVRootContext(vRoot);
          this.olStyleSheets.set(msg.sheetID, olStyleSheet);
        }
        olStyleSheet.whenReady((styleSheet) => {
          vRoot.onNode((node) => {
            // @ts-ignore
            node.adoptedStyleSheets = [...node.adoptedStyleSheets, styleSheet];
          });
        });
        return;
      }
      case MType.AdoptedSsRemoveOwner: {
        const olStyleSheet = this.olStyleSheets.get(msg.sheetID);
        if (!olStyleSheet) {
          logger.warn(
            'AdoptedSsRemoveOwner: No stylesheet was created for ',
            msg
          );
          return;
        }
        const vRoot = this.olVRoots.get(msg.id);
        if (!vRoot) {
          logger.error('AdoptedSsRemoveOwner: Owner node not found', msg);
          return;
        }
        olStyleSheet.whenReady((styleSheet) => {
          vRoot.onNode((node) => {
            // @ts-ignore
            node.adoptedStyleSheets = [...vRoot.node.adoptedStyleSheets].filter(
              (s) => s !== styleSheet
            );
          });
        });
        return;
      }
      case MType.LoadFontFace: {
        const vRoot = this.olVRoots.get(msg.parentID);
        if (!vRoot) {
          logger.error('LoadFontFace: Node not found', msg);
          return;
        }
        vRoot.whenReady((vNode) => {
          if (vNode instanceof VShadowRoot) {
            logger.error(`Node ${vNode} expected to be a Document`, msg);
            return;
          }
          let descr: Object | undefined;
          if (msg.descriptors) {
            try {
              descr = JSON.parse(msg.descriptors);
              descr = typeof descr === 'object' ? descr : undefined;
            } catch {
              logger.warn("Can't parse font-face descriptors: ", msg);
            }
          }
          const ff = new FontFace(msg.family, msg.source, descr);
          vNode.node.fonts.add(ff);
          void ff.load();
        });
        return;
      }
    }
  };

  /**
   * Moves and applies all the messages from the current (or from the beginning, if t < current.time)
   * to the one with msg[time] >= `t`
   *
   * This function autoresets pointer if necessary (better name?)
   *
   * @returns Promise that fulfills when necessary changes get applied
   *   (the async part exists mostly due to styles loading)
   */
  async moveReady(t: number): Promise<void> {
    this.moveApply(t, this.applyMessage);
    this.olVRoots.forEach((rt) => rt.applyChanges());
    // Thinkabout (read): css preload
    // What if we go back before it is ready? We'll have two handlres?
    return this.stylesManager.moveReady().then(() => {
      /* Waiting for styles to be applied first */
      /* Applying focus */
      this.focusManager.move(t);
      /* Applying text selections */
      this.selectionManager.move(t);
      /* Applying all scrolls */
      this.nodeScrollManagers.forEach((manager) => {
        const msg = manager.moveGetLast(t);
        if (msg) {
          let scrollVHost: VElement | OnloadVRoot | undefined;
          if ((scrollVHost = this.vElements.get(msg.id))) {
            scrollVHost.node.scrollLeft = msg.x;
            scrollVHost.node.scrollTop = msg.y;
          } else if ((scrollVHost = this.olVRoots.get(msg.id))) {
            scrollVHost.whenReady((vNode) => {
              if (vNode instanceof VDocument) {
                vNode.node.defaultView?.scrollTo(msg.x, msg.y);
              }
            });
          }
        }
      });
    });
  }
}<|MERGE_RESOLUTION|>--- conflicted
+++ resolved
@@ -38,19 +38,11 @@
 const ATTR_NAME_REGEXP = /([^\t\n\f \/>"'=]+)/;
 
 export default class DOMManager extends ListWalker<Message> {
-<<<<<<< HEAD
-  private readonly vTexts: Map<number, VText> = new Map() // map vs object here?
-  private readonly vElements: Map<number, VElement> = new Map()
-  private readonly olVRoots: Map<number, OnloadVRoot> = new Map()
-  /** required to keep track of iframes, frameId : vnodeId */
-  private readonly iframeRoots: Record<number, number> = {}
-=======
   private readonly vTexts: Map<number, VText> = new Map(); // map vs object here?
   private readonly vElements: Map<number, VElement> = new Map();
   private readonly olVRoots: Map<number, OnloadVRoot> = new Map();
   /** required to keep track of iframes, frameId : vnodeId */
   private readonly iframeRoots: Record<number, number> = {};
->>>>>>> 51496ae5
   /** Constructed StyleSheets https://developer.mozilla.org/en-US/docs/Web/API/Document/adoptedStyleSheets
    * as well as <style> tag owned StyleSheets
    */
@@ -272,16 +264,6 @@
           vElem.prioritized = true;
         }
         if (this.vElements.has(msg.id)) {
-<<<<<<< HEAD
-          logger.error("CreateElementNode: Node already exists", msg)
-          return
-        }
-        this.vElements.set(msg.id, vElem)
-        this.insertNode(msg)
-        this.removeBodyScroll(msg.id, vElem)
-        this.removeAutocomplete(vElem)
-        return
-=======
           logger.error('CreateElementNode: Node already exists', msg);
           return;
         }
@@ -290,7 +272,6 @@
         this.removeBodyScroll(msg.id, vElem);
         this.removeAutocomplete(vElem);
         return;
->>>>>>> 51496ae5
       }
       case MType.MoveNode:
         this.insertNode(msg);
@@ -453,18 +434,6 @@
       }
       /* end @deprecated */
       case MType.CreateIFrameDocument: {
-<<<<<<< HEAD
-        const vElem = this.vElements.get(msg.frameID)
-        if (!vElem) { logger.error("CreateIFrameDocument: Node not found", msg); return }
-        if (this.iframeRoots[msg.frameID] && !this.olVRoots.has(msg.id)) {
-          this.olVRoots.delete(this.iframeRoots[msg.frameID])
-        }
-        this.iframeRoots[msg.frameID] = msg.id
-        const vRoot = OnloadVRoot.fromVElement(vElem)
-        vRoot.catch(e => logger.warn(e, msg))
-        this.olVRoots.set(msg.id, vRoot)
-        return
-=======
         const vElem = this.vElements.get(msg.frameID);
         if (!vElem) {
           logger.error('CreateIFrameDocument: Node not found', msg);
@@ -478,7 +447,6 @@
         vRoot.catch((e) => logger.warn(e, msg));
         this.olVRoots.set(msg.id, vRoot);
         return;
->>>>>>> 51496ae5
       }
       case MType.AdoptedSsInsertRule: {
         const styleSheet = this.olStyleSheets.get(msg.sheetID);
