--- conflicted
+++ resolved
@@ -359,17 +359,6 @@
   }
 
   private getIceServers = () => {
-<<<<<<< HEAD
-    const servers: RTCIceServer[] = [
-      {
-        urls: 'stun:stun.l.google.com:19302',
-      },
-    ];
-    if (this.config) {
-      servers.push(...this.config);
-    }
-    return servers;
-=======
     if (this.config) {
       return this.config;
     }
@@ -384,7 +373,6 @@
         ],
       },
     ] as RTCIceServer[];
->>>>>>> 2dbb34f1
   };
 
   /**
