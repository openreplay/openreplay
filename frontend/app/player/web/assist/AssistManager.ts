import type { Socket } from 'socket.io-client';
import type Screen from '../Screen/Screen';
import type { Store } from '../../common/types'
import type { Message } from '../messages';
import MStreamReader from '../messages/MStreamReader';
import JSONRawMessageReader from '../messages/JSONRawMessageReader'
import Call, { CallingState } from './Call';
import RemoteControl, { RemoteControlStatus } from './RemoteControl'
import ScreenRecording,  { SessionRecordingStatus } from './ScreenRecording'


export {
  RemoteControlStatus,
  SessionRecordingStatus,
  CallingState,
}

export enum ConnectionStatus {
  Connecting,
  WaitingMessages,
  Connected,
  Inactive,
  Disconnected,
  Error,
  Closed,
}


export function getStatusText(status: ConnectionStatus): string {
  switch(status) {
    case ConnectionStatus.Closed:
      return 'Closed...';
    case ConnectionStatus.Connecting:
      return "Connecting...";
    case ConnectionStatus.Connected:
      return "";
    case ConnectionStatus.Inactive:
      return "Client tab is inactive";
    case ConnectionStatus.Disconnected:
      return "Disconnected";
    case ConnectionStatus.Error:
      return "Something went wrong. Try to reload the page.";
    case ConnectionStatus.WaitingMessages:
      return "Connected. Waiting for the data... (The tab might be inactive)"
  }
}

// export interface State {
//   peerConnectionStatus: ConnectionStatus;
//   assistStart: number;
// }

const MAX_RECONNECTION_COUNT = 4;

export default class AssistManager {
  assistVersion = 1
  static readonly INITIAL_STATE = {
    peerConnectionStatus: ConnectionStatus.Connecting,
    assistStart: 0,
    ...Call.INITIAL_STATE,
    ...RemoteControl.INITIAL_STATE,
    ...ScreenRecording.INITIAL_STATE,
  }
  // TODO: Session type
  constructor(
    private session: any,
    private setMessagesLoading: (flag: boolean) => void,
    private handleMessage: (m: Message, index: number) => void,
    private screen: Screen,
    private config: RTCIceServer[] | null,
    private store: Store<typeof AssistManager.INITIAL_STATE>,
    public readonly uiErrorHandler?: { error: (msg: string) => void }
  ) {}

  public getAssistVersion = () => this.assistVersion

  private get borderStyle() {
    const { recordingState, remoteControl } = this.store.get()

    const isRecordingActive = recordingState === SessionRecordingStatus.Recording
    const isControlActive = remoteControl === RemoteControlStatus.Enabled
    // recording gets priority here
    if (isRecordingActive) return { border: '2px dashed red' }
    if (isControlActive) return { border: '2px dashed blue' }
    return { border: 'unset'}
  }

  private setStatus(status: ConnectionStatus) {
    if (this.store.get().peerConnectionStatus === ConnectionStatus.Disconnected &&
      status !== ConnectionStatus.Connected) {
      return
    }

    if (status === ConnectionStatus.Connecting) {
      this.setMessagesLoading(true);
    } else {
      this.setMessagesLoading(false);
    }
    if (status === ConnectionStatus.Connected) {
      this.screen.display(true);
    } else {
      this.screen.display(false);
    }
    this.store.update({ peerConnectionStatus: status });
  }

  private get peerID(): string {
    return `${this.session.projectKey}-${this.session.sessionId}`
  }

  private socketCloseTimeout: ReturnType<typeof setTimeout> | undefined
  private onVisChange = () => {
    this.socketCloseTimeout && clearTimeout(this.socketCloseTimeout)
    if (document.hidden) {
      this.socketCloseTimeout = setTimeout(() => {
        const state = this.store.get()
        if (document.hidden &&
          // TODO: should it be RemoteControlStatus.Disabled? (check)
          (state.calling === CallingState.NoCall && state.remoteControl === RemoteControlStatus.Enabled)) {
          this.socket?.close()
        }
      }, 30000)
    } else {
      this.socket?.open()
    }
  }

  private socket: Socket | null = null
  private disconnectTimeout: ReturnType<typeof setTimeout> | undefined
  private inactiveTimeout: ReturnType<typeof setTimeout> | undefined
  private clearDisconnectTimeout() {
    this.disconnectTimeout && clearTimeout(this.disconnectTimeout)
    this.disconnectTimeout = undefined
  }
  private clearInactiveTimeout() {
    this.inactiveTimeout && clearTimeout(this.inactiveTimeout)
    this.inactiveTimeout = undefined
  }
  connect(agentToken: string) {
    const jmr = new JSONRawMessageReader()
    const reader = new MStreamReader(jmr, this.session.startedAt)
    let waitingForMessages = true

    const now = +new Date()
    this.store.update({ assistStart: now })

    // @ts-ignore
    import('socket.io-client').then(({ default: io }) => {
      if (this.socket != null || this.cleaned) { return }
      // @ts-ignore
      const urlObject = new URL(window.env.API_EDP || window.location.origin) // does it handle ssl automatically?

      const socket: Socket = this.socket = io(urlObject.origin, {
        multiplex: true,
        path: '/ws-assist/socket',
        auth: {
          token: agentToken
        },
        query: {
          peerId: this.peerID,
          identity: "agent",
          agentInfo: JSON.stringify({
            ...this.session.agentInfo,
            query: document.location.search
          })
        }
      })
      socket.on("connect", () => {
        waitingForMessages = true
        this.setStatus(ConnectionStatus.WaitingMessages) // TODO: reconnect happens frequently on bad network
      })

      socket.on('messages', messages => {
<<<<<<< HEAD
        const isOldVersion = messages.meta.version === 1
        this.assistVersion = isOldVersion ? 1 : 2
=======
        if (messages.data !== undefined) this.assistVersion = 2
>>>>>>> ebc14207

        const data = messages.data || messages
        jmr.append(data) // as RawMessage[]
        if (waitingForMessages) {
          waitingForMessages = false // TODO: more explicit
          this.setStatus(ConnectionStatus.Connected)
        }
        if (messages.meta.tabId !== this.store.get().currentTab && isOldVersion) {
          reader.currentTab = messages.meta.tabId
          this.store.update({ currentTab: messages.meta.tabId })
        }

        for (let msg = reader.readNext();msg !== null;msg = reader.readNext()) {
          this.handleMessage(msg, msg._index)
        }
      })

      socket.on('SESSION_RECONNECTED', () => {
        this.clearDisconnectTimeout()
        this.clearInactiveTimeout()
        this.setStatus(ConnectionStatus.Connected)
      })

      socket.on('UPDATE_SESSION', (evData) => {
        const { meta = {}, data = {} } = evData
        const { tabId } = meta
        const usedData = this.assistVersion === 1 ? evData : data
        const { active } = usedData
        const currentTab = this.store.get().currentTab
        this.clearDisconnectTimeout()
        !this.inactiveTimeout && this.setStatus(ConnectionStatus.Connected)
        if (typeof active === "boolean") {
          this.clearInactiveTimeout()
          if (active) {
            this.setStatus(ConnectionStatus.Connected)
          } else {
            if (tabId === undefined) {
              this.inactiveTimeout = setTimeout(() => this.setStatus(ConnectionStatus.Inactive), 5000)
            }
            if (tabId === currentTab) {
              this.inactiveTimeout = setTimeout(() => this.setStatus(ConnectionStatus.Inactive), 5000)
            }
          }
        }
      })
      socket.on('SESSION_DISCONNECTED', e => {
        waitingForMessages = true
        this.clearDisconnectTimeout()
        this.disconnectTimeout = setTimeout(() => {
          this.setStatus(ConnectionStatus.Disconnected)
        }, 30000)
      })
      socket.on('error', e => {
        console.warn("Socket error: ", e )
        this.setStatus(ConnectionStatus.Error);
      })

      // Maybe  do lazy initialization for all?
      // TODO: socket proxy (depend on interfaces)
      this.callManager = new Call(
        this.store,
        socket,
        this.config,
        this.peerID,
        this.getAssistVersion
      )
      this.remoteControl = new RemoteControl(
        this.store,
        socket,
        this.screen,
        this.session.agentInfo,
        () => this.screen.setBorderStyle(this.borderStyle),
        this.getAssistVersion,
      )
      this.screenRecording = new ScreenRecording(
        this.store,
        socket,
        this.session.agentInfo,
        () => this.screen.setBorderStyle(this.borderStyle),
        this.uiErrorHandler,
        this.getAssistVersion,
      )

      document.addEventListener('visibilitychange', this.onVisChange)
    })
  }


  /* ==== ScreenRecording ==== */
  private screenRecording: ScreenRecording | null = null
  requestRecording = (...args: Parameters<ScreenRecording['requestRecording']>) => {
    return this.screenRecording?.requestRecording(...args)
  }
  stopRecording = (...args: Parameters<ScreenRecording['stopRecording']>) => {
    return this.screenRecording?.stopRecording(...args)
  }


  /* ==== RemoteControl ==== */
  private remoteControl: RemoteControl | null = null
  requestReleaseRemoteControl = (...args: Parameters<RemoteControl['requestReleaseRemoteControl']>) => {
    return this.remoteControl?.requestReleaseRemoteControl(...args)
  }
  setRemoteControlCallbacks = (...args: Parameters<RemoteControl['setCallbacks']>) => {
    return this.remoteControl?.setCallbacks(...args)
  }
  releaseRemoteControl = (...args: Parameters<RemoteControl['releaseRemoteControl']>) => {
    return this.remoteControl?.releaseRemoteControl(...args)
  }
  toggleAnnotation = (...args: Parameters<RemoteControl['toggleAnnotation']>) => {
    return this.remoteControl?.toggleAnnotation(...args)
  }

  /* ==== Call  ==== */
  private callManager: Call | null = null
  initiateCallEnd = async (...args: Parameters<Call['initiateCallEnd']>) => {
    return this.callManager?.initiateCallEnd(...args)
  }
  setCallArgs = (...args: Parameters<Call['setCallArgs']>) => {
    return this.callManager?.setCallArgs(...args)
  }
  call = (...args: Parameters<Call['call']>) => {
    return this.callManager?.call(...args)
  }
  toggleVideoLocalStream = (...args: Parameters<Call['toggleVideoLocalStream']>) => {
    return this.callManager?.toggleVideoLocalStream(...args)
  }
  addPeerCall = (...args: Parameters<Call['addPeerCall']>) => {
    return this.callManager?.addPeerCall(...args)
  }


  /* ==== Cleaning ==== */
  private cleaned = false
  clean() {
    this.cleaned = true // sometimes cleaned before modules loaded
    this.remoteControl?.clean()
    this.callManager?.clean()
    this.socket?.close()
    this.socket = null
    this.clearDisconnectTimeout()
    this.clearInactiveTimeout()
    this.socketCloseTimeout && clearTimeout(this.socketCloseTimeout)
    document.removeEventListener('visibilitychange', this.onVisChange)
  }
}<|MERGE_RESOLUTION|>--- conflicted
+++ resolved
@@ -171,12 +171,8 @@
       })
 
       socket.on('messages', messages => {
-<<<<<<< HEAD
         const isOldVersion = messages.meta.version === 1
         this.assistVersion = isOldVersion ? 1 : 2
-=======
-        if (messages.data !== undefined) this.assistVersion = 2
->>>>>>> ebc14207
 
         const data = messages.data || messages
         jmr.append(data) // as RawMessage[]
