--- conflicted
+++ resolved
@@ -307,14 +307,11 @@
         this.config,
         this.peerID,
         this.getAssistVersion,
-<<<<<<< HEAD
-=======
         {
           ...this.session.agentInfo,
           id: agentId,
         },
         this.agentIds,
->>>>>>> 1ec06d36
       );
       this.remoteControl = new RemoteControl(
         this.store,
