--- conflicted
+++ resolved
@@ -18,14 +18,9 @@
 
 export default class CanvasReceiver {
   private streams: Map<string, MediaStream> = new Map();
-<<<<<<< HEAD
-
-  private peer: Peer | null = null;
-=======
   // Store RTCPeerConnection for each remote peer
   private connections: Map<string, RTCPeerConnection> = new Map();
   private cId: string;
->>>>>>> 1ec06d36
 
   // sendSignal – for sending signals (offer/answer/ICE)
   constructor(
@@ -33,44 +28,6 @@
     private readonly config: RTCIceServer[] | null,
     private readonly getNode: MessageManager['getNode'],
     private readonly agentInfo: Record<string, any>,
-<<<<<<< HEAD
-  ) {
-    // @ts-ignore
-    const urlObject = new URL(window.env.API_EDP || window.location.origin);
-    const peerOpts: Peer.PeerJSOption = {
-      host: urlObject.hostname,
-      path: '/assist',
-      port:
-        urlObject.port === ''
-          ? location.protocol === 'https:'
-            ? 443
-            : 80
-          : parseInt(urlObject.port),
-    };
-    if (this.config) {
-      peerOpts.config = {
-        iceServers: this.config,
-        // @ts-ignore
-        sdpSemantics: 'unified-plan',
-        iceTransportPolicy: 'all',
-      };
-    }
-    const id = `${this.peerIdPrefix}-${this.agentInfo.id}-canvas`;
-    const canvasPeer = new Peer(id, peerOpts);
-    this.peer = canvasPeer;
-    canvasPeer.on('error', (err) => console.error('canvas peer error', err));
-    canvasPeer.on('call', (call) => {
-      call.answer();
-      const canvasId = call.peer.split('-')[2];
-      call.on('stream', (stream) => {
-        this.streams.set(canvasId, stream);
-        setTimeout(() => {
-          const node = this.getNode(parseInt(canvasId, 10));
-          const videoEl = spawnVideo(
-            this.streams.get(canvasId)?.clone() as MediaStream,
-            node as VElement,
-          );
-=======
     private readonly socket: Socket,
   ) {
     // Form an id like in PeerJS
@@ -119,7 +76,6 @@
         setTimeout(() => {
           const node = this.getNode(parseInt(canvasId, 10));
           const videoEl = spawnVideo(stream.clone() as MediaStream, node as VElement);
->>>>>>> 1ec06d36
           if (node) {
             draw(
               videoEl,
@@ -141,15 +97,6 @@
     this.socket.emit('webrtc_canvas_answer', { answer: answer, id });
   }
 
-<<<<<<< HEAD
-  clear() {
-    if (this.peer) {
-      // otherwise it calls reconnection on data chan close
-      const { peer } = this;
-      this.peer = null;
-      peer.disconnect();
-      peer.destroy();
-=======
   async handleCandidate(candidate: RTCIceCandidateInit, id: string): Promise<void> {
     const pc = this.connections.get(id);
     if (pc) {
@@ -158,7 +105,6 @@
       } catch (e) {
         console.error('Error adding ICE candidate', e);
       }
->>>>>>> 1ec06d36
     }
   }
 
