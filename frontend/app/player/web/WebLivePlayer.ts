--- conflicted
+++ resolved
@@ -42,12 +42,8 @@
       config,
       wpState,
       (id) => this.messageManager.getNode(id),
-<<<<<<< HEAD
-      uiErrorHandler,
-=======
       agentId,
       uiErrorHandler
->>>>>>> 1ec06d36
     );
     this.assistManager.connect(session.agentToken!, agentId, projectId);
   }
