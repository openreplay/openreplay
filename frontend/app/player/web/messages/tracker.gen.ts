--- conflicted
+++ resolved
@@ -489,13 +489,6 @@
   messageType: string,
 ]
 
-<<<<<<< HEAD
-type TrIncident = [
-  type: 85,
-  label: string,
-  startTime: number,
-  endTime: number,
-=======
 type TrResourceTiming = [
   type: 85,
   timestamp: number,
@@ -525,7 +518,6 @@
   firstUIEventTimestamp: number,
   startTime: number,
   scripts: string,
->>>>>>> edf6b206
 ]
 
 type TrInputChange = [
@@ -622,11 +614,7 @@
 ]
 
 
-<<<<<<< HEAD
-export type TrackerMessage = TrTimestamp | TrSetPageLocationDeprecated | TrSetViewportSize | TrSetViewportScroll | TrCreateDocument | TrCreateElementNode | TrCreateTextNode | TrMoveNode | TrRemoveNode | TrSetNodeAttribute | TrRemoveNodeAttribute | TrSetNodeData | TrSetNodeScroll | TrSetInputTarget | TrSetInputValue | TrSetInputChecked | TrMouseMove | TrNetworkRequestDeprecated | TrConsoleLog | TrPageLoadTiming | TrPageRenderTiming | TrCustomEvent | TrUserID | TrUserAnonymousID | TrMetadata | TrStringDictGlobal | TrSetNodeAttributeDictGlobal | TrCSSInsertRule | TrCSSDeleteRule | TrFetch | TrProfiler | TrOTable | TrStateAction | TrReduxDeprecated | TrVuex | TrMobX | TrNgRx | TrGraphQLDeprecated | TrPerformanceTrack | TrStringDictDeprecated | TrSetNodeAttributeDictDeprecated | TrStringDict | TrSetNodeAttributeDict | TrResourceTimingDeprecated | TrConnectionInformation | TrSetPageVisibility | TrLoadFontFace | TrSetNodeFocus | TrLongTask | TrSetNodeAttributeURLBased | TrSetCSSDataURLBased | TrTechnicalInfo | TrCustomIssue | TrCSSInsertRuleURLBased | TrMouseClick | TrMouseClickDeprecated | TrCreateIFrameDocument | TrAdoptedSSReplaceURLBased | TrAdoptedSSInsertRuleURLBased | TrAdoptedSSDeleteRule | TrAdoptedSSAddOwner | TrAdoptedSSRemoveOwner | TrJSException | TrZustand | TrBatchMetadata | TrPartitionedMessage | TrNetworkRequest | TrWSChannel | TrIncident | TrInputChange | TrSelectionChange | TrMouseThrashing | TrUnbindNodes | TrResourceTiming | TrTabChange | TrTabData | TrCanvasNode | TrTagTrigger | TrRedux | TrSetPageLocation | TrGraphQL | TrWebVitals
-=======
 export type TrackerMessage = TrTimestamp | TrSetPageLocationDeprecated | TrSetViewportSize | TrSetViewportScroll | TrCreateDocument | TrCreateElementNode | TrCreateTextNode | TrMoveNode | TrRemoveNode | TrSetNodeAttribute | TrRemoveNodeAttribute | TrSetNodeData | TrSetNodeScroll | TrSetInputTarget | TrSetInputValue | TrSetInputChecked | TrMouseMove | TrNetworkRequestDeprecated | TrConsoleLog | TrPageLoadTiming | TrPageRenderTiming | TrCustomEvent | TrUserID | TrUserAnonymousID | TrMetadata | TrStringDictGlobal | TrSetNodeAttributeDictGlobal | TrCSSInsertRule | TrCSSDeleteRule | TrFetch | TrProfiler | TrOTable | TrStateAction | TrReduxDeprecated | TrVuex | TrMobX | TrNgRx | TrGraphQLDeprecated | TrPerformanceTrack | TrStringDictDeprecated | TrSetNodeAttributeDictDeprecated | TrStringDict | TrSetNodeAttributeDict | TrResourceTimingDeprecatedDeprecated | TrConnectionInformation | TrSetPageVisibility | TrLoadFontFace | TrSetNodeFocus | TrLongTask | TrSetNodeAttributeURLBased | TrSetCSSDataURLBased | TrTechnicalInfo | TrCustomIssue | TrCSSInsertRuleURLBased | TrMouseClick | TrMouseClickDeprecated | TrCreateIFrameDocument | TrAdoptedSSReplaceURLBased | TrAdoptedSSInsertRuleURLBased | TrAdoptedSSDeleteRule | TrAdoptedSSAddOwner | TrAdoptedSSRemoveOwner | TrJSException | TrZustand | TrBatchMetadata | TrPartitionedMessage | TrNetworkRequest | TrWSChannel | TrResourceTiming | TrLongAnimationTask | TrInputChange | TrSelectionChange | TrMouseThrashing | TrUnbindNodes | TrResourceTimingDeprecated | TrTabChange | TrTabData | TrCanvasNode | TrTagTrigger | TrRedux | TrSetPageLocation | TrGraphQL | TrWebVitals
->>>>>>> edf6b206
 
 export default function translate(tMsg: TrackerMessage): RawMessage | null {
   switch(tMsg[0]) {
@@ -1139,12 +1127,6 @@
     
     case 85: {
       return {
-<<<<<<< HEAD
-        tp: MType.Incident,
-        label: tMsg[1],
-        startTime: tMsg[2],
-        endTime: tMsg[3],
-=======
         tp: MType.ResourceTiming,
         timestamp: tMsg[1],
         duration: tMsg[2],
@@ -1175,7 +1157,6 @@
         firstUIEventTimestamp: tMsg[4],
         startTime: tMsg[5],
         scripts: tMsg[6],
->>>>>>> edf6b206
       }
     }
     
