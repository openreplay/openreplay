import type { Socket } from 'socket.io-client';
import type Peer from 'peerjs';
import type { MediaConnection } from 'peerjs';
import type MessageDistributor from '../MessageDistributor';
import type { Message } from '../messages'
import store from 'App/store';
import type { LocalStream } from './LocalStream';
import { update, getState } from '../../store';
import { iceServerConfigFromString } from 'App/utils'
import AnnotationCanvas from './AnnotationCanvas';
import MStreamReader from '../messages/MStreamReader';
import JSONRawMessageReader from '../messages/JSONRawMessageReader'

export enum CallingState {
  NoCall,
  Connecting,
  Requesting,
  Reconnecting,
  OnCall,
}

export enum ConnectionStatus {
  Connecting,
  WaitingMessages,
  Connected,
  Inactive,
  Disconnected,
  Error,
  Closed,
}

export enum RemoteControlStatus {
  Disabled = 0,
  Requesting,
  Enabled,
}


export function getStatusText(status: ConnectionStatus): string {
  switch(status) {
    case ConnectionStatus.Closed:
      return 'Closed...';
    case ConnectionStatus.Connecting:
      return "Connecting...";
    case ConnectionStatus.Connected:
      return "";
    case ConnectionStatus.Inactive:
      return "Client tab is inactive";
    case ConnectionStatus.Disconnected:
      return "Disconnected";
    case ConnectionStatus.Error:
      return "Something went wrong. Try to reload the page.";
    case ConnectionStatus.WaitingMessages:
      return "Connected. Waiting for the data... (The tab might be inactive)"
  }
}
 
export interface State {
  calling: CallingState;
  peerConnectionStatus: ConnectionStatus;
  remoteControl: RemoteControlStatus;
  annotating: boolean;
  assistStart: number;
}

export const INITIAL_STATE: State = {
  calling: CallingState.NoCall,
  peerConnectionStatus: ConnectionStatus.Connecting,
  remoteControl: RemoteControlStatus.Disabled,
  annotating: false,
  assistStart: 0,
}

const MAX_RECONNECTION_COUNT = 4;


export default class AssistManager {
  private timeTravelJump = false;
  private jumped = false;

  constructor(private session: any, private md: MessageDistributor, private config: any) {}

  private setStatus(status: ConnectionStatus) {
    if (getState().peerConnectionStatus === ConnectionStatus.Disconnected && 
      status !== ConnectionStatus.Connected) {
      return
    }

    if (status === ConnectionStatus.Connecting) {
      this.md.setMessagesLoading(true);
    } else {
      this.md.setMessagesLoading(false);
    }
    if (status === ConnectionStatus.Connected) {
      this.md.display(true);
    } else {
      this.md.display(false);
    }
    update({ peerConnectionStatus: status });
  }

  private get peerID(): string {
    return `${this.session.projectKey}-${this.session.sessionId}`
  }

  private socketCloseTimeout: ReturnType<typeof setTimeout> | undefined
  private onVisChange = () => {
    this.socketCloseTimeout && clearTimeout(this.socketCloseTimeout)
    if (document.hidden) {
      this.socketCloseTimeout = setTimeout(() => {
        const state = getState()
        if (document.hidden && 
          (state.calling === CallingState.NoCall && state.remoteControl === RemoteControlStatus.Enabled)) {
          this.socket?.close()
        }
      }, 30000)
    } else {
      this.socket?.open()
    }
  }

  private socket: Socket | null = null
  connect() {
    const jmr = new JSONRawMessageReader()
    const reader = new MStreamReader(jmr)
    let waitingForMessages = true
    let showDisconnectTimeout: ReturnType<typeof setTimeout> | undefined
    let inactiveTimeout: ReturnType<typeof setTimeout> | undefined

    const now = +new Date()
    update({ assistStart: now })

    import('socket.io-client').then(({ default: io }) => {
      if (this.cleaned) { return }
      if (this.socket) { this.socket.close() } // TODO: single socket connection
      // @ts-ignore
      const urlObject = new URL(window.env.API_EDP || window.location.origin) // does it handle ssl automatically?

      // @ts-ignore WTF, socket.io ???
      const socket: Socket = this.socket = io(urlObject.origin, {
        path: '/ws-assist/socket',
        query: {
          peerId: this.peerID,
          identity: "agent",
          //agentInfo: JSON.stringify({})
        }
      })
      socket.on("connect", () => {
        waitingForMessages = true
        this.setStatus(ConnectionStatus.WaitingMessages) // TODO: happens frequently on bad network
      })
      socket.on("disconnect", () => {
        this.toggleRemoteControl(false)
        update({ calling: CallingState.NoCall })
      })
      socket.on('messages', messages => {
<<<<<<< HEAD
        //console.log(messages.filter(m => m._id === 41 || m._id === 44))
        !this.timeTravelJump && jmr.append(messages) // as RawMessage[]
=======
        jmr.append(messages) // as RawMessage[]
>>>>>>> 29599625

        if (waitingForMessages) {
          waitingForMessages = false // TODO: more explicit
          this.setStatus(ConnectionStatus.Connected)

          // Call State
          if (getState().calling === CallingState.Reconnecting) {
            this._call()  // reconnecting call (todo improve code separation)
          }
        }

        if (this.timeTravelJump) {
          return;
        }

        for (let msg = reader.readNext();msg !== null;msg = reader.readNext()) {
          //@ts-ignore
          if (this.jumped) {
            msg.time = this.md.getLastRecordedMessageTime() + msg.time
          }
          // @ts-ignore TODO: fix msg types in generator
          this.md.distributeMessage(msg, msg._index)
        }
      })
      socket.on("control_granted", id => {
        this.toggleRemoteControl(id === socket.id)
      })
      socket.on("control_rejected", id => {
        id === socket.id && this.toggleRemoteControl(false)
      })
      socket.on('SESSION_RECONNECTED', () => {
        showDisconnectTimeout && clearTimeout(showDisconnectTimeout)
        inactiveTimeout && clearTimeout(inactiveTimeout)
        this.setStatus(ConnectionStatus.Connected)
      })

      socket.on('UPDATE_SESSION', (data) => {
        showDisconnectTimeout && clearTimeout(showDisconnectTimeout)
        !inactiveTimeout && this.setStatus(ConnectionStatus.Connected)
        if (typeof data.active === "boolean") {
          if (data.active) {
            inactiveTimeout && clearTimeout(inactiveTimeout)
            this.setStatus(ConnectionStatus.Connected)
          } else {
            inactiveTimeout = setTimeout(() => this.setStatus(ConnectionStatus.Inactive), 5000)
          }
        }
      })
      socket.on('SESSION_DISCONNECTED', e => {
        waitingForMessages = true
        showDisconnectTimeout && clearTimeout(showDisconnectTimeout)
        showDisconnectTimeout = setTimeout(() => {
          if (this.cleaned) { return }
          this.setStatus(ConnectionStatus.Disconnected)
        }, 30000)

        if (getState().remoteControl === RemoteControlStatus.Requesting) {
          this.toggleRemoteControl(false) // else its remaining
        }

        // Call State
        if (getState().calling === CallingState.OnCall) {
          update({ calling: CallingState.Reconnecting })
        } else if (getState().calling === CallingState.Requesting){
          update({ calling: CallingState.NoCall })
        }
      })
      socket.on('error', e => {
        console.warn("Socket error: ", e )
        this.setStatus(ConnectionStatus.Error);
        this.toggleRemoteControl(false)
      })
      socket.on('call_end', this.onRemoteCallEnd)

      document.addEventListener('visibilitychange', this.onVisChange)        

    })
  }

  /* ==== Remote Control ==== */

  private onMouseMove = (e: MouseEvent): void => {
    if (!this.socket) { return }
    const data = this.md.getInternalCoordinates(e)
    this.socket.emit("move", [ data.x, data.y ])
  }

  private onWheel = (e: WheelEvent): void => {
    e.preventDefault()
    if (!this.socket) { return }
    //throttling makes movements less smooth, so it is omitted
    //this.onMouseMove(e)
    this.socket.emit("scroll", [ e.deltaX, e.deltaY ])
  }

  private onMouseClick = (e: MouseEvent): void => {
    if (!this.socket) { return; }
    if (getState().annotating) { return; } // ignore clicks while annotating
    
    const data = this.md.getInternalViewportCoordinates(e)
    // const el = this.md.getElementFromPoint(e); // requires requestiong node_id from domManager
    const el = this.md.getElementFromInternalPoint(data)
    if (el instanceof HTMLElement) {
      el.focus()
      el.oninput = e => {
        if (el instanceof HTMLTextAreaElement 
          || el instanceof HTMLInputElement
        ) {
          this.socket && this.socket.emit("input", el.value)
        } else if (el.isContentEditable) {
          this.socket && this.socket.emit("input", el.innerText)
        }
      }
      // TODO: send "focus" event to assist with the nodeID
      el.onkeydown = e => {
        if (e.key == "Tab") {
          e.preventDefault()
        }
      }
      el.onblur = () => {
        el.oninput = null
        el.onblur = null
      }
    }
    this.socket.emit("click",  [ data.x, data.y ]);
  }

  private toggleRemoteControl(enable: boolean){
    if (enable) {
      this.md.overlay.addEventListener("mousemove", this.onMouseMove)
      this.md.overlay.addEventListener("click", this.onMouseClick)
      this.md.overlay.addEventListener("wheel", this.onWheel)
      update({ remoteControl: RemoteControlStatus.Enabled })
    } else {
      this.md.overlay.removeEventListener("mousemove", this.onMouseMove)
      this.md.overlay.removeEventListener("click", this.onMouseClick)
      this.md.overlay.removeEventListener("wheel", this.onWheel)
      update({ remoteControl: RemoteControlStatus.Disabled })
      this.toggleAnnotation(false)
    }
  }

  requestReleaseRemoteControl = () => {
    if (!this.socket) { return }
    const remoteControl = getState().remoteControl
    if (remoteControl === RemoteControlStatus.Requesting) { return }
    if (remoteControl === RemoteControlStatus.Disabled) {
      update({ remoteControl: RemoteControlStatus.Requesting })
      this.socket.emit("request_control")
      // setTimeout(() => {
      //   if (getState().remoteControl !== RemoteControlStatus.Requesting) { return }
      //   this.socket?.emit("release_control")
      //   update({ remoteControl: RemoteControlStatus.Disabled })
      // }, 8000)
    } else {
      this.socket.emit("release_control")
      this.toggleRemoteControl(false)
    }
  }


  /* ==== PeerJS Call ==== */

  private _peer: Peer | null = null
  private connectionAttempts: number = 0
  private callConnection: MediaConnection[] = []
  private getPeer(): Promise<Peer> {
    if (this._peer && !this._peer.disconnected) { return Promise.resolve(this._peer) }

    // @ts-ignore
    const urlObject = new URL(window.env.API_EDP || window.location.origin)
    return import('peerjs').then(({ default: Peer }) => {
      if (this.cleaned) {return Promise.reject("Already cleaned")}
      const peerOpts: any = {
        host: urlObject.hostname,
        path: '/assist',
        port: urlObject.port === "" ? (location.protocol === 'https:' ? 443 : 80 ): parseInt(urlObject.port),
      }
      if (this.config) {
        peerOpts['config'] = {
          iceServers: this.config,
          sdpSemantics: 'unified-plan',
          iceTransportPolicy: 'relay',
        };
      }
      const peer = this._peer = new Peer(peerOpts)
      peer.on('call', call => {
        console.log('getting call from', call.peer)
          call.answer(this.callArgs.localStream.stream)
          this.callConnection.push(call)
    
          this.callArgs.localStream.onVideoTrack(vTrack => {
            const sender = call.peerConnection.getSenders().find(s => s.track?.kind === "video")
            if (!sender) {
              console.warn("No video sender found")
              return
            }
            sender.replaceTrack(vTrack)
          })
    
          call.on('stream', stream => {
            this.callArgs && this.callArgs.onStream(stream)
          });
          // call.peerConnection.addEventListener("track", e => console.log('newtrack',e.track))
    
          call.on("close", this.onRemoteCallEnd)
          call.on("error", (e) => {
            console.error("PeerJS error (on call):", e)
            this.initiateCallEnd();
            this.callArgs && this.callArgs.onError && this.callArgs.onError();
          });
      })
      peer.on('error', e => {
        if (e.type === 'disconnected') {
          return peer.reconnect()
        } else if (e.type !== 'peer-unavailable') {
          console.error(`PeerJS error (on peer). Type ${e.type}`, e);
        }

        //call-reconnection connected
 //       if (['peer-unavailable', 'network', 'webrtc'].includes(e.type)) {
          // this.setStatus(this.connectionAttempts++ < MAX_RECONNECTION_COUNT 
          //   ? ConnectionStatus.Connecting
          //   : ConnectionStatus.Disconnected);
          // Reconnect...
      })

      return new Promise(resolve => {
        peer.on("open", () => resolve(peer))
      })
    });

  }


  private handleCallEnd() {
    this.callArgs && this.callArgs.onCallEnd()
    this.callConnection[0] && this.callConnection[0].close()
    update({ calling: CallingState.NoCall })
    this.callArgs = null
    this.toggleAnnotation(false)
  }

  private initiateCallEnd = async () => {
    this.socket?.emit("call_end", store.getState().getIn([ 'user', 'account', 'name']))
    this.handleCallEnd()
  }

  private onRemoteCallEnd = () => {
    if (getState().calling === CallingState.Requesting) {
      this.callArgs && this.callArgs.onReject()
      this.callConnection[0] && this.callConnection[0].close()
      update({ calling: CallingState.NoCall })
      this.callArgs = null
      this.toggleAnnotation(false)
    } else {
      this.handleCallEnd()
    }
  }

  private callArgs: {
    localStream: LocalStream,
    onStream: (s: MediaStream)=>void,
    onCallEnd: () => void,
    onReject: () => void, 
    onError?: ()=> void,
  } | null = null

  public setCallArgs(
    localStream: LocalStream, 
    onStream: (s: MediaStream)=>void, 
    onCallEnd: () => void, 
    onReject: () => void, 
    onError?: ()=> void,
  ) {
    this.callArgs = {
      localStream,
      onStream,
      onCallEnd,
      onReject,
      onError,
    }
  }

  public call(thirdPartyPeers?: string[]): { end: Function } {
    if (thirdPartyPeers && thirdPartyPeers.length > 0) {
      this.addPeerCall(thirdPartyPeers)
    } else {
      this._callSessionPeer()
    }
    return {
      end: this.initiateCallEnd,
    }
  }

  /** Connecting to the other agents that are already 
   *  in the call with the user
   */
  public addPeerCall(thirdPartyPeers: string[]) {
    thirdPartyPeers.forEach(peer => this._peerConnection(peer))
  }

  /** Connecting to the app user */
  private _callSessionPeer() {
    if (![CallingState.NoCall, CallingState.Reconnecting].includes(getState().calling)) { return }
    update({ calling: CallingState.Connecting })
    this._peerConnection(this.peerID);
    this.socket && this.socket.emit("_agent_name", store.getState().getIn([ 'user', 'account', 'name']))
  }

  private async _peerConnection(remotePeerId: string) {
    try {
      const peer = await this.getPeer();
      const call = peer.call(remotePeerId, this.callArgs.localStream.stream)
      this.callConnection.push(call)

      this.callArgs.localStream.onVideoTrack(vTrack => {
        const sender = call.peerConnection.getSenders().find(s => s.track?.kind === "video")
        if (!sender) {
          console.warn("No video sender found")
          return
        }
        sender.replaceTrack(vTrack)
      })

      call.on('stream', stream => {
        getState().calling !== CallingState.OnCall && update({ calling: CallingState.OnCall })
        this.callArgs && this.callArgs.onStream(stream)
      });
      // call.peerConnection.addEventListener("track", e => console.log('newtrack',e.track))

      call.on("close", this.onRemoteCallEnd)
      call.on("error", (e) => {
        console.error("PeerJS error (on call):", e)
        this.initiateCallEnd();
        this.callArgs && this.callArgs.onError && this.callArgs.onError();
      });
    } catch (e) {
      console.error(e)
    }
  }

  toggleAnnotation(enable?: boolean) {
    // if (getState().calling !== CallingState.OnCall) { return }
    if (typeof enable !== "boolean") {
      enable = !!getState().annotating
    }
    if (enable && !this.annot) {
      const annot = this.annot = new AnnotationCanvas()
      annot.mount(this.md.overlay)
      annot.canvas.addEventListener("mousedown", e => {
        if (!this.socket) { return }
        const data = this.md.getInternalViewportCoordinates(e)
        annot.start([ data.x, data.y ])
        this.socket.emit("startAnnotation", [ data.x, data.y ])
      })
      annot.canvas.addEventListener("mouseleave", () => {
        if (!this.socket) { return }
        annot.stop()
        this.socket.emit("stopAnnotation")
      })
      annot.canvas.addEventListener("mouseup", () => {
        if (!this.socket) { return }
        annot.stop()
        this.socket.emit("stopAnnotation")
      })
      annot.canvas.addEventListener("mousemove", e => {
        if (!this.socket || !annot.isPainting()) { return }

        const data = this.md.getInternalViewportCoordinates(e)
        annot.move([ data.x, data.y ])
        this.socket.emit("moveAnnotation", [ data.x, data.y ])
      })
      update({ annotating: true })
    } else if (!enable && !!this.annot) {
      this.annot.remove()
      this.annot = null
      update({ annotating: false })
    }
  }

  private annot: AnnotationCanvas | null = null

<<<<<<< HEAD
  private _call() {
    if (![CallingState.NoCall, CallingState.Reconnecting].includes(getState().calling)) { return }
    update({ calling: CallingState.Connecting })
    this.getPeer().then(peer => {
      if (!this.callArgs) { return console.log("No call Args. Must not happen.") }
      update({ calling: CallingState.Requesting })

      // TODO: in a proper way
      this.socket && this.socket.emit("_agent_name", store.getState().getIn([ 'user', 'account', 'name']))
      
      const call = this.callConnection = peer.call(this.peerID, this.callArgs.localStream.stream)
      this.callArgs.localStream.onVideoTrack(vTrack => {
        const sender = call.peerConnection.getSenders().find(s => s.track?.kind === "video")
        if (!sender) {
          console.warn("No video sender found")
          return
        }
        //logger.log("sender found:", sender)
        sender.replaceTrack(vTrack)
      })

      call.on('stream', stream => {
        update({ calling: CallingState.OnCall })
        this.callArgs && this.callArgs.onStream(stream)
      });
      //call.peerConnection.addEventListener("track", e => console.log('newtrack',e.track))

      call.on("close", this.onRemoteCallEnd)
      call.on("error", (e) => {
        console.error("PeerJS error (on call):", e)
        this.initiateCallEnd();
        this.callArgs && this.callArgs.onError && this.callArgs.onError();
      });

    })
  }

  toggleTimeTravelJump() {
    this.jumped = true;
    this.timeTravelJump = !this.timeTravelJump;
  }

=======
>>>>>>> 29599625
  /* ==== Cleaning ==== */
  private cleaned: boolean = false
  clear() {
    this.cleaned = true // sometimes cleaned before modules loaded
    this.initiateCallEnd();
    if (this._peer) {
      console.log("destroying peer...")
      const peer = this._peer; // otherwise it calls reconnection on data chan close
      this._peer = null;
      peer.disconnect();
      peer.destroy();
    }
    if (this.socket) {
      this.socket.close()
      document.removeEventListener('visibilitychange', this.onVisChange)
    }
    if (this.annot) {
      this.annot.remove()
      this.annot = null
    }
  }
}<|MERGE_RESOLUTION|>--- conflicted
+++ resolved
@@ -154,12 +154,7 @@
         update({ calling: CallingState.NoCall })
       })
       socket.on('messages', messages => {
-<<<<<<< HEAD
-        //console.log(messages.filter(m => m._id === 41 || m._id === 44))
         !this.timeTravelJump && jmr.append(messages) // as RawMessage[]
-=======
-        jmr.append(messages) // as RawMessage[]
->>>>>>> 29599625
 
         if (waitingForMessages) {
           waitingForMessages = false // TODO: more explicit
@@ -167,7 +162,7 @@
 
           // Call State
           if (getState().calling === CallingState.Reconnecting) {
-            this._call()  // reconnecting call (todo improve code separation)
+            this._callSessionPeer() // reconnecting call (todo improve code separation)
           }
         }
 
@@ -178,6 +173,7 @@
         for (let msg = reader.readNext();msg !== null;msg = reader.readNext()) {
           //@ts-ignore
           if (this.jumped) {
+            // @ts-ignore
             msg.time = this.md.getLastRecordedMessageTime() + msg.time
           }
           // @ts-ignore TODO: fix msg types in generator
@@ -543,51 +539,11 @@
 
   private annot: AnnotationCanvas | null = null
 
-<<<<<<< HEAD
-  private _call() {
-    if (![CallingState.NoCall, CallingState.Reconnecting].includes(getState().calling)) { return }
-    update({ calling: CallingState.Connecting })
-    this.getPeer().then(peer => {
-      if (!this.callArgs) { return console.log("No call Args. Must not happen.") }
-      update({ calling: CallingState.Requesting })
-
-      // TODO: in a proper way
-      this.socket && this.socket.emit("_agent_name", store.getState().getIn([ 'user', 'account', 'name']))
-      
-      const call = this.callConnection = peer.call(this.peerID, this.callArgs.localStream.stream)
-      this.callArgs.localStream.onVideoTrack(vTrack => {
-        const sender = call.peerConnection.getSenders().find(s => s.track?.kind === "video")
-        if (!sender) {
-          console.warn("No video sender found")
-          return
-        }
-        //logger.log("sender found:", sender)
-        sender.replaceTrack(vTrack)
-      })
-
-      call.on('stream', stream => {
-        update({ calling: CallingState.OnCall })
-        this.callArgs && this.callArgs.onStream(stream)
-      });
-      //call.peerConnection.addEventListener("track", e => console.log('newtrack',e.track))
-
-      call.on("close", this.onRemoteCallEnd)
-      call.on("error", (e) => {
-        console.error("PeerJS error (on call):", e)
-        this.initiateCallEnd();
-        this.callArgs && this.callArgs.onError && this.callArgs.onError();
-      });
-
-    })
-  }
-
   toggleTimeTravelJump() {
     this.jumped = true;
     this.timeTravelJump = !this.timeTravelJump;
   }
 
-=======
->>>>>>> 29599625
   /* ==== Cleaning ==== */
   private cleaned: boolean = false
   clear() {
