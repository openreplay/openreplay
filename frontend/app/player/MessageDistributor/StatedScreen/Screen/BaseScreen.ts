--- conflicted
+++ resolved
@@ -44,11 +44,7 @@
     screen.className = styles.screen;
     screen.appendChild(iframe);
     screen.appendChild(overlay);
-<<<<<<< HEAD
-    this._screen = screen;
-=======
     this.screen = screen;
->>>>>>> e0cc244f
   }
 
   attach(parentElement: HTMLElement) {
