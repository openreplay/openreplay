import { Decoder } from "syncod";
import logger from 'App/logger';

import Resource, { TYPES } from 'Types/session/resource'; // MBTODO: player types?
import { TYPES as EVENT_TYPES } from 'Types/session/event';
import Log from 'Types/session/log';

import { update } from '../store';
import {
  init as initListsDepr,
  append as listAppend,
  setStartTime as setListsStartTime
} from '../lists';

import StatedScreen from './StatedScreen/StatedScreen';

import ListWalker from './managers/ListWalker';
import PagesManager from './managers/PagesManager';
import MouseMoveManager from './managers/MouseMoveManager';

import PerformanceTrackManager from './managers/PerformanceTrackManager';
import WindowNodeCounter from './managers/WindowNodeCounter';
import ActivityManager from './managers/ActivityManager';
import AssistManager from './managers/AssistManager';

import MFileReader from './messages/MFileReader';
import loadFiles from './network/loadFiles';

import { INITIAL_STATE as SUPER_INITIAL_STATE, State as SuperState } from './StatedScreen/StatedScreen';
import { INITIAL_STATE as ASSIST_INITIAL_STATE, State as AssistState } from './managers/AssistManager';
import { INITIAL_STATE as LISTS_INITIAL_STATE , LIST_NAMES, initLists } from './Lists';

import type { PerformanceChartPoint } from './managers/PerformanceTrackManager';
import type { SkipInterval } from './managers/ActivityManager';


export interface State extends SuperState, AssistState {
  performanceChartData: PerformanceChartPoint[],
  skipIntervals: SkipInterval[],
  connType?: string,
  connBandwidth?: number,
  location?: string,
  performanceChartTime?: number,

  domContentLoadedTime?: any,
  domBuildingTime?: any,
  loadTime?: any,
}
export const INITIAL_STATE: State = {
  ...SUPER_INITIAL_STATE,
  ...LISTS_INITIAL_STATE,
  ...ASSIST_INITIAL_STATE,
  performanceChartData: [],
  skipIntervals: [],
};


import type {
  Message,
  SetPageLocation,
  ConnectionInformation,
  SetViewportSize,
  SetViewportScroll,
  MouseClick,
} from './messages';

import type { Timed } from './messages/timed';

export default class MessageDistributor extends StatedScreen {
  // TODO: consistent with the other data-lists
  private readonly locationEventManager: ListWalker<any>/*<LocationEvent>*/ = new ListWalker();
  private readonly locationManager: ListWalker<SetPageLocation> = new ListWalker();
  private readonly loadedLocationManager: ListWalker<SetPageLocation> = new ListWalker();
  private readonly connectionInfoManger: ListWalker<ConnectionInformation> = new ListWalker();
  private readonly performanceTrackManager: PerformanceTrackManager = new PerformanceTrackManager();
  private readonly windowNodeCounter: WindowNodeCounter = new WindowNodeCounter();
  private readonly clickManager: ListWalker<MouseClick> = new ListWalker();

  private readonly resizeManager: ListWalker<SetViewportSize> = new ListWalker([]);
  private readonly pagesManager: PagesManager;
  private readonly mouseMoveManager: MouseMoveManager;
  private readonly assistManager: AssistManager;

  private readonly scrollManager: ListWalker<SetViewportScroll> = new ListWalker();

  private readonly decoder = new Decoder();
  private readonly lists = initLists();

  private activirtManager: ActivityManager | null = null;

  private readonly sessionStart: number;
  private navigationStartOffset: number = 0;
  private lastMessageTime: number = 0;

  constructor(private readonly session: any /*Session*/, jwt: string, config, live: boolean) {
    super();
    this.pagesManager = new PagesManager(this, this.session.isMobile)
    this.mouseMoveManager = new MouseMoveManager(this);
    this.assistManager = new AssistManager(session, this, config);

    this.sessionStart = this.session.startedAt;

    if (live) {
      // const sockUrl = `wss://live.openreplay.com/1/${ this.session.siteId }/${ this.session.sessionId }/${ jwt }`;
      // this.subscribeOnMessages(sockUrl);
      initListsDepr({})
      this.assistManager.connect();
    } else {
      this.activirtManager = new ActivityManager(this.session.duration.milliseconds);
      /* == REFACTOR_ME == */
      const eventList = this.session.events.toJSON();
      initListsDepr({
        event: eventList,
        stack: this.session.stackEvents.toJSON(),
        resource: this.session.resources.toJSON(),
      });

      eventList.forEach(e => {
        if (e.type === EVENT_TYPES.LOCATION) { //TODO type system
          this.locationEventManager.append(e);
        }
      });
      this.session.errors.forEach(e => {
        this.lists.exceptions.append(e);
      });
      /* === */
      this.loadMessages();
    }
  }

  private waitingForFiles: boolean = false
  private loadMessages(): void {
    this.setMessagesLoading(true)
    this.waitingForFiles = true

    const r = new MFileReader(new Uint8Array(), this.sessionStart)
    const msgs: Array<Message> = []
    loadFiles(this.session.mobsUrl,
      b => {
        r.append(b)
        let next: ReturnType<MFileReader['next']>
        while (next = r.next()) {
          const [msg, index] = next
          this.distributeMessage(msg, index)
          this.lastMessageTime = Math.max(msg.time, this.lastMessageTime)

          msgs.push(msg)
        }

        logger.info("Messages count: ", msgs.length, msgs)

        // @ts-ignore Hack for upet (TODO: fix ordering in one mutation in tracker(removes first))  
        const headChildrenIds = msgs.filter(m => m.parentID === 1).map(m => m.id);
        this.pagesManager.sort((m1, m2) => {
          if (m1.time === m2.time) {
            if (m1.tp === "remove_node" && m2.tp !== "remove_node") {
              if (headChildrenIds.includes(m1.id)) {
                return -1;
              }  
            } else if (m2.tp === "remove_node" && m1.tp !== "remove_node") {
              if (headChildrenIds.includes(m2.id)) {
                return 1;
              }
            }  else if (m2.tp === "remove_node" && m1.tp === "remove_node") {
              const m1FromHead = headChildrenIds.includes(m1.id);
              const m2FromHead = headChildrenIds.includes(m2.id);
              if (m1FromHead && !m2FromHead) {
                return -1;
              } else if (m2FromHead && !m1FromHead) {
                return 1;
              }
            }
          }
          return 0;
        })

        const stateToUpdate: {[key:string]: any} = {
          performanceChartData: this.performanceTrackManager.chartData,
          performanceAvaliability: this.performanceTrackManager.avaliability,
        } 
        LIST_NAMES.forEach(key => {
          stateToUpdate[ `${ key }List` ] = this.lists[ key ].list
        })
        update(stateToUpdate)
        this.setMessagesLoading(false)
      }
    )
    .then(() => {
      this.windowNodeCounter.reset()
      if (this.activirtManager) {
        this.activirtManager.end()
        update({ 
          skipIntervals: this.activirtManager.list
        })
      }
      this.waitingForFiles = false
      this.setMessagesLoading(false)
    })
    .catch(e => {
      logger.error(e)
      this.waitingForFiles = false
      this.setMessagesLoading(false)
      update({ error: true })
    })
  }

  move(t: number, index?: number): void {
    const stateToUpdate: Partial<State> = {};
    /* == REFACTOR_ME ==  */
    const lastLoadedLocationMsg = this.loadedLocationManager.moveGetLast(t, index);
    if (!!lastLoadedLocationMsg) {
      setListsStartTime(lastLoadedLocationMsg.time)
      this.navigationStartOffset = lastLoadedLocationMsg.navigationStart - this.sessionStart;
    }
    const llEvent = this.locationEventManager.moveGetLast(t, index);
    if (!!llEvent) {
      if (llEvent.domContentLoadedTime != null) {
        stateToUpdate.domContentLoadedTime = {
          time: llEvent.domContentLoadedTime + this.navigationStartOffset, //TODO: predefined list of load event for the network tab (merge events & SetPageLocation: add navigationStart to db)
          value: llEvent.domContentLoadedTime,
        }
      }
      if (llEvent.loadTime != null) {
        stateToUpdate.loadTime = {
          time: llEvent.loadTime + this.navigationStartOffset,
          value: llEvent.loadTime,
        }
      }
      if (llEvent.domBuildingTime != null) {
        stateToUpdate.domBuildingTime = llEvent.domBuildingTime;
      }
    }
    /* === */
    const lastLocationMsg = this.locationManager.moveGetLast(t, index);
    if (!!lastLocationMsg) {
      stateToUpdate.location = lastLocationMsg.url;
    }
    const lastConnectionInfoMsg = this.connectionInfoManger.moveGetLast(t, index);
    if (!!lastConnectionInfoMsg) {
      stateToUpdate.connType = lastConnectionInfoMsg.type;
      stateToUpdate.connBandwidth = lastConnectionInfoMsg.downlink;
    }
    const lastPerformanceTrackMessage = this.performanceTrackManager.moveGetLast(t, index);
    if (!!lastPerformanceTrackMessage) {
      stateToUpdate.performanceChartTime = lastPerformanceTrackMessage.time;
    }

    LIST_NAMES.forEach(key => {
      const lastMsg = this.lists[key].moveGetLast(t, key === 'exceptions' ? undefined : index);
      if (lastMsg != null) {
        stateToUpdate[`${key}ListNow`] = this.lists[key].listNow;
      }
    });

    update(stateToUpdate);

    /* Sequence of the managers is important here */
    // Preparing the size of "screen"
    const lastResize = this.resizeManager.moveGetLast(t, index);
    if (!!lastResize) {
      this.setSize(lastResize)
    }
    this.pagesManager.moveReady(t).then(() => {

      const lastScroll = this.scrollManager.moveGetLast(t, index);
      if (!!lastScroll && this.window) {
        this.window.scrollTo(lastScroll.x, lastScroll.y);
      }
      // Moving mouse and setting :hover classes on ready view
      this.mouseMoveManager.move(t);
      const lastClick = this.clickManager.moveGetLast(t);
      if (!!lastClick && t - lastClick.time < 600) { // happend during last 600ms
        this.cursor.click();
      }
      // After all changes - redraw the marker
      //this.marker.redraw();
    })

    if (this.waitingForFiles && this.lastMessageTime <= t) {
      this.setMessagesLoading(true)
    }
  }

  private decodeMessage(msg, keys: Array<string>) {
    const decoded = {};
    try {
      keys.forEach(key => {
        decoded[key] = this.decoder.decode(msg[key]);
      });
    } catch (e) {
      logger.error("Error on message decoding: ", e, msg);
      return null;
    }
    return { ...msg, ...decoded };
  }

  /* Binded */
  distributeMessage(msg: Message, index: number): void {
    if ([
      "mouse_move",
      "mouse_click",
      "create_element_node", // not a user activity, though visual change
      "set_input_value",
      "set_input_checked",
      "set_viewport_size",
      "set_viewport_scroll",
    ].includes(msg.tp)) {
      this.activirtManager?.updateAcctivity(msg.time);
    }
    //const index = i + index; //?
    let decoded;
    const time = msg.time;
    switch (msg.tp) {
      /* Lists: */
      case "console_log":
        if (msg.level === 'debug') break;
        listAppend("log", Log({
          level: msg.level,
          value: msg.value,
          time,
          index,
        }));
        break;
      case "fetch":
        listAppend("fetch", Resource({
          method: msg.method,
          url: msg.url,
          payload: msg.request,
          response: msg.response,
          status: msg.status,
          duration: msg.duration,
          type: TYPES.FETCH,
          time: msg.timestamp - this.sessionStart, //~
          index,
        }));
        break;
      /* */
      case "set_page_location":
        this.locationManager.append(msg);
        if (msg.navigationStart > 0) {
          this.loadedLocationManager.append(msg);
        }
        break;
      case "set_viewport_size":
        this.resizeManager.append(msg);
        break;
      case "mouse_move":
        this.mouseMoveManager.append(msg);
        break;
      case "mouse_click":
        this.clickManager.append(msg);
        break;
      case "set_viewport_scroll":
        this.scrollManager.append(msg);
        break;
      case "performance_track":
        this.performanceTrackManager.append(msg);
        break;
      case "set_page_visibility":
        this.performanceTrackManager.handleVisibility(msg)
        break;
      case "connection_information":
        this.connectionInfoManger.append(msg);
        break;
      case "o_table":
        this.decoder.set(msg.key, msg.value);
        break;
      case "redux":
        decoded = this.decodeMessage(msg, ["state", "action"]);
        logger.log(decoded)
        if (decoded != null) {
          this.lists.redux.append(decoded);
        }
        break;
      case "ng_rx":
        decoded = this.decodeMessage(msg, ["state", "action"]);
        logger.log(decoded)
        if (decoded != null) {
          this.lists.ngrx.append(decoded);
        }
        break;
      case "vuex":
        decoded = this.decodeMessage(msg, ["state", "mutation"]);
        logger.log(decoded)
        if (decoded != null) {
          this.lists.vuex.append(decoded);
        }
        break;
      case "mob_x":
        decoded = this.decodeMessage(msg, ["payload"]);
        logger.log(decoded)

        if (decoded != null) {
          this.lists.mobx.append(decoded);
        }
        break;
      case "graph_ql":
        this.lists.graphql.append(msg);
        break;
      case "profiler":
        this.lists.profiles.append(msg);
        break;
      case "long_task":
        this.lists.longtasks.append({
          ...msg,
          time: msg.timestamp - this.sessionStart,
        });
        break;
      default:
        switch (msg.tp) {
          case "create_document":
            this.windowNodeCounter.reset();
            this.performanceTrackManager.setCurrentNodesCount(this.windowNodeCounter.count);
            break;
          case "create_text_node":
          case "create_element_node":
            this.windowNodeCounter.addNode(msg.id, msg.parentID);
            this.performanceTrackManager.setCurrentNodesCount(this.windowNodeCounter.count);
            break;
          case "move_node":
            this.windowNodeCounter.moveNode(msg.id, msg.parentID);
            this.performanceTrackManager.setCurrentNodesCount(this.windowNodeCounter.count);
            break;
          case "remove_node":
            this.windowNodeCounter.removeNode(msg.id);
            this.performanceTrackManager.setCurrentNodesCount(this.windowNodeCounter.count);
            break;
        }
        this.pagesManager.append(msg);
        break;
    }
  }

  getLastMessageTime(): number {
    return this.lastMessageTime;
  }

  getFirstMessageTime(): number {
<<<<<<< HEAD
    return 0;
=======
    return this.pagesManager.minTime;
>>>>>>> 84b99616
  }

  // TODO: clean managers?
  clean() {
    super.clean();
    update(INITIAL_STATE);
    this.assistManager.clear();
  }
}<|MERGE_RESOLUTION|>--- conflicted
+++ resolved
@@ -436,11 +436,7 @@
   }
 
   getFirstMessageTime(): number {
-<<<<<<< HEAD
-    return 0;
-=======
     return this.pagesManager.minTime;
->>>>>>> 84b99616
   }
 
   // TODO: clean managers?
