import { goTo as listsGoTo } from './lists';
import { update, getState } from './store';
import MessageDistributor, { INITIAL_STATE as SUPER_INITIAL_STATE }  from './MessageDistributor';

const fps = 60;
const performance = window.performance || { now: Date.now.bind(Date) };
const requestAnimationFrame =
  window.requestAnimationFrame ||
  window.webkitRequestAnimationFrame ||
  window.mozRequestAnimationFrame ||
  window.oRequestAnimationFrame ||
  window.msRequestAnimationFrame ||
  (callback => window.setTimeout(() => { callback(performance.now()); }, 1000 / fps));
const cancelAnimationFrame =
  window.cancelAnimationFrame ||
  window.mozCancelAnimationFrame ||
  window.clearTimeout;

const HIGHEST_SPEED = 3;


const SPEED_STORAGE_KEY = "__$player-speed$__";
const SKIP_STORAGE_KEY = "__$player-skip$__";
const SKIP_TO_ISSUE_STORAGE_KEY = "__$player-skip-to-issue$__";
const AUTOPLAY_STORAGE_KEY = "__$player-autoplay$__";
const storedSpeed = +localStorage.getItem(SPEED_STORAGE_KEY);
const initialSpeed = [1,2,3].includes(storedSpeed) ? storedSpeed : 1;
const initialSkip = !!localStorage.getItem(SKIP_STORAGE_KEY);
const initialSkipToIssue = !!localStorage.getItem(SKIP_TO_ISSUE_STORAGE_KEY);
const initialAutoplay = !!localStorage.getItem(AUTOPLAY_STORAGE_KEY);

export const INITIAL_STATE = {
  ...SUPER_INITIAL_STATE,
  time: 0,
  playing: false,
  completed: false,
  endTime: 0,
  inspectorMode: false,
  live: false,
  livePlay: false,
}

export const INITIAL_NON_RESETABLE_STATE = {
  skip: initialSkip,
  skipToIssue: initialSkipToIssue,
  autoplay: initialAutoplay,
  speed: initialSpeed,
}

export default class Player extends MessageDistributor {
  _animationFrameRequestId = null;

  _setTime(time, index) {
    update({
      time,
      completed: false,
    });
    this.move(time, index);
    listsGoTo(time, index);
  }

  _startAnimation() {
    let prevTime = getState().time;
    let animationPrevTime = performance.now();
    
    const nextFrame = (animationCurrentTime) => {
      const { 
        speed, 
        skip,
        autoplay, 
        skipIntervals, 
        endTime, 
        live, 
        livePlay,
        disconnected,
        messagesLoading,
        cssLoading,
      } = getState();

      const diffTime = messagesLoading || cssLoading || disconnected
        ? 0
        : Math.max(animationCurrentTime - animationPrevTime, 0) * speed;

      let time = prevTime + diffTime;

      const skipInterval = skip && skipIntervals.find(si => si.contains(time));  // TODO: good skip by messages
      if (skipInterval) time = skipInterval.end;

      const fmt = this.getFirstMessageTime();
      if (time < fmt) time = fmt; // ?

      const lmt = this.getLastMessageTime();
      if (livePlay && time < lmt) time = lmt;
      if (endTime < lmt) {
        update({
          endTime: lmt,
        });
      }

      prevTime = time;
      animationPrevTime = animationCurrentTime;

      const completed = !live && time >= endTime;
      if (completed) {
        this._setTime(endTime);
        return update({
          playing: false,
          completed: true,
        });
      }

      if (live && time > endTime) {
        update({
          endTime: time,
        });
      }
      this._setTime(time);
      this._animationFrameRequestId = requestAnimationFrame(nextFrame);
    };
    this._animationFrameRequestId = requestAnimationFrame(nextFrame);
  }

  play() {
    cancelAnimationFrame(this._animationFrameRequestId);
    update({ playing: true });
    this._startAnimation();
  }

  pause() {
    cancelAnimationFrame(this._animationFrameRequestId);
    update({ playing: false })
  }

  togglePlay() {
    const { playing, completed } = getState();
    if (playing) {
      this.pause();
    } else if (completed) {
      this._setTime(0);
      this.play();
    } else {
      this.play();
    }
  }

  jump(time = getState().time, index) {
    if (getState().playing) {
      cancelAnimationFrame(this._animationFrameRequestId);
      // this._animationFrameRequestId = requestAnimationFrame(() => {
        this._setTime(time, index);
        this._startAnimation();
        update({ livePlay: time === getState().endTime });
      //});
    } else {
      //this._animationFrameRequestId = requestAnimationFrame(() => {
        this._setTime(time, index);
        update({ livePlay: time === getState().endTime });
      //});
    }
  }

  toggleSkip() {
    const skip = !getState().skip;
    localStorage.setItem(SKIP_STORAGE_KEY, skip);
    update({ skip });
  }

<<<<<<< HEAD
  toggleInspectorMode(flag, clickCallback) {
    if (typeof flag !== 'boolean') {
      const { inspectorMode } = getState();
      flag = !inspectorMode;
    }
    
    if (flag) {
      this.pause();
      update({ inspectorMode: true });
      return this.enableInspector(clickCallback);
    } else {
      this.disableInspector();
      update({ inspectorMode: false });
    }
=======
  toggleSkipToIssue() {
    const skipToIssue = !getState().skipToIssue;
    localStorage.setItem(SKIP_TO_ISSUE_STORAGE_KEY, skipToIssue);
    update({ skipToIssue });
  }
  
  toggleAutoplay() {
    const autoplay = !getState().autoplay;
    localStorage.setItem(AUTOPLAY_STORAGE_KEY, autoplay);
    update({ autoplay });
>>>>>>> 0ccd0c18
  }

  _updateSpeed(speed) {
    localStorage.setItem(SPEED_STORAGE_KEY, speed);
    update({ speed });
  }

  toggleSpeed() {
    const { speed } = getState();
    this._updateSpeed(speed < HIGHEST_SPEED ? speed + 1 : 1);
  }

  speedUp() {
    const { speed } = getState();
    this._updateSpeed(Math.min(HIGHEST_SPEED, speed + 1));
  }

  speedDown() {
    const { speed } = getState();
    this._updateSpeed(Math.max(1, speed - 1));
  }

  clean() {
    this.pause();
    super.clean();
  }
}<|MERGE_RESOLUTION|>--- conflicted
+++ resolved
@@ -165,7 +165,6 @@
     update({ skip });
   }
 
-<<<<<<< HEAD
   toggleInspectorMode(flag, clickCallback) {
     if (typeof flag !== 'boolean') {
       const { inspectorMode } = getState();
@@ -180,7 +179,8 @@
       this.disableInspector();
       update({ inspectorMode: false });
     }
-=======
+  }
+  
   toggleSkipToIssue() {
     const skipToIssue = !getState().skipToIssue;
     localStorage.setItem(SKIP_TO_ISSUE_STORAGE_KEY, skipToIssue);
@@ -191,7 +191,6 @@
     const autoplay = !getState().autoplay;
     localStorage.setItem(AUTOPLAY_STORAGE_KEY, autoplay);
     update({ autoplay });
->>>>>>> 0ccd0c18
   }
 
   _updateSpeed(speed) {
