--- conflicted
+++ resolved
@@ -8,15 +8,9 @@
   const PASSWORD = process.env.TEST_FOSS_PASSWORD || '';
   await page.goto('http://localhost:3333/login');
   await page.locator('[data-test-id="login"]').fill(LOGIN);
-  await page
-    .locator('[data-test-id="password"]')
-    .fill(PASSWORD);
-<<<<<<< HEAD
-    await page.locator('[data-test-id="log-button"]').click();
+  await page.locator('[data-test-id="password"]').fill(PASSWORD);
+  await page.locator('[data-test-id="log-button"]').click();
   await page.locator('[data-test-id="layout-content"]').isVisible();
-=======
-  await page.locator('[data-test-id="log-button"]').click();
->>>>>>> 1ca996d8
   await page.getByRole('button', { name: 'Android caret-down' }).click();
   await page
     .getByRole('menuitem', { name: 'OpenReplay Documentation Site' })
