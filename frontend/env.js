require('dotenv').config()

// TODO: derive version from the tracker package on build
//const trackerInfo = require('../tracker/tracker/package.json');

const oss = {
	name: 'oss',
	PRODUCTION: true,
	SENTRY_ENABLED: false,
	SENTRY_URL: "",
	CAPTCHA_ENABLED: process.env.CAPTCHA_ENABLED === 'true',
	CAPTCHA_SITE_KEY: process.env.CAPTCHA_SITE_KEY,
	ORIGIN: () => 'window.location.origin',
	API_EDP: () => 'window.location.origin + "/api"',
	ASSETS_HOST: () => 'window.location.origin + "/assets"',
<<<<<<< HEAD
	VERSION: '1.3.6',
=======
	VERSION: '1.3.5',
>>>>>>> dfec519e
	SOURCEMAP: true,
	MINIO_ENDPOINT: process.env.MINIO_ENDPOINT,
	MINIO_PORT: process.env.MINIO_PORT,
	MINIO_USE_SSL: process.env.MINIO_USE_SSL,
	MINIO_ACCESS_KEY: process.env.MINIO_ACCESS_KEY,
	MINIO_SECRET_KEY: process.env.MINIO_SECRET_KEY,
<<<<<<< HEAD
	TRACKER_VERSION: '3.4.10', // trackerInfo.version,
=======
	ICE_SERVERS: process.env.ICE_SERVERS,
	TRACKER_VERSION: '3.4.7', // trackerInfo.version,
>>>>>>> dfec519e
}

module.exports = {
    oss,    
};<|MERGE_RESOLUTION|>--- conflicted
+++ resolved
@@ -13,23 +13,15 @@
 	ORIGIN: () => 'window.location.origin',
 	API_EDP: () => 'window.location.origin + "/api"',
 	ASSETS_HOST: () => 'window.location.origin + "/assets"',
-<<<<<<< HEAD
 	VERSION: '1.3.6',
-=======
-	VERSION: '1.3.5',
->>>>>>> dfec519e
 	SOURCEMAP: true,
 	MINIO_ENDPOINT: process.env.MINIO_ENDPOINT,
 	MINIO_PORT: process.env.MINIO_PORT,
 	MINIO_USE_SSL: process.env.MINIO_USE_SSL,
 	MINIO_ACCESS_KEY: process.env.MINIO_ACCESS_KEY,
 	MINIO_SECRET_KEY: process.env.MINIO_SECRET_KEY,
-<<<<<<< HEAD
+	ICE_SERVERS: process.env.ICE_SERVERS,
 	TRACKER_VERSION: '3.4.10', // trackerInfo.version,
-=======
-	ICE_SERVERS: process.env.ICE_SERVERS,
-	TRACKER_VERSION: '3.4.7', // trackerInfo.version,
->>>>>>> dfec519e
 }
 
 module.exports = {
