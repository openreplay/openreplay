--- conflicted
+++ resolved
@@ -26,10 +26,6 @@
     "@babel/plugin-transform-private-methods": "^7.23.3",
     "@floating-ui/react-dom-interactions": "^0.10.3",
     "@medv/finder": "^3.1.0",
-<<<<<<< HEAD
-    "@reduxjs/toolkit": "^2.2.2",
-=======
->>>>>>> 51496ae5
     "@sentry/browser": "^8.34.0",
     "@svg-maps/world": "^1.0.1",
     "@tanstack/react-query": "^5.56.2",
@@ -129,19 +125,11 @@
     "mini-css-extract-plugin": "^2.6.0",
     "minio": "^7.1.3",
     "node-gyp": "^9.0.0",
-<<<<<<< HEAD
-    "postcss": "^8.4.39",
-    "postcss-import": "^14.1.0",
-    "postcss-loader": "^7.0.0",
-    "postcss-mixins": "^9.0.2",
-    "postcss-nesting": "^10.1.6",
-=======
     "postcss": "^8.4.48",
     "postcss-import": "^16.1.0",
     "postcss-loader": "^8.1.1",
     "postcss-mixins": "^11.0.3",
     "postcss-nesting": "^13.0.0",
->>>>>>> 51496ae5
     "postcss-simple-vars": "^6.0.3",
     "prettier": "^2.6.2",
     "sass": "^1.51.0",
@@ -154,11 +142,7 @@
     "ts-jest": "^29.0.5",
     "ts-node": "^10.7.0",
     "typescript": "^4.6.4",
-<<<<<<< HEAD
-    "webpack": "^5.94.0",
-=======
     "webpack": "^5.96.0",
->>>>>>> 51496ae5
     "webpack-cli": "^5.1.4",
     "webpack-dev-server": "^5.1.0"
   },
