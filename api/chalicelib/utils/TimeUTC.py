from datetime import datetime, timedelta
from calendar import monthrange
import pytz


class TimeUTC:
    MS_MINUTE = 60 * 1000
    MS_HOUR = MS_MINUTE * 60
    MS_DAY = MS_HOUR * 24
    MS_WEEK = MS_DAY * 7
    MS_MONTH = MS_DAY * 30
    MS_MONTH_TRUE = monthrange(datetime.now(pytz.utc).astimezone(pytz.utc).year,
                               datetime.now(pytz.utc).astimezone(pytz.utc).month)[1] * MS_DAY
    RANGE_VALUE = None

    @staticmethod
    def midnight(delta_days=0):
        return int((datetime.now(pytz.utc) + timedelta(delta_days)) \
                   .replace(hour=0, minute=0, second=0, microsecond=0) \
                   .astimezone(pytz.utc).timestamp() * 1000)

    @staticmethod
    def __now(delta_days=0, delta_minutes=0, delta_seconds=0):
        return (datetime.now(pytz.utc) + timedelta(days=delta_days, minutes=delta_minutes, seconds=delta_seconds)) \
            .astimezone(pytz.utc)

    @staticmethod
    def now(delta_days=0, delta_minutes=0, delta_seconds=0):
        return int(TimeUTC.__now(delta_days=delta_days, delta_minutes=delta_minutes,
                                 delta_seconds=delta_seconds).timestamp() * 1000)

    @staticmethod
    def month_start(delta_month=0):
        month = TimeUTC.__now().month + delta_month
        return int(datetime.now(pytz.utc) \
                   .replace(year=TimeUTC.__now().year + ((-12 + month) // 12 if month % 12 <= 0 else month // 12),
                            month=12 + month % 12 if month % 12 <= 0 else month % 12 if month > 12 else month,
                            day=1,
                            hour=0, minute=0,
                            second=0,
                            microsecond=0) \
                   .astimezone(pytz.utc).timestamp() * 1000)

    @staticmethod
    def year_start(delta_year=0):
        return int(datetime.now(pytz.utc) \
                   .replace(year=TimeUTC.__now().year + delta_year, month=1, day=1, hour=0, minute=0, second=0,
                            microsecond=0) \
                   .astimezone(pytz.utc).timestamp() * 1000)

    @staticmethod
    def custom(year=None, month=None, day=None, hour=None, minute=None):
        args = locals()
        return int(datetime.now(pytz.utc) \
                   .replace(**{key: args[key] for key in args if args[key] is not None}, second=0, microsecond=0) \
                   .astimezone(pytz.utc).timestamp() * 1000)

    @staticmethod
    def future(delta_day, delta_hour, delta_minute, minutes_period=None, start=None):
        this_time = TimeUTC.__now()
        if delta_day == -1:
            if this_time.hour < delta_hour or this_time.hour == delta_hour and this_time.minute < delta_minute:
                return TimeUTC.custom(hour=delta_hour, minute=delta_minute)

            return TimeUTC.custom(day=TimeUTC.__now(1).day, hour=delta_hour, minute=delta_minute)
        elif delta_day > -1:
            if this_time.weekday() < delta_day or this_time.weekday() == delta_day and (
                    this_time.hour < delta_hour or this_time.hour == delta_hour and this_time.minute < delta_minute):
                return TimeUTC.custom(day=TimeUTC.__now(delta_day - this_time.weekday()).day, hour=delta_hour,
                                      minute=delta_minute)

            return TimeUTC.custom(day=TimeUTC.__now(7 + delta_day - this_time.weekday()).day, hour=delta_hour,
                                  minute=delta_minute)
        if start is not None:
            return start + minutes_period * 60 * 1000

        return TimeUTC.now(delta_minutes=minutes_period)

    @staticmethod
    def from_ms_timestamp(ts):
        return datetime.fromtimestamp(ts // 1000, pytz.utc)

    @staticmethod
    def to_human_readable(ts, fmt='%Y-%m-%d %H:%M:%S UTC'):
        return datetime.utcfromtimestamp(ts // 1000).strftime(fmt)

    @staticmethod
    def human_to_timestamp(ts, pattern):
        return int(datetime.strptime(ts, pattern).timestamp() * 1000)

    @staticmethod
    def datetime_to_timestamp(date):
        if date is None:
            return None
        return int(datetime.timestamp(date) * 1000)

    @staticmethod
    def get_start_end_from_range(range_value):
        range_value = range_value.upper()
        if TimeUTC.RANGE_VALUE is None:
            this_instant = TimeUTC.now()
            TimeUTC.RANGE_VALUE = {
                "TODAY": {"start": TimeUTC.midnight(), "end": this_instant},
                "YESTERDAY": {"start": TimeUTC.midnight(delta_days=-1), "end": TimeUTC.midnight()},
                "LAST_7_DAYS": {"start": TimeUTC.midnight(delta_days=-7), "end": this_instant},
                "LAST_30_DAYS": {"start": TimeUTC.midnight(delta_days=-30), "end": this_instant},
                "THIS_MONTH": {"start": TimeUTC.month_start(), "end": this_instant},
                "LAST_MONTH": {"start": TimeUTC.month_start(delta_month=-1), "end": TimeUTC.month_start()},
                "THIS_YEAR": {"start": TimeUTC.year_start(), "end": this_instant},
                "CUSTOM_RANGE": {"start": TimeUTC.midnight(delta_days=-7), "end": this_instant}  # Default is 7 days
            }
        return TimeUTC.RANGE_VALUE[range_value]["start"], TimeUTC.RANGE_VALUE[range_value]["end"]

    @staticmethod
    def get_utc_offset():
        return int((datetime.now(pytz.utc).now() - datetime.now(pytz.utc).replace(tzinfo=None)).total_seconds() * 1000)

    @staticmethod
<<<<<<< HEAD
=======
    def trunc_day(timestamp):
        dt = TimeUTC.from_ms_timestamp(timestamp)
        return TimeUTC.datetime_to_timestamp(dt
                                             .replace(hour=0, minute=0, second=0, microsecond=0)
                                             .astimezone(pytz.utc))

    @staticmethod
>>>>>>> b64b052f
    def trunc_week(timestamp):
        dt = TimeUTC.from_ms_timestamp(timestamp)
        start = dt - timedelta(days=dt.weekday())
        return TimeUTC.datetime_to_timestamp(start
                                             .replace(hour=0, minute=0, second=0, microsecond=0)
                                             .astimezone(pytz.utc))<|MERGE_RESOLUTION|>--- conflicted
+++ resolved
@@ -116,8 +116,6 @@
         return int((datetime.now(pytz.utc).now() - datetime.now(pytz.utc).replace(tzinfo=None)).total_seconds() * 1000)
 
     @staticmethod
-<<<<<<< HEAD
-=======
     def trunc_day(timestamp):
         dt = TimeUTC.from_ms_timestamp(timestamp)
         return TimeUTC.datetime_to_timestamp(dt
@@ -125,7 +123,6 @@
                                              .astimezone(pytz.utc))
 
     @staticmethod
->>>>>>> b64b052f
     def trunc_week(timestamp):
         dt = TimeUTC.from_ms_timestamp(timestamp)
         start = dt - timedelta(days=dt.weekday())
