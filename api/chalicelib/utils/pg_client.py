--- conflicted
+++ resolved
@@ -10,12 +10,8 @@
               "database": config("pg_dbname"),
               "user": config("pg_user"),
               "password": config("pg_password"),
-<<<<<<< HEAD
-              "port": config("pg_port", cast=int)}
-=======
               "port": config("pg_port", cast=int),
               "application_name": config("APP_NAME", default="PY")}
->>>>>>> 7c7aee64
 PG_CONFIG = dict(_PG_CONFIG)
 if config("pg_timeout", cast=int, default=0) > 0:
     PG_CONFIG["options"] = f"-c statement_timeout={config('pg_timeout', cast=int) * 1000}"
@@ -81,11 +77,8 @@
     def __init__(self, long_query=False):
         self.long_query = long_query
         if long_query:
-<<<<<<< HEAD
-=======
             long_config = dict(_PG_CONFIG)
             long_config["application_name"] += "-LONG"
->>>>>>> 7c7aee64
             self.connection = psycopg2.connect(**_PG_CONFIG)
         else:
             self.connection = postgreSQL_pool.getconn()
