--- conflicted
+++ resolved
@@ -127,13 +127,9 @@
             else:
                 raise error
         finally:
-<<<<<<< HEAD
-            if not self.long_query and not self.unlimited_query:
-=======
             if config('PG_POOL', cast=bool, default=True) \
                     and not self.long_query \
                     and not self.unlimited_query:
->>>>>>> 7678501a
                 postgreSQL_pool.putconn(self.connection)
 
 
