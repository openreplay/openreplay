import random
import re
import string

import math
import requests

local_prefix = 'local-'
from decouple import config


def get_version_number():
    return config("version")


def get_stage_name():
    stage = config("stage")
    return stage[len(local_prefix):] if stage.startswith(local_prefix) else stage


def is_production():
    return get_stage_name() == "production"


def is_staging():
    return get_stage_name() == "staging"


def is_onprem():
    return not is_production() and not is_staging()


def is_local():
    return config("stage").startswith(local_prefix)


def generate_salt():
    return "".join(random.choices(string.hexdigits, k=36))


def unique_ordered_list(array):
    uniq = []
    [uniq.append(x) for x in array if x not in uniq]
    return uniq


def unique_unordered_list(array):
    return list(set(array))


def list_to_camel_case(items, flatten=False):
    for i in range(len(items)):
        if flatten:
            items[i] = flatten_nested_dicts(items[i])
        items[i] = dict_to_camel_case(items[i])

    return items


def dict_to_camel_case(variable, delimiter='_', ignore_keys=[]):
    if variable is None:
        return None
    if isinstance(variable, str):
        return variable
    elif isinstance(variable, dict):
        aux = {}
        for key in variable.keys():
            if key in ignore_keys:
                aux[key] = variable[key]
            elif isinstance(variable[key], dict):
                aux[key_to_camel_case(key, delimiter)] = dict_to_camel_case(variable[key])
            elif isinstance(variable[key], list):
                aux[key_to_camel_case(key, delimiter)] = list_to_camel_case(variable[key])
            else:
                aux[key_to_camel_case(key, delimiter)] = variable[key]
        return aux
    else:
        return variable


def dict_to_CAPITAL_keys(variable):
    if variable is None:
        return None
    if isinstance(variable, str):
        return variable.upper()
    elif isinstance(variable, dict):
        aux = {}
        for key in variable.keys():
            if isinstance(variable[key], dict):
                aux[key.upper()] = dict_to_CAPITAL_keys(variable[key])
            else:
                aux[key.upper()] = variable[key]
        return aux
    else:
        return variable


def variable_to_snake_case(variable, delimiter='_', split_number=False):
    if isinstance(variable, str):
        return key_to_snake_case(variable, delimiter, split_number)
    elif isinstance(variable, dict):
        aux = {}
        for key in variable.keys():
            if isinstance(variable[key], dict):
                aux[key_to_snake_case(key, delimiter, split_number)] = variable_to_snake_case(variable[key], delimiter,
                                                                                              split_number)
            else:
                aux[key_to_snake_case(key, delimiter, split_number)] = variable[key]
        return aux
    else:
        return variable


def key_to_camel_case(snake_str, delimiter='_'):
    if snake_str.startswith(delimiter):
        snake_str = snake_str[1:]
    components = snake_str.split(delimiter)
    return components[0] + ''.join(x.title() for x in components[1:])


def key_to_snake_case(name, delimiter='_', split_number=False):
    s1 = re.sub('(.)([A-Z][a-z]+)', fr'\1{delimiter}\2', name)
    return re.sub('([a-z])([A-Z0-9])' if split_number else '([a-z0-9])([A-Z])', fr'\1{delimiter}\2', s1).lower()


TRACK_TIME = True


def __sbool_to_bool(value):
    if value is None or not isinstance(value, str):
        return False
    return value.lower() in ["true", "yes", "1"]


def allow_captcha():
    return config("captcha_server", default=None) is not None and config("captcha_key", default=None) is not None \
           and len(config("captcha_server")) > 0 and len(config("captcha_key")) > 0


def allow_sentry():
    return config("sentryURL", default=None) is not None and len(config("sentryURL")) > 0


def async_post(endpoint, data):
    data["auth"] = config("async_Token")
    try:
        requests.post(endpoint, timeout=1, json=data)
    except requests.exceptions.ReadTimeout:
        pass


def string_to_sql_like(value):
    value = re.sub(' +', ' ', value)
    value = value.replace("*", "%")
    if value.startswith("^"):
        value = value[1:]
    elif not value.startswith("%"):
        value = '%' + value

    if value.endswith("$"):
        value = value[:-1]
    elif not value.endswith("%"):
        value = value + '%'
    # value = value.replace(" ", "%")
    return value


def string_to_sql_like_with_op(value, op):
    if isinstance(value, list) and len(value) > 0:
        _value = value[0]
    else:
        _value = value
    if _value is None:
        return _value
    if op.lower() != 'ilike':
        return _value.replace("%", "%%")
    _value = _value.replace("*", "%")
    if _value.startswith("^"):
        _value = _value[1:]
    elif not _value.startswith("%"):
        _value = '%' + _value

    if _value.endswith("$"):
        _value = _value[:-1]
    elif not _value.endswith("%"):
        _value = _value + '%'
    return _value.replace("%", "%%")


def is_valid_email(email):
    return re.match(r"[^@]+@[^@]+\.[^@]+", email) is not None


def is_valid_http_url(url):
    regex = re.compile(
        r'^(?:http|ftp)s?://'  # http:// or https://
        r'(?:(?:[A-Z0-9](?:[A-Z0-9-]{0,61}[A-Z0-9])?\.)+(?:[A-Z]{2,6}\.?|[A-Z0-9-]{2,}\.?)|'  # domain...
        r'localhost|'  # localhost...
        r'\d{1,3}\.\d{1,3}\.\d{1,3}\.\d{1,3})'  # ...or ip
        r'(?::\d+)?'  # optional port
        r'(?:/?|[/?]\S+)$', re.IGNORECASE)

    return re.match(regex, url) is not None


def is_valid_url(url):
    regex = re.compile(
        # r'^(?:http|ftp)s?://'  # http:// or https://
        r'(?:(?:[A-Z0-9](?:[A-Z0-9-]{0,61}[A-Z0-9])?\.)+(?:[A-Z]{2,6}\.?|[A-Z0-9-]{2,}\.?)|'  # domain...
        r'localhost|'  # localhost...
        r'\d{1,3}\.\d{1,3}\.\d{1,3}\.\d{1,3})'  # ...or ip
        r'(?::\d+)?'  # optional port
        r'(?:/?|[/?]\S+)$', re.IGNORECASE)

    return re.match(regex, url) is not None


def is_alphabet_space(word):
    r = re.compile("^[a-zA-Z ]*$")
    return r.match(word) is not None


def is_alphabet_latin_space(word):
    r = re.compile("^[a-zA-Z\u00C0-\u00D6\u00D8-\u00f6\u00f8-\u00ff\s ]*$")
    return r.match(word) is not None


def is_alphabet_space_dash(word):
    r = re.compile("^[a-zA-Z -]*$")
    return r.match(word) is not None


def is_alphanumeric_space(word):
    r = re.compile("^[a-zA-Z0-9._\- ]*$")
    return r.match(word) is not None


def merge_lists_by_key(l1, l2, key):
    merged = {}
    for item in l1 + l2:
        if item[key] in merged:
            merged[item[key]].update(item)
        else:
            merged[item[key]] = item
    return [val for (_, val) in merged.items()]


def flatten_nested_dicts(obj):
    if obj is None:
        return None
    result = {}
    for key in obj.keys():
        if isinstance(obj[key], dict):
            result = {**result, **flatten_nested_dicts(obj[key])}
        else:
            result[key] = obj[key]
    return result


def delete_keys_from_dict(d, to_delete):
    if isinstance(to_delete, str):
        to_delete = [to_delete]
    if isinstance(d, dict):
        for single_to_delete in set(to_delete):
            if single_to_delete in d:
                del d[single_to_delete]
        for k, v in d.items():
            delete_keys_from_dict(v, to_delete)
    elif isinstance(d, list):
        for i in d:
            delete_keys_from_dict(i, to_delete)
    return d


def explode_widget(data, key=None):
    result = []
    for k in data.keys():
        if k.endswith("Progress") or k == "chart":
            continue
        result.append({"key": key_to_snake_case(k) if key is None else key, "data": {"value": data[k]}})
        if k + "Progress" in data:
            result[-1]["data"]["progress"] = data[k + "Progress"]
        if "chart" in data:
            result[-1]["data"]["chart"] = []
            for c in data["chart"]:
                result[-1]["data"]["chart"].append({"timestamp": c["timestamp"], "value": c[k]})
    return result


TEMP_PATH = "./" if is_local() else "/tmp/"


def get_issue_title(issue_type):
    return {'click_rage': "Click Rage",
            'dead_click': "Dead Click",
            'excessive_scrolling': "Excessive Scrolling",
            'bad_request': "Bad Request",
            'missing_resource': "Missing Image",
            'memory': "High Memory Usage",
            'cpu': "High CPU",
            'slow_resource': "Slow Resource",
            'slow_page_load': "Slow Page",
            'crash': "Crash",
            'ml_cpu': "High CPU",
            'ml_memory': "High Memory Usage",
            'ml_dead_click': "Dead Click",
            'ml_click_rage': "Click Rage",
            'ml_mouse_thrashing': "Mouse Thrashing",
            'ml_excessive_scrolling': "Excessive Scrolling",
            'ml_slow_resources': "Slow Resource",
            'custom': "Custom Event",
            'js_exception': "Error",
            'custom_event_error': "Custom Error",
            'js_error': "Error"}.get(issue_type, issue_type)


def __progress(old_val, new_val):
    return ((old_val - new_val) / new_val) * 100 if new_val > 0 else 0 if old_val == 0 else 100


def __decimal_limit(value, limit):
    factor = pow(10, limit)
    value = math.floor(value * factor)
    if value % factor == 0:
        return value // factor
    return value / factor


def has_smtp():
<<<<<<< HEAD
    return config("EMAIL_HOST") is not None and len(config("EMAIL_HOST")) > 0
=======
    return environ["EMAIL_HOST"] is not None and len(environ["EMAIL_HOST"]) > 0


def get_edition():
    return "foss" if is_free_open_source_edition() else "ee"
>>>>>>> b051d5e0
<|MERGE_RESOLUTION|>--- conflicted
+++ resolved
@@ -1,8 +1,8 @@
+import math
 import random
 import re
 import string
 
-import math
 import requests
 
 local_prefix = 'local-'
@@ -327,12 +327,8 @@
 
 
 def has_smtp():
-<<<<<<< HEAD
     return config("EMAIL_HOST") is not None and len(config("EMAIL_HOST")) > 0
-=======
-    return environ["EMAIL_HOST"] is not None and len(environ["EMAIL_HOST"]) > 0
 
 
 def get_edition():
-    return "foss" if is_free_open_source_edition() else "ee"
->>>>>>> b051d5e0
+    return "foss" if is_free_open_source_edition() else "ee"