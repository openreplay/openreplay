import json

from chalicelib.core import authorizers

from chalicelib.utils import helper
from chalicelib.utils import pg_client
from chalicelib.utils import dev
from chalicelib.utils.TimeUTC import TimeUTC
from chalicelib.utils.helper import environ

from chalicelib.core import tenants
import secrets


def __generate_invitation_token():
    return secrets.token_urlsafe(64)


def create_new_member(email, invitation_token, admin, name, owner=False):
    with pg_client.PostgresClient() as cur:
        query = cur.mogrify(f"""\
                    WITH u AS (INSERT INTO public.users (email, role, name, data)
                                VALUES (%(email)s, %(role)s, %(name)s, %(data)s)
                                RETURNING user_id,email,role,name,appearance
                            ),
                     au AS (INSERT INTO public.basic_authentication (user_id, generated_password, invitation_token, invited_at)
                             VALUES ((SELECT user_id FROM u), TRUE, %(invitation_token)s, timezone('utc'::text, now()))
                             RETURNING invitation_token
                            )
                    SELECT u.user_id,
                           u.user_id                                              AS id,
                           u.email,
                           u.role,
                           u.name,
                           TRUE                                                   AS change_password,
                           (CASE WHEN u.role = 'owner' THEN TRUE ELSE FALSE END)  AS super_admin,
                           (CASE WHEN u.role = 'admin' THEN TRUE ELSE FALSE END)  AS admin,
                           (CASE WHEN u.role = 'member' THEN TRUE ELSE FALSE END) AS member,
                            au.invitation_token
                    FROM u,au;""",
                            {"email": email, "role": "owner" if owner else "admin" if admin else "member", "name": name,
                             "data": json.dumps({"lastAnnouncementView": TimeUTC.now()}),
                             "invitation_token": invitation_token})
        cur.execute(
            query
        )
        return helper.dict_to_camel_case(cur.fetchone())


def restore_member(user_id, email, invitation_token, admin, name, owner=False):
    with pg_client.PostgresClient() as cur:
        query = cur.mogrify(f"""\
                    UPDATE public.users
                    SET name= %(name)s,
                        role = %(role)s,
                        deleted_at= NULL,
                        created_at = timezone('utc'::text, now()),
                        api_key= generate_api_key(20)
                    WHERE user_id=%(user_id)s
                    RETURNING user_id                                           AS id,
                           email,
                           role,
                           name,
                           TRUE                                                 AS change_password,
                           (CASE WHEN role = 'owner' THEN TRUE ELSE FALSE END)  AS super_admin,
                           (CASE WHEN role = 'admin' THEN TRUE ELSE FALSE END)  AS admin,
                           (CASE WHEN role = 'member' THEN TRUE ELSE FALSE END) AS member;""",
                            {"user_id": user_id, "email": email,
                             "role": "owner" if owner else "admin" if admin else "member", "name": name})
        cur.execute(
            query
        )
        result = cur.fetchone()
        query = cur.mogrify("""\
                    UPDATE public.basic_authentication
                    SET generated_password = TRUE,
                        invitation_token = %(invitation_token)s,
                        invited_at = timezone('utc'::text, now()),
                        change_pwd_expire_at = NULL,
                        change_pwd_token = NULL
                    WHERE user_id=%(user_id)s
                    RETURNING invitation_token;""",
                            {"user_id": user_id, "invitation_token": invitation_token})
        cur.execute(
            query
        )
        result["invitation_token"] = cur.fetchone()["invitation_token"]

        return helper.dict_to_camel_case(result)


def generate_new_invitation(user_id):
    invitation_token = __generate_invitation_token()
    with pg_client.PostgresClient() as cur:
        query = cur.mogrify("""\
                        UPDATE public.basic_authentication
                        SET invitation_token = %(invitation_token)s,
                            invited_at = timezone('utc'::text, now()),
                            change_pwd_expire_at = NULL,
                            change_pwd_token = NULL
                        WHERE user_id=%(user_id)s
                        RETURNING invitation_token;""",
                            {"user_id": user_id, "invitation_token": invitation_token})
        cur.execute(
            query
        )
        return __get_invitation_link(cur.fetchone().pop("invitation_token"))


                             
def reset_member(tenant_id, editor_id, user_id_to_update):
    admin = get(tenant_id=tenant_id, user_id=editor_id)
    if not admin["admin"] and not admin["superAdmin"]:
        return {"errors": ["unauthorized"]}
    user = get(tenant_id=tenant_id, user_id=user_id_to_update)
    if not user:
        return {"errors": ["user not found"]}
    return {"data": {"invitationLink": generate_new_invitation(user_id_to_update)}}


def update(tenant_id, user_id, changes):
    AUTH_KEYS = ["password", "generatedPassword", "invitationToken", "invitedAt", "changePwdExpireAt", "changePwdToken"]
    if len(changes.keys()) == 0:
        return None

    sub_query_users = []
    sub_query_bauth = []
    for key in changes.keys():
        if key in AUTH_KEYS:
            if key == "password":
                sub_query_bauth.append("password = crypt(%(password)s, gen_salt('bf', 12))")
                sub_query_bauth.append("changed_at = timezone('utc'::text, now())")
            else:
                sub_query_bauth.append(f"{helper.key_to_snake_case(key)} = %({key})s")
        else:
            if key == "appearance":
                sub_query_users.append(f"appearance = %(appearance)s::jsonb")
                changes["appearance"] = json.dumps(changes[key])
            else:
                sub_query_users.append(f"{helper.key_to_snake_case(key)} = %({key})s")

    with pg_client.PostgresClient() as cur:
        if len(sub_query_users) > 0:
            cur.execute(
                cur.mogrify(f"""\
                            UPDATE public.users
                            SET {" ,".join(sub_query_users)}
                            FROM public.basic_authentication
                            WHERE users.user_id = %(user_id)s
                              AND users.user_id = basic_authentication.user_id
                            RETURNING users.user_id AS id,
                                users.email,
                                users.role,
                                users.name,
                                basic_authentication.generated_password  AS change_password,
                                (CASE WHEN users.role = 'owner' THEN TRUE ELSE FALSE END) AS super_admin,
                                (CASE WHEN users.role = 'admin' THEN TRUE ELSE FALSE END) AS admin,
                                (CASE WHEN users.role = 'member' THEN TRUE ELSE FALSE END) AS member,
                                users.appearance;""",
                            {"user_id": user_id, **changes})
            )
        if len(sub_query_bauth) > 0:
            cur.execute(
                cur.mogrify(f"""\
                            UPDATE public.basic_authentication
                            SET {" ,".join(sub_query_bauth)}
                            FROM public.users AS users
                            WHERE basic_authentication.user_id = %(user_id)s
                              AND users.user_id = basic_authentication.user_id
                            RETURNING users.user_id AS id,
                                users.email,
                                users.role,
                                users.name,
                                basic_authentication.generated_password  AS change_password,
                                (CASE WHEN users.role = 'owner' THEN TRUE ELSE FALSE END) AS super_admin,
                                (CASE WHEN users.role = 'admin' THEN TRUE ELSE FALSE END) AS admin,
                                (CASE WHEN users.role = 'member' THEN TRUE ELSE FALSE END) AS member,
                                users.appearance;""",
                            {"user_id": user_id, **changes})
            )

        return helper.dict_to_camel_case(cur.fetchone())


def create_member(tenant_id, user_id, data):
    admin = get(tenant_id=tenant_id, user_id=user_id)
    if not admin["admin"] and not admin["superAdmin"]:
        return {"errors": ["unauthorized"]}
    if data.get("userId") is not None:
        return {"errors": ["please use POST/PUT /client/members/{memberId} for update"]}
    user = get_by_email_only(email=data["email"])
    if user:
        return {"errors": ["user already exists"]}
    name = data.get("name", None)
    if name is not None and not helper.is_alphabet_latin_space(name):
        return {"errors": ["invalid user name"]}
    if name is None:
        name = data["email"]
    invitation_token = __generate_invitation_token()
    user = get_deleted_user_by_email(email=data["email"])
    if user is not None:
        new_member = restore_member(email=data["email"], invitation_token=invitation_token,
                                    admin=data.get("admin", False), name=name, user_id=user["userId"])
    else:
        new_member = create_new_member(email=data["email"], invitation_token=invitation_token,
                                       admin=data.get("admin", False), name=name)
    new_member["invitationLink"] = __get_invitation_link(new_member.pop("invitationToken"))
    helper.async_post(environ['email_basic'] % 'member_invitation',
                      {
                          "email": data["email"],
                          "invitationLink": new_member["invitationLink"],
                          "clientId": tenants.get_by_tenant_id(tenant_id)["name"],
                          "senderName": admin["name"]
                      })
    return {"data": new_member}


def __get_invitation_link(invitation_token):
    return environ["SITE_URL"] + environ["invitation_link"] % invitation_token


def allow_password_change(user_id, delta_min=10):
    pass_token = secrets.token_urlsafe(8)
    with pg_client.PostgresClient() as cur:
        query = cur.mogrify(f"""UPDATE public.basic_authentication 
                                SET change_pwd_expire_at =  timezone('utc'::text, now()+INTERVAL '%(delta)s MINUTES'),
                                    change_pwd_token = %(pass_token)s
                                WHERE user_id = %(user_id)s""",
                            {"user_id": user_id, "delta": delta_min, "pass_token": pass_token})
        cur.execute(
            query
        )
    return pass_token


def get(user_id, tenant_id):
    with pg_client.PostgresClient() as cur:
        cur.execute(
            cur.mogrify(
                f"""SELECT 
                        users.user_id AS id,
                        email, 
                        role, 
                        name, 
                        basic_authentication.generated_password,
                        (CASE WHEN role = 'owner' THEN TRUE ELSE FALSE END)  AS super_admin,
                        (CASE WHEN role = 'admin' THEN TRUE ELSE FALSE END)  AS admin,
                        (CASE WHEN role = 'member' THEN TRUE ELSE FALSE END) AS member,
                        appearance,
                        api_key
                    FROM public.users LEFT JOIN public.basic_authentication ON users.user_id=basic_authentication.user_id  
                    WHERE
                     users.user_id = %(userId)s
                     AND deleted_at IS NULL
                    LIMIT 1;""",
                {"userId": user_id})
        )
        r = cur.fetchone()
        return helper.dict_to_camel_case(r, ignore_keys=["appearance"])


def generate_new_api_key(user_id):
    with pg_client.PostgresClient() as cur:
        cur.execute(
            cur.mogrify(
                f"""UPDATE public.users
                    SET api_key=generate_api_key(20)
                    WHERE
                     users.user_id = %(userId)s
                     AND deleted_at IS NULL
                    RETURNING api_key;""",
                {"userId": user_id})
        )
        r = cur.fetchone()
    return helper.dict_to_camel_case(r)


def edit(user_id_to_update, tenant_id, changes, editor_id):
    ALLOW_EDIT = ["name", "email", "admin", "appearance"]
    user = get(user_id=user_id_to_update, tenant_id=tenant_id)
    if editor_id != user_id_to_update or "admin" in changes and changes["admin"] != user["admin"]:
        admin = get(tenant_id=tenant_id, user_id=editor_id)
        if not admin["superAdmin"] and not admin["admin"]:
            return {"errors": ["unauthorized"]}

    keys = list(changes.keys())
    for k in keys:
        if k not in ALLOW_EDIT:
            changes.pop(k)
    keys = list(changes.keys())

    if len(keys) > 0:
        if "email" in keys and changes["email"] != user["email"]:
            if email_exists(changes["email"]):
                return {"errors": ["email already exists."]}
            if get_deleted_user_by_email(changes["email"]) is not None:
                return {"errors": ["email previously deleted."]}
        if "admin" in keys:
            changes["role"] = "admin" if changes.pop("admin") else "member"
        if len(changes.keys()) > 0:
            updated_user = update(tenant_id=tenant_id, user_id=user_id_to_update, changes=changes)

            return {"data": updated_user}
    return {"data": user}


def get_by_email_only(email):
    with pg_client.PostgresClient() as cur:
        cur.execute(
            cur.mogrify(
                f"""SELECT 
                        users.user_id AS id,
                        1 AS tenant_id,
                        users.email, 
                        users.role, 
                        users.name, 
                        basic_authentication.generated_password,
                        (CASE WHEN users.role = 'owner' THEN TRUE ELSE FALSE END)  AS super_admin,
                        (CASE WHEN users.role = 'admin' THEN TRUE ELSE FALSE END)  AS admin,
                        (CASE WHEN users.role = 'member' THEN TRUE ELSE FALSE END) AS member
                    FROM public.users LEFT JOIN public.basic_authentication ON users.user_id=basic_authentication.user_id
                    WHERE
                     users.email = %(email)s                     
                     AND users.deleted_at IS NULL;""",
                {"email": email})
        )
        r = cur.fetchall()
    return helper.list_to_camel_case(r)


def get_by_email_reset(email, reset_token):
    with pg_client.PostgresClient() as cur:
        cur.execute(
            cur.mogrify(
                f"""SELECT 
                        users.user_id AS id,
                        1 AS tenant_id,
                        users.email, 
                        users.role, 
                        users.name, 
                        basic_authentication.generated_password,
                        (CASE WHEN users.role = 'owner' THEN TRUE ELSE FALSE END)  AS super_admin,
                        (CASE WHEN users.role = 'admin' THEN TRUE ELSE FALSE END)  AS admin,
                        (CASE WHEN users.role = 'member' THEN TRUE ELSE FALSE END) AS member
                    FROM public.users LEFT JOIN public.basic_authentication ON users.user_id=basic_authentication.user_id
                    WHERE
                     users.email = %(email)s
                     AND basic_authentication.token =%(token)s                   
                     AND users.deleted_at IS NULL""",
                {"email": email, "token": reset_token})
        )
        r = cur.fetchone()
    return helper.dict_to_camel_case(r)


def get_members(tenant_id):
    with pg_client.PostgresClient() as cur:
        cur.execute(
            f"""SELECT 
                        users.user_id AS id,
                        users.email, 
                        users.role, 
                        users.name, 
                        basic_authentication.generated_password,
                        (CASE WHEN users.role = 'owner' THEN TRUE ELSE FALSE END)  AS super_admin,
                        (CASE WHEN users.role = 'admin' THEN TRUE ELSE FALSE END)  AS admin,
                        (CASE WHEN users.role = 'member' THEN TRUE ELSE FALSE END) AS member,
                        DATE_PART('day',timezone('utc'::text, now()) \
                            - COALESCE(basic_authentication.invited_at,'2000-01-01'::timestamp ))>=1 AS expired_invitation,
<<<<<<< HEAD
                        basic_authentication.password IS NOT NULL AS joined,
                        invitation_token
=======
                        basic_authentication.password IS NOT NULL AS joined
>>>>>>> 1c5f13a1
                    FROM public.users LEFT JOIN public.basic_authentication ON users.user_id=basic_authentication.user_id 
                    WHERE users.deleted_at IS NULL
                    ORDER BY name, id"""
        )
        r = cur.fetchall()
        if len(r):
            r = helper.list_to_camel_case(r)
            for u in r:
                if u["invitationToken"]:
                    u["invitationLink"] = __get_invitation_link(u.pop("invitationToken"))
                else:
                    u["invitationLink"] = None
            return r

    return []


def delete_member(user_id, tenant_id, id_to_delete):
    if user_id == id_to_delete:
        return {"errors": ["unauthorized, cannot delete self"]}

    admin = get(user_id=user_id, tenant_id=tenant_id)
    if admin["member"]:
        return {"errors": ["unauthorized"]}

    to_delete = get(user_id=id_to_delete, tenant_id=tenant_id)
    if to_delete is None:
        return {"errors": ["not found"]}

    if to_delete["superAdmin"]:
        return {"errors": ["cannot delete super admin"]}

    with pg_client.PostgresClient() as cur:
        cur.execute(
            cur.mogrify(f"""UPDATE public.users
                           SET deleted_at = timezone('utc'::text, now()) 
                           WHERE user_id=%(user_id)s;""",
                        {"user_id": id_to_delete}))
    return {"data": get_members(tenant_id=tenant_id)}


def change_password(tenant_id, user_id, email, old_password, new_password):
    item = get(tenant_id=tenant_id, user_id=user_id)
    if item is None:
        return {"errors": ["access denied"]}
    if old_password == new_password:
        return {"errors": ["old and new password are the same"]}
    auth = authenticate(email, old_password, for_change_password=True)
    if auth is None:
        return {"errors": ["wrong password"]}
    changes = {"password": new_password, "generatedPassword": False}
    return {"data": update(tenant_id=tenant_id, user_id=user_id, changes=changes),
            "jwt": authenticate(email, new_password)["jwt"]}


def set_password_invitation(user_id, new_password):
    changes = {"password": new_password, "generatedPassword": False,
               "invitationToken": None, "invitedAt": None,
               "changePwdExpireAt": None, "changePwdToken": None}
    user = update(tenant_id=-1, user_id=user_id, changes=changes)
    return {"data": user,
            "jwt": authenticate(user["email"], new_password)["jwt"]}


def count_members():
    with pg_client.PostgresClient() as cur:
        cur.execute("""SELECT COUNT(user_id) 
                        FROM public.users WHERE deleted_at IS NULL;""")
        r = cur.fetchone()
    return r["count"]


def email_exists(email):
    with pg_client.PostgresClient() as cur:
        cur.execute(
            cur.mogrify(
                f"""SELECT 
                        count(user_id)                        
                    FROM public.users
                    WHERE
                     email = %(email)s
                     AND deleted_at IS NULL
                    LIMIT 1;""",
                {"email": email})
        )
        r = cur.fetchone()
    return r["count"] > 0


def get_deleted_user_by_email(email):
    with pg_client.PostgresClient() as cur:
        cur.execute(
            cur.mogrify(
                f"""SELECT 
                        *                        
                    FROM public.users
                    WHERE
                     email = %(email)s
                     AND deleted_at NOTNULL
                    LIMIT 1;""",
                {"email": email})
        )
        r = cur.fetchone()
    return helper.dict_to_camel_case(r)


def get_by_invitation_token(token, pass_token=None):
    with pg_client.PostgresClient() as cur:
        cur.execute(
            cur.mogrify(
                f"""SELECT 
                        *,
                        DATE_PART('day',timezone('utc'::text, now()) \
                            - COALESCE(basic_authentication.invited_at,'2000-01-01'::timestamp ))>=1 AS expired_invitation,
                        change_pwd_expire_at <= timezone('utc'::text, now()) AS expired_change
                    FROM public.users INNER JOIN public.basic_authentication USING(user_id)
                    WHERE invitation_token = %(token)s {"AND change_pwd_token = %(pass_token)s" if pass_token else ""}
                    LIMIT 1;""",
                {"token": token, "pass_token": token})
        )
        r = cur.fetchone()
    return helper.dict_to_camel_case(r)


def auth_exists(user_id, tenant_id, jwt_iat, jwt_aud):
    with pg_client.PostgresClient() as cur:
        cur.execute(
            cur.mogrify(
                f"SELECT user_id AS id,jwt_iat, changed_at FROM public.users INNER JOIN public.basic_authentication USING(user_id) WHERE user_id = %(userId)s AND deleted_at IS NULL LIMIT 1;",
                {"userId": user_id})
        )
        r = cur.fetchone()
        return r is not None \
               and r.get("jwt_iat") is not None \
               and (abs(jwt_iat - TimeUTC.datetime_to_timestamp(r["jwt_iat"]) // 1000) <= 1 \
                    or (jwt_aud.startswith("plugin") \
                        and (r["changed_at"] is None \
                             or jwt_iat >= (TimeUTC.datetime_to_timestamp(r["changed_at"]) // 1000)))
                    )


@dev.timed
def authenticate(email, password, for_change_password=False, for_plugin=False):
    with pg_client.PostgresClient() as cur:
        query = cur.mogrify(
            f"""SELECT 
                    users.user_id AS id,
                    1 AS tenant_id,
                    users.role,
                    users.name,
                    basic_authentication.generated_password AS change_password,
                    (CASE WHEN users.role = 'owner' THEN TRUE ELSE FALSE END)  AS super_admin,
                    (CASE WHEN users.role = 'admin' THEN TRUE ELSE FALSE END)  AS admin,
                    (CASE WHEN users.role = 'member' THEN TRUE ELSE FALSE END) AS member,
                    users.appearance
                FROM public.users INNER JOIN public.basic_authentication USING(user_id)
                WHERE users.email = %(email)s 
                    AND basic_authentication.password = crypt(%(password)s, basic_authentication.password)
                    AND basic_authentication.user_id = (SELECT su.user_id FROM public.users AS su WHERE su.email=%(email)s AND su.deleted_at IS NULL LIMIT 1)
                LIMIT 1;""",
            {"email": email, "password": password})

        cur.execute(query)
        r = cur.fetchone()

        if r is not None:
            if for_change_password:
                return True
            r = helper.dict_to_camel_case(r, ignore_keys=["appearance"])
            query = cur.mogrify(
                f"""UPDATE public.users
                   SET jwt_iat = timezone('utc'::text, now())
                   WHERE user_id = %(user_id)s 
                   RETURNING jwt_iat;""",
                {"user_id": r["id"]})
            cur.execute(query)
            return {
                "jwt": authorizers.generate_jwt(r['id'], r['tenantId'],
                                                TimeUTC.datetime_to_timestamp(cur.fetchone()["jwt_iat"]),
                                                aud=f"plugin:{helper.get_stage_name()}" if for_plugin else f"front:{helper.get_stage_name()}"),
                "email": email,
                **r
            }
    return None<|MERGE_RESOLUTION|>--- conflicted
+++ resolved
@@ -367,12 +367,8 @@
                         (CASE WHEN users.role = 'member' THEN TRUE ELSE FALSE END) AS member,
                         DATE_PART('day',timezone('utc'::text, now()) \
                             - COALESCE(basic_authentication.invited_at,'2000-01-01'::timestamp ))>=1 AS expired_invitation,
-<<<<<<< HEAD
                         basic_authentication.password IS NOT NULL AS joined,
                         invitation_token
-=======
-                        basic_authentication.password IS NOT NULL AS joined
->>>>>>> 1c5f13a1
                     FROM public.users LEFT JOIN public.basic_authentication ON users.user_id=basic_authentication.user_id 
                     WHERE users.deleted_at IS NULL
                     ORDER BY name, id"""
