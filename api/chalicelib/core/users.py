--- conflicted
+++ resolved
@@ -16,13 +16,6 @@
     return secrets.token_urlsafe(64)
 
 
-<<<<<<< HEAD
-=======
-def __is_authorized_to_manage_users():
-    pass
-
-
->>>>>>> 42884550
 def create_new_member(email, invitation_token, admin, name, owner=False):
     with pg_client.PostgresClient() as cur:
         query = cur.mogrify(f"""\
@@ -45,12 +38,7 @@
                            (CASE WHEN u.role = 'member' THEN TRUE ELSE FALSE END) AS member,
                             au.invitation_token
                     FROM u,au;""",
-<<<<<<< HEAD
                             {"email": email, "role": "owner" if owner else "admin" if admin else "member", "name": name,
-=======
-                            {"email": email, "password": invitation_token,
-                             "role": "owner" if owner else "admin" if admin else "member", "name": name,
->>>>>>> 42884550
                              "data": json.dumps({"lastAnnouncementView": TimeUTC.now()}),
                              "invitation_token": invitation_token})
         cur.execute(
@@ -93,7 +81,6 @@
                     WHERE user_id=%(user_id)s
                     RETURNING invitation_token;""",
                             {"user_id": user_id, "invitation_token": invitation_token})
-<<<<<<< HEAD
         cur.execute(
             query
         )
@@ -120,34 +107,7 @@
         return __get_invitation_link(cur.fetchone().pop("invitation_token"))
 
 
-=======
-        cur.execute(
-            query
-        )
-        result["invitation_token"] = cur.fetchone()["invitation_token"]
-
-        return helper.dict_to_camel_case(result)
-
-
-def generate_new_invitation(user_id):
-    invitation_token = __generate_invitation_token()
-    with pg_client.PostgresClient() as cur:
-        query = cur.mogrify("""\
-                        UPDATE public.basic_authentication
-                        SET invitation_token = %(invitation_token)s,
-                            invited_at = timezone('utc'::text, now()),
-                            change_pwd_expire_at = NULL,
-                            change_pwd_token = NULL
-                        WHERE user_id=%(user_id)s
-                        RETURNING invitation_token;""",
-                            {"user_id": user_id, "invitation_token": invitation_token})
-        cur.execute(
-            query
-        )
-        return __get_invitation_link(cur.fetchone().pop("invitation_token"))
-
-
->>>>>>> 42884550
+                             
 def reset_member(tenant_id, editor_id, user_id_to_update):
     admin = get(tenant_id=tenant_id, user_id=editor_id)
     if not admin["admin"] and not admin["superAdmin"]:
@@ -514,12 +474,8 @@
             cur.mogrify(
                 f"""SELECT 
                         *,
-<<<<<<< HEAD
                         DATE_PART('day',timezone('utc'::text, now()) \
                             - COALESCE(basic_authentication.invited_at,'2000-01-01'::timestamp ))>=1 AS expired_invitation,
-=======
-                        DATE_PART('day',timezone('utc'::text, now())- invited_at)>=1 AS expired,
->>>>>>> 42884550
                         change_pwd_expire_at <= timezone('utc'::text, now()) AS expired_change
                     FROM public.users INNER JOIN public.basic_authentication USING(user_id)
                     WHERE invitation_token = %(token)s {"AND change_pwd_token = %(pass_token)s" if pass_token else ""}
