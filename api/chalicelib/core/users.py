--- conflicted
+++ resolved
@@ -542,9 +542,6 @@
         r = cur.fetchone()
     return r is not None \
         and r.get("jwt_iat") is not None \
-<<<<<<< HEAD
-        and abs(jwt_iat - TimeUTC.datetime_to_timestamp(r["jwt_iat"]) // 1000) <= 1
-=======
         and abs(jwt_iat - r["jwt_iat"]) <= 1
 
 
@@ -561,7 +558,6 @@
         )
         r = cur.fetchone()
     return r is not None
->>>>>>> 1ecd2602
 
 
 def change_jwt_iat_jti(user_id):
@@ -571,13 +567,9 @@
                                     jwt_refresh_jti = 0, 
                                     jwt_refresh_iat = timezone('utc'::text, now()-INTERVAL '10s') 
                                 WHERE user_id = %(user_id)s 
-<<<<<<< HEAD
-                                RETURNING jwt_iat;""",
-=======
                                 RETURNING EXTRACT (epoch FROM jwt_iat)::BIGINT AS jwt_iat, 
                                           jwt_refresh_jti, 
                                           EXTRACT (epoch FROM jwt_refresh_iat)::BIGINT AS jwt_refresh_iat;""",
->>>>>>> 1ecd2602
                             {"user_id": user_id})
         cur.execute(query)
         row = cur.fetchone()
@@ -642,18 +634,12 @@
     with pg_client.PostgresClient() as cur:
         query = cur.mogrify(
             """UPDATE public.users
-<<<<<<< HEAD
-               SET jwt_iat = NULL
-=======
                SET jwt_iat = NULL, jwt_refresh_jti = NULL, jwt_refresh_iat = NULL
->>>>>>> 1ecd2602
                WHERE user_id = %(user_id)s;""",
             {"user_id": user_id})
         cur.execute(query)
 
 
-<<<<<<< HEAD
-=======
 def refresh(user_id: int, tenant_id: int = -1) -> dict:
     jwt_iat, jwt_r_jti, jwt_r_iat = refresh_jwt_iat_jti(user_id=user_id)
     return {
@@ -666,7 +652,6 @@
     }
 
 
->>>>>>> 1ecd2602
 def get_user_role(tenant_id, user_id):
     with pg_client.PostgresClient() as cur:
         cur.execute(
