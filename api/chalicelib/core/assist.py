--- conflicted
+++ resolved
@@ -1,8 +1,6 @@
 import requests
-<<<<<<< HEAD
-=======
-
->>>>>>> dfec519e
+from chalicelib.core import projects, sessions, sessions_metas
+from chalicelib.utils import pg_client, helper
 from chalicelib.core import projects, sessions, sessions_metas
 from chalicelib.utils import pg_client, helper
 from chalicelib.utils.helper import environ
