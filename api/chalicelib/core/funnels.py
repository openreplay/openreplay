import json
from typing import List

import chalicelib.utils.helper
import schemas
from chalicelib.core import significance, sessions
from chalicelib.utils import dev
from chalicelib.utils import helper, pg_client
from chalicelib.utils.TimeUTC import TimeUTC

REMOVE_KEYS = ["key", "_key", "startDate", "endDate"]

ALLOW_UPDATE_FOR = ["name", "filter"]


def filter_stages(stages: List[schemas._SessionSearchEventSchema]):
    ALLOW_TYPES = [schemas.EventType.click, schemas.EventType.input,
                   schemas.EventType.location, schemas.EventType.custom,
                   schemas.EventType.click_ios, schemas.EventType.input_ios,
                   schemas.EventType.view_ios, schemas.EventType.custom_ios, ]
    return [s for s in stages if s.type in ALLOW_TYPES and s.value is not None]


def __parse_events(f_events: List[dict]):
    return [schemas._SessionSearchEventSchema.parse_obj(e) for e in f_events]


def __unparse_events(f_events: List[schemas._SessionSearchEventSchema]):
    return [e.dict() for e in f_events]


def __fix_stages(f_events: List[schemas._SessionSearchEventSchema]):
    if f_events is None:
        return
    events = []
    for e in f_events:
        if e.operator is None:
            e.operator = schemas.SearchEventOperator._is

        if not isinstance(e.value, list):
            e.value = [e.value]
        is_any = sessions._isAny_opreator(e.operator)
        if not is_any and isinstance(e.value, list) and len(e.value) == 0:
            continue
        events.append(e)
    return events


def __transform_old_funnels(events):
    for e in events:
        if not isinstance(e.get("value"), list):
            e["value"] = [e["value"]]
    return events


def create(project_id, user_id, name, filter: schemas.FunnelSearchPayloadSchema, is_public):
    helper.delete_keys_from_dict(filter, REMOVE_KEYS)
    filter.events = filter_stages(stages=filter.events)
    with pg_client.PostgresClient() as cur:
        query = cur.mogrify("""\
            INSERT INTO public.funnels (project_id, user_id, name, filter,is_public) 
            VALUES (%(project_id)s, %(user_id)s, %(name)s, %(filter)s::jsonb,%(is_public)s)
            RETURNING *;""",
                            {"user_id": user_id, "project_id": project_id, "name": name,
                             "filter": json.dumps(filter.dict()),
                             "is_public": is_public})

        cur.execute(
            query
        )
        r = cur.fetchone()
        r["created_at"] = TimeUTC.datetime_to_timestamp(r["created_at"])
        r = helper.dict_to_camel_case(r)
        r["filter"]["startDate"], r["filter"]["endDate"] = TimeUTC.get_start_end_from_range(r["filter"]["rangeValue"])
        return {"data": r}


def update(funnel_id, user_id, project_id, name=None, filter=None, is_public=None):
    s_query = []
    if filter is not None:
        helper.delete_keys_from_dict(filter, REMOVE_KEYS)
        s_query.append("filter = %(filter)s::jsonb")
    if name is not None and len(name) > 0:
        s_query.append("name = %(name)s")
    if is_public is not None:
        s_query.append("is_public = %(is_public)s")
    if len(s_query) == 0:
        return {"errors": ["Nothing to update"]}
    with pg_client.PostgresClient() as cur:
        query = cur.mogrify(f"""\
            UPDATE public.funnels 
            SET {" , ".join(s_query)}
            WHERE funnel_id=%(funnel_id)s
                AND project_id = %(project_id)s
                AND (user_id = %(user_id)s OR is_public)
            RETURNING *;""", {"user_id": user_id, "funnel_id": funnel_id, "name": name,
                              "filter": json.dumps(filter) if filter is not None else None, "is_public": is_public,
                              "project_id": project_id})
        # print("--------------------")
        # print(query)
        # print("--------------------")
        cur.execute(
            query
        )
        r = cur.fetchone()
        if r is None:
            return {"errors": ["funnel not found"]}
        r["created_at"] = TimeUTC.datetime_to_timestamp(r["created_at"])
        r = helper.dict_to_camel_case(r)
        r["filter"]["startDate"], r["filter"]["endDate"] = TimeUTC.get_start_end_from_range(r["filter"]["rangeValue"])
        r["filter"] = helper.old_search_payload_to_flat(r["filter"])
        return {"data": r}


def get_by_user(project_id, user_id, range_value=None, start_date=None, end_date=None, details=False):
    with pg_client.PostgresClient() as cur:
        cur.execute(
            cur.mogrify(
                f"""\
                SELECT funnel_id, project_id, user_id, name, created_at, deleted_at, is_public
                    {",filter" if details else ""}
                FROM public.funnels
                WHERE project_id = %(project_id)s
                  AND funnels.deleted_at IS NULL
                  AND (funnels.user_id = %(user_id)s OR funnels.is_public);""",
                {"project_id": project_id, "user_id": user_id}
            )
        )

        rows = cur.fetchall()
        rows = helper.list_to_camel_case(rows)
        for row in rows:
            row["createdAt"] = TimeUTC.datetime_to_timestamp(row["createdAt"])
            if details:
                row["filter"]["events"] = filter_stages(__parse_events(row["filter"]["events"]))
                if row.get("filter") is not None and row["filter"].get("events") is not None:
                    row["filter"]["events"] = __transform_old_funnels(__unparse_events(row["filter"]["events"]))

                get_start_end_time(filter_d=row["filter"], range_value=range_value, start_date=start_date,
                                   end_date=end_date)
                counts = sessions.search2_pg(data=schemas.SessionsSearchPayloadSchema.parse_obj(row["filter"]),
                                             project_id=project_id, user_id=None, count_only=True)
                row["sessionsCount"] = counts["countSessions"]
                row["usersCount"] = counts["countUsers"]
                filter_clone = dict(row["filter"])
                overview = significance.get_overview(filter_d=row["filter"], project_id=project_id)
                row["stages"] = overview["stages"]
                row.pop("filter")
                row["stagesCount"] = len(row["stages"])
                # TODO: ask david to count it alone
                row["criticalIssuesCount"] = overview["criticalIssuesCount"]
                row["missedConversions"] = 0 if len(row["stages"]) < 2 \
                    else row["stages"][0]["sessionsCount"] - row["stages"][-1]["sessionsCount"]
                row["filter"] = helper.old_search_payload_to_flat(filter_clone)
    return rows


def get_possible_issue_types(project_id):
    return [{"type": t, "title": chalicelib.utils.helper.get_issue_title(t)} for t in
            ['click_rage', 'dead_click', 'excessive_scrolling',
             'bad_request', 'missing_resource', 'memory', 'cpu',
             'slow_resource', 'slow_page_load', 'crash', 'custom_event_error',
             'js_error']]


def get_start_end_time(filter_d, range_value, start_date, end_date):
    if start_date is not None and end_date is not None:
        filter_d["startDate"], filter_d["endDate"] = start_date, end_date
    elif range_value is not None and len(range_value) > 0:
        filter_d["rangeValue"] = range_value
        filter_d["startDate"], filter_d["endDate"] = TimeUTC.get_start_end_from_range(range_value)
    else:
        filter_d["startDate"], filter_d["endDate"] = TimeUTC.get_start_end_from_range(filter_d["rangeValue"])


def delete(project_id, funnel_id, user_id):
    with pg_client.PostgresClient() as cur:
        cur.execute(
            cur.mogrify("""\
            UPDATE public.funnels 
            SET deleted_at = timezone('utc'::text, now()) 
            WHERE project_id = %(project_id)s
              AND funnel_id = %(funnel_id)s
              AND (user_id = %(user_id)s OR is_public);""",
                        {"funnel_id": funnel_id, "project_id": project_id, "user_id": user_id})
        )

    return {"data": {"state": "success"}}


def get_sessions(project_id, funnel_id, user_id, range_value=None, start_date=None, end_date=None):
    f = get(funnel_id=funnel_id, project_id=project_id, user_id=user_id, flatten=False)
    if f is None:
        return {"errors": ["funnel not found"]}
    get_start_end_time(filter_d=f["filter"], range_value=range_value, start_date=start_date, end_date=end_date)
    return sessions.search2_pg(data=schemas.SessionsSearchPayloadSchema.parse_obj(f["filter"]), project_id=project_id,
                               user_id=user_id)


def get_sessions_on_the_fly(funnel_id, project_id, user_id, data: schemas.FunnelSearchPayloadSchema):
    data.events = filter_stages(data.events)
    data.events = __fix_stages(data.events)
    if len(data.events) == 0:
        f = get(funnel_id=funnel_id, project_id=project_id, user_id=user_id, flatten=False)
        if f is None:
            return {"errors": ["funnel not found"]}
        get_start_end_time(filter_d=f["filter"], range_value=data.range_value,
                           start_date=data.startDate, end_date=data.endDate)
        data = schemas.FunnelSearchPayloadSchema.parse_obj(f["filter"])
    return sessions.search2_pg(data=data, project_id=project_id,
                               user_id=user_id)


def get_top_insights(project_id, user_id, funnel_id, range_value=None, start_date=None, end_date=None):
    f = get(funnel_id=funnel_id, project_id=project_id, user_id=user_id, flatten=False)
    if f is None:
        return {"errors": ["funnel not found"]}
    get_start_end_time(filter_d=f["filter"], range_value=range_value, start_date=start_date, end_date=end_date)
    insights, total_drop_due_to_issues = significance.get_top_insights(filter_d=f["filter"], project_id=project_id)
    insights = helper.list_to_camel_case(insights)
    if len(insights) > 0:
        # fix: this fix for huge drop count
        if total_drop_due_to_issues > insights[0]["sessionsCount"]:
            total_drop_due_to_issues = insights[0]["sessionsCount"]
        # end fix
        insights[-1]["dropDueToIssues"] = total_drop_due_to_issues
    return {"data": {"stages": insights,
                     "totalDropDueToIssues": total_drop_due_to_issues}}


def get_top_insights_on_the_fly(funnel_id, user_id, project_id, data: schemas.FunnelInsightsPayloadSchema):
    data.events = filter_stages(__parse_events(data.events))
    if len(data.events) == 0:
<<<<<<< HEAD
        f = get(funnel_id=funnel_id, project_id=project_id, user_id=user_id)
=======
        f = get(funnel_id=funnel_id, project_id=project_id, user_id=user_id, flatten=False)
>>>>>>> 13734d75
        if f is None:
            return {"errors": ["funnel not found"]}
        get_start_end_time(filter_d=f["filter"], range_value=data.rangeValue,
                           start_date=data.startDate,
                           end_date=data.endDate)
        data = schemas.FunnelInsightsPayloadSchema.parse_obj(f["filter"])
    data.events = __fix_stages(data.events)
    insights, total_drop_due_to_issues = significance.get_top_insights(filter_d=data.dict(), project_id=project_id)
<<<<<<< HEAD
=======
    insights = helper.list_to_camel_case(insights)
>>>>>>> 13734d75
    if len(insights) > 0:
        # fix: this fix for huge drop count
        if total_drop_due_to_issues > insights[0]["sessionsCount"]:
            total_drop_due_to_issues = insights[0]["sessionsCount"]
        # end fix
        insights[-1]["dropDueToIssues"] = total_drop_due_to_issues
    return {"data": {"stages": insights,
                     "totalDropDueToIssues": total_drop_due_to_issues}}


def get_issues(project_id, user_id, funnel_id, range_value=None, start_date=None, end_date=None):
    f = get(funnel_id=funnel_id, project_id=project_id, user_id=user_id, flatten=False)
    if f is None:
        return {"errors": ["funnel not found"]}
    get_start_end_time(filter_d=f["filter"], range_value=range_value, start_date=start_date, end_date=end_date)
    return {"data": {
        "issues": helper.dict_to_camel_case(significance.get_issues_list(filter_d=f["filter"], project_id=project_id))
    }}


@dev.timed
def get_issues_on_the_fly(funnel_id, user_id, project_id, data: schemas.FunnelSearchPayloadSchema):
    data.events = filter_stages(data.events)
    data.events = __fix_stages(data.events)
    if len(data.events) == 0:
<<<<<<< HEAD
        f = get(funnel_id=funnel_id, project_id=project_id, user_id=user_id)
=======
        f = get(funnel_id=funnel_id, project_id=project_id, user_id=user_id, flatten=False)
>>>>>>> 13734d75
        if f is None:
            return {"errors": ["funnel not found"]}
        get_start_end_time(filter_d=f["filter"], range_value=data.rangeValue,
                           start_date=data.startDate,
                           end_date=data.endDate)
        data = schemas.FunnelSearchPayloadSchema.parse_obj(f["filter"])
    if len(data.events) < 2:
        return {"issues": []}
    return {
        "issues": helper.dict_to_camel_case(
            significance.get_issues_list(filter_d=data.dict(), project_id=project_id, first_stage=1,
                                         last_stage=len(data.events)))}


def get(funnel_id, project_id, user_id, flatten=True, fix_stages=True):
    with pg_client.PostgresClient() as cur:
        cur.execute(
            cur.mogrify(
                """\
                SELECT
                  *
                FROM public.funnels
                WHERE project_id = %(project_id)s
                  AND deleted_at IS NULL
                  AND funnel_id = %(funnel_id)s
                  AND (user_id = %(user_id)s OR is_public);""",
                {"funnel_id": funnel_id, "project_id": project_id, "user_id": user_id}
            )
        )

        f = helper.dict_to_camel_case(cur.fetchone())
    if f is None:
        return None
    if f.get("filter") is not None and f["filter"].get("events") is not None:
        f["filter"]["events"] = __transform_old_funnels(f["filter"]["events"])
    f["createdAt"] = TimeUTC.datetime_to_timestamp(f["createdAt"])
    f["filter"]["events"] = __parse_events(f["filter"]["events"])
    f["filter"]["events"] = filter_stages(stages=f["filter"]["events"])
    if fix_stages:
        f["filter"]["events"] = __fix_stages(f["filter"]["events"])
    f["filter"]["events"] = [e.dict() for e in f["filter"]["events"]]
    if flatten:
        f["filter"] = helper.old_search_payload_to_flat(f["filter"])
    return f


@dev.timed
def search_by_issue(user_id, project_id, funnel_id, issue_id, data: schemas.FunnelSearchPayloadSchema, range_value=None,
                    start_date=None, end_date=None):
    if len(data.events) == 0:
        f = get(funnel_id=funnel_id, project_id=project_id, user_id=user_id, flatten=False)
        if f is None:
            return {"errors": ["funnel not found"]}
        data.startDate = data.startDate if data.startDate is not None else start_date
        data.endDate = data.endDate if data.endDate is not None else end_date
        get_start_end_time(filter_d=f["filter"], range_value=range_value, start_date=data.startDate,
                           end_date=data.endDate)
        data = schemas.FunnelSearchPayloadSchema.parse_obj(f["filter"])

    issues = get_issues_on_the_fly(funnel_id=funnel_id, user_id=user_id, project_id=project_id, data=data) \
        .get("issues", {})
    issues = issues.get("significant", []) + issues.get("insignificant", [])
    issue = None
    for i in issues:
        if i.get("issueId", "") == issue_id:
            issue = i
            break
    return {"sessions": sessions.search2_pg(user_id=user_id, project_id=project_id, issue=issue,
                                            data=data) if issue is not None else {"total": 0, "sessions": []},
            # "stages": helper.list_to_camel_case(insights),
            # "totalDropDueToIssues": total_drop_due_to_issues,
            "issue": issue}<|MERGE_RESOLUTION|>--- conflicted
+++ resolved
@@ -231,11 +231,7 @@
 def get_top_insights_on_the_fly(funnel_id, user_id, project_id, data: schemas.FunnelInsightsPayloadSchema):
     data.events = filter_stages(__parse_events(data.events))
     if len(data.events) == 0:
-<<<<<<< HEAD
-        f = get(funnel_id=funnel_id, project_id=project_id, user_id=user_id)
-=======
         f = get(funnel_id=funnel_id, project_id=project_id, user_id=user_id, flatten=False)
->>>>>>> 13734d75
         if f is None:
             return {"errors": ["funnel not found"]}
         get_start_end_time(filter_d=f["filter"], range_value=data.rangeValue,
@@ -244,10 +240,7 @@
         data = schemas.FunnelInsightsPayloadSchema.parse_obj(f["filter"])
     data.events = __fix_stages(data.events)
     insights, total_drop_due_to_issues = significance.get_top_insights(filter_d=data.dict(), project_id=project_id)
-<<<<<<< HEAD
-=======
     insights = helper.list_to_camel_case(insights)
->>>>>>> 13734d75
     if len(insights) > 0:
         # fix: this fix for huge drop count
         if total_drop_due_to_issues > insights[0]["sessionsCount"]:
@@ -273,11 +266,7 @@
     data.events = filter_stages(data.events)
     data.events = __fix_stages(data.events)
     if len(data.events) == 0:
-<<<<<<< HEAD
-        f = get(funnel_id=funnel_id, project_id=project_id, user_id=user_id)
-=======
         f = get(funnel_id=funnel_id, project_id=project_id, user_id=user_id, flatten=False)
->>>>>>> 13734d75
         if f is None:
             return {"errors": ["funnel not found"]}
         get_start_end_time(filter_d=f["filter"], range_value=data.rangeValue,
