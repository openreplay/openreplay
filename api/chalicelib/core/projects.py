import json
from typing import Optional

from fastapi import HTTPException, status

import schemas
from chalicelib.core import users
from chalicelib.utils import pg_client, helper
from chalicelib.utils.TimeUTC import TimeUTC


def __exists_by_name(name: str, exclude_id: Optional[int]) -> bool:
    with pg_client.PostgresClient() as cur:
        query = cur.mogrify(f"""SELECT EXISTS(SELECT 1
                                FROM public.projects
                                WHERE deleted_at IS NULL
                                    AND name ILIKE %(name)s
                                    {"AND project_id!=%(exclude_id)s" if exclude_id else ""}) AS exists;""",
                            {"name": name, "exclude_id": exclude_id})

        cur.execute(query=query)
        row = cur.fetchone()
        return row["exists"]


def __update(tenant_id, project_id, changes):
    if len(changes.keys()) == 0:
        return None

    sub_query = []
    for key in changes.keys():
        sub_query.append(f"{helper.key_to_snake_case(key)} = %({key})s")
    with pg_client.PostgresClient() as cur:
        query = cur.mogrify(f"""UPDATE public.projects 
                                SET {" ,".join(sub_query)} 
                                WHERE project_id = %(project_id)s
                                    AND deleted_at ISNULL
                                RETURNING project_id,name,gdpr;""",
                            {"project_id": project_id, **changes})
        cur.execute(query=query)
        return helper.dict_to_camel_case(cur.fetchone())


def __create(tenant_id, name):
    with pg_client.PostgresClient() as cur:
        query = cur.mogrify(f"""INSERT INTO public.projects (name, active)
                                VALUES (%(name)s,TRUE)
                                RETURNING project_id;""",
                            {"name": name})
        cur.execute(query=query)
        project_id = cur.fetchone()["project_id"]
    return get_project(tenant_id=tenant_id, project_id=project_id, include_gdpr=True)


<<<<<<< HEAD
def get_projects(tenant_id, gdpr=None):
    with pg_client.PostgresClient() as cur:
        extra_projection = ",'green' AS status"
        if gdpr:
            extra_projection += ',s.gdpr'

        query = cur.mogrify(f"""SELECT s.project_id, s.name, s.project_key, s.save_request_payloads, s.first_recorded_session_at,
                                       created_at {extra_projection}
                                FROM public.projects AS s
                                WHERE s.deleted_at IS NULL
                                ORDER BY s.name;""")
        cur.execute(query)
        rows = cur.fetchall()
        for r in rows:
            r["created_at"] = TimeUTC.datetime_to_timestamp(r["created_at"])
=======
def get_projects(tenant_id: int, gdpr: bool = False, recorded: bool = False):
    with pg_client.PostgresClient() as cur:
        extra_projection = ""
        if gdpr:
            extra_projection += ',s.gdpr'
        if recorded:
            extra_projection += """,\nCOALESCE(EXTRACT(EPOCH FROM s.first_recorded_session_at) * 1000::BIGINT,
                                      (SELECT MIN(sessions.start_ts)
                                       FROM public.sessions
                                       WHERE sessions.project_id = s.project_id
                                         AND sessions.start_ts >= (EXTRACT(EPOCH 
                                                        FROM COALESCE(s.sessions_last_check_at, s.created_at)) * 1000-%(check_delta)s)
                                         AND sessions.start_ts <= %(now)s
                                       )) AS first_recorded"""

        query = cur.mogrify(f"""{"SELECT *, first_recorded IS NOT NULL AS recorded FROM (" if recorded else ""}
                                SELECT s.project_id, s.name, s.project_key, s.save_request_payloads, s.first_recorded_session_at,
                                       created_at, sessions_last_check_at {extra_projection}
                                FROM public.projects AS s
                                WHERE s.deleted_at IS NULL
                                ORDER BY s.name {") AS raw" if recorded else ""};""",
                            {"now": TimeUTC.now(), "check_delta": TimeUTC.MS_HOUR * 4})
        cur.execute(query)
        rows = cur.fetchall()
        # if recorded is requested, check if it was saved or computed
        if recorded:
            u_values = []
            params = {}
            for i, r in enumerate(rows):
                r["sessions_last_check_at"] = TimeUTC.datetime_to_timestamp(r["sessions_last_check_at"])
                r["created_at"] = TimeUTC.datetime_to_timestamp(r["created_at"])
                if r["first_recorded_session_at"] is None \
                        and r["sessions_last_check_at"] is not None \
                        and (TimeUTC.now() - r["sessions_last_check_at"]) > TimeUTC.MS_HOUR:
                    u_values.append(f"(%(project_id_{i})s,to_timestamp(%(first_recorded_{i})s/1000))")
                    params[f"project_id_{i}"] = r["project_id"]
                    params[f"first_recorded_{i}"] = r["first_recorded"] if r["recorded"] else None
                r.pop("first_recorded_session_at")
                r.pop("first_recorded")
                r.pop("sessions_last_check_at")
            if len(u_values) > 0:
                query = cur.mogrify(f"""UPDATE public.projects 
                                        SET sessions_last_check_at=(now() at time zone 'utc'), first_recorded_session_at=u.first_recorded
                                        FROM (VALUES {",".join(u_values)}) AS u(project_id,first_recorded)
                                        WHERE projects.project_id=u.project_id;""", params)
                cur.execute(query)
        else:
            for r in rows:
                r["created_at"] = TimeUTC.datetime_to_timestamp(r["created_at"])
                r.pop("sessions_last_check_at")
>>>>>>> 269674c2

        return helper.list_to_camel_case(rows)


def get_project(tenant_id, project_id, include_last_session=False, include_gdpr=None):
    with pg_client.PostgresClient() as cur:
        extra_select = ""
        if include_last_session:
            extra_select += """,(SELECT max(ss.start_ts) 
                                 FROM public.sessions AS ss 
                                 WHERE ss.project_id = %(project_id)s) AS last_recorded_session_at"""
        if include_gdpr:
            extra_select += ",s.gdpr"
        query = cur.mogrify(f"""SELECT s.project_id,
                                       s.project_key,
                                       s.name,
                                       s.save_request_payloads
                                       {extra_select}
                                FROM public.projects AS s
                                WHERE s.project_id =%(project_id)s
                                    AND s.deleted_at IS NULL
                                LIMIT 1;""",
                            {"project_id": project_id})
        cur.execute(query=query)
        row = cur.fetchone()
        return helper.dict_to_camel_case(row)


def get_project_by_key(tenant_id, project_key, include_last_session=False, include_gdpr=None):
    with pg_client.PostgresClient() as cur:
        extra_select = ""
        if include_last_session:
            extra_select += """,(SELECT max(ss.start_ts) 
                                 FROM public.sessions AS ss 
                                 WHERE ss.project_key = %(project_key)s) AS last_recorded_session_at"""
        if include_gdpr:
            extra_select += ",s.gdpr"
        query = cur.mogrify(f"""SELECT s.project_key,
                                       s.name
                                       {extra_select}
                                FROM public.projects AS s
                                WHERE s.project_key =%(project_key)s
                                    AND s.deleted_at IS NULL
                                LIMIT 1;""",
                            {"project_key": project_key})
        cur.execute(query=query)
        row = cur.fetchone()
        return helper.dict_to_camel_case(row)


def create(tenant_id, user_id, data: schemas.CreateProjectSchema, skip_authorization=False):
    if __exists_by_name(name=data.name, exclude_id=None):
        raise HTTPException(status_code=status.HTTP_400_BAD_REQUEST, detail=f"name already exists.")
    if not skip_authorization:
        admin = users.get(user_id=user_id, tenant_id=tenant_id)
        if not admin["admin"] and not admin["superAdmin"]:
            return {"errors": ["unauthorized"]}
    return {"data": __create(tenant_id=tenant_id, name=data.name)}


def edit(tenant_id, user_id, project_id, data: schemas.CreateProjectSchema):
    if __exists_by_name(name=data.name, exclude_id=project_id):
        raise HTTPException(status_code=status.HTTP_400_BAD_REQUEST, detail=f"name already exists.")
    admin = users.get(user_id=user_id, tenant_id=tenant_id)
    if not admin["admin"] and not admin["superAdmin"]:
        return {"errors": ["unauthorized"]}
    return {"data": __update(tenant_id=tenant_id, project_id=project_id,
                             changes={"name": data.name})}


def delete(tenant_id, user_id, project_id):
    admin = users.get(user_id=user_id, tenant_id=tenant_id)

    if not admin["admin"] and not admin["superAdmin"]:
        return {"errors": ["unauthorized"]}
    with pg_client.PostgresClient() as cur:
        query = cur.mogrify("""UPDATE public.projects 
                               SET deleted_at = timezone('utc'::text, now()),
                                   active = FALSE
                               WHERE project_id = %(project_id)s;""",
                            {"project_id": project_id})
        cur.execute(query=query)
    return {"data": {"state": "success"}}


def get_gdpr(project_id):
    with pg_client.PostgresClient() as cur:
        query = cur.mogrify("""SELECT gdpr
                               FROM public.projects AS s
                               WHERE s.project_id =%(project_id)s
                                    AND s.deleted_at IS NULL;""",
                            {"project_id": project_id})
        cur.execute(query=query)
        row = cur.fetchone()["gdpr"]
        row["projectId"] = project_id
        return row


def edit_gdpr(project_id, gdpr):
    with pg_client.PostgresClient() as cur:
        query = cur.mogrify("""UPDATE public.projects 
                               SET gdpr = gdpr|| %(gdpr)s
                               WHERE project_id = %(project_id)s 
                                    AND deleted_at ISNULL
                               RETURNING gdpr;""",
                            {"project_id": project_id, "gdpr": json.dumps(gdpr)})
        cur.execute(query=query)
        row = cur.fetchone()
        if not row:
            return {"errors": ["something went wrong"]}
        row = row["gdpr"]
        row["projectId"] = project_id
        return row


def get_internal_project_id(project_key):
    with pg_client.PostgresClient() as cur:
        query = cur.mogrify("""SELECT project_id
                               FROM public.projects
                               WHERE project_key =%(project_key)s 
                                    AND deleted_at ISNULL;""",
                            {"project_key": project_key})
        cur.execute(query=query)
        row = cur.fetchone()
        return row["project_id"] if row else None


def get_project_key(project_id):
    with pg_client.PostgresClient() as cur:
        query = cur.mogrify("""SELECT project_key
                               FROM public.projects
                               WHERE project_id =%(project_id)s
                                    AND deleted_at ISNULL;""",
                            {"project_id": project_id})
        cur.execute(query=query)
        project = cur.fetchone()
        return project["project_key"] if project is not None else None


def get_capture_status(project_id):
    with pg_client.PostgresClient() as cur:
        query = cur.mogrify("""SELECT sample_rate AS rate, sample_rate=100 AS capture_all
                               FROM public.projects
                               WHERE project_id =%(project_id)s 
                                    AND deleted_at ISNULL;""",
                            {"project_id": project_id})
        cur.execute(query=query)
        return helper.dict_to_camel_case(cur.fetchone())


def update_capture_status(project_id, changes):
    if "rate" not in changes and "captureAll" not in changes:
        return {"errors": ["please provide 'rate' and/or 'captureAll' attributes to update."]}
    if int(changes["rate"]) < 0 or int(changes["rate"]) > 100:
        return {"errors": ["'rate' must be between 0..100."]}
    sample_rate = 0
    if "rate" in changes:
        sample_rate = int(changes["rate"])
    if changes.get("captureAll"):
        sample_rate = 100
    with pg_client.PostgresClient() as cur:
        query = cur.mogrify("""UPDATE public.projects
                               SET sample_rate= %(sample_rate)s
                               WHERE project_id =%(project_id)s
                                    AND deleted_at ISNULL;""",
                            {"project_id": project_id, "sample_rate": sample_rate})
        cur.execute(query=query)

    return changes


def get_projects_ids(tenant_id):
    with pg_client.PostgresClient() as cur:
        query = f"""SELECT s.project_id
                    FROM public.projects AS s
                    WHERE s.deleted_at IS NULL
                    ORDER BY s.project_id;"""
        cur.execute(query=query)
        rows = cur.fetchall()
    return [r["project_id"] for r in rows]<|MERGE_RESOLUTION|>--- conflicted
+++ resolved
@@ -52,23 +52,6 @@
     return get_project(tenant_id=tenant_id, project_id=project_id, include_gdpr=True)
 
 
-<<<<<<< HEAD
-def get_projects(tenant_id, gdpr=None):
-    with pg_client.PostgresClient() as cur:
-        extra_projection = ",'green' AS status"
-        if gdpr:
-            extra_projection += ',s.gdpr'
-
-        query = cur.mogrify(f"""SELECT s.project_id, s.name, s.project_key, s.save_request_payloads, s.first_recorded_session_at,
-                                       created_at {extra_projection}
-                                FROM public.projects AS s
-                                WHERE s.deleted_at IS NULL
-                                ORDER BY s.name;""")
-        cur.execute(query)
-        rows = cur.fetchall()
-        for r in rows:
-            r["created_at"] = TimeUTC.datetime_to_timestamp(r["created_at"])
-=======
 def get_projects(tenant_id: int, gdpr: bool = False, recorded: bool = False):
     with pg_client.PostgresClient() as cur:
         extra_projection = ""
@@ -119,7 +102,6 @@
             for r in rows:
                 r["created_at"] = TimeUTC.datetime_to_timestamp(r["created_at"])
                 r.pop("sessions_last_check_at")
->>>>>>> 269674c2
 
         return helper.list_to_camel_case(rows)
 
