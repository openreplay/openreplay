import json
from typing import Optional

from fastapi import HTTPException, status

import schemas
from chalicelib.core import users
from chalicelib.utils import pg_client, helper
from chalicelib.utils.TimeUTC import TimeUTC


def __exists_by_name(name: str, exclude_id: Optional[int]) -> bool:
    with pg_client.PostgresClient() as cur:
        query = cur.mogrify(f"""SELECT EXISTS(SELECT 1
                                FROM public.projects
                                WHERE deleted_at IS NULL
                                    AND name ILIKE %(name)s
                                    {"AND project_id!=%(exclude_id)s" if exclude_id else ""}) AS exists;""",
                            {"name": name, "exclude_id": exclude_id})

        cur.execute(query=query)
        row = cur.fetchone()
        return row["exists"]


def __update(tenant_id, project_id, changes):
    if len(changes.keys()) == 0:
        return None

    sub_query = []
    for key in changes.keys():
        sub_query.append(f"{helper.key_to_snake_case(key)} = %({key})s")
    with pg_client.PostgresClient() as cur:
        query = cur.mogrify(f"""UPDATE public.projects 
                                SET {" ,".join(sub_query)} 
                                WHERE project_id = %(project_id)s
                                    AND deleted_at ISNULL
                                RETURNING project_id,name,gdpr;""",
                            {"project_id": project_id, **changes})
        cur.execute(query=query)
        return helper.dict_to_camel_case(cur.fetchone())


def __create(tenant_id, data):
    with pg_client.PostgresClient() as cur:
        query = cur.mogrify(f"""INSERT INTO public.projects (name, platform, active)
                                VALUES (%(name)s,%(platform)s,TRUE)
                                RETURNING project_id;""",
                            data)
        cur.execute(query=query)
        project_id = cur.fetchone()["project_id"]
    return get_project(tenant_id=tenant_id, project_id=project_id, include_gdpr=True)


def get_projects(tenant_id: int, gdpr: bool = False, recorded: bool = False):
    with pg_client.PostgresClient() as cur:
        extra_projection = ""
        if gdpr:
            extra_projection += ',s.gdpr'
        if recorded:
            extra_projection += """,\nCOALESCE(EXTRACT(EPOCH FROM s.first_recorded_session_at) * 1000::BIGINT,
                                      (SELECT MIN(sessions.start_ts)
                                       FROM public.sessions
                                       WHERE sessions.project_id = s.project_id
                                         AND sessions.start_ts >= (EXTRACT(EPOCH 
                                                        FROM COALESCE(s.sessions_last_check_at, s.created_at)) * 1000-%(check_delta)s)
                                         AND sessions.start_ts <= %(now)s
                                       )) AS first_recorded"""

        query = cur.mogrify(f"""{"SELECT *, first_recorded IS NOT NULL AS recorded FROM (" if recorded else ""}
                                SELECT s.project_id, s.name, s.project_key, s.save_request_payloads, s.first_recorded_session_at,
                                       s.created_at, s.sessions_last_check_at, s.sample_rate, s.platform 
                                       {extra_projection}
                                FROM public.projects AS s
                                WHERE s.deleted_at IS NULL
                                ORDER BY s.name {") AS raw" if recorded else ""};""",
                            {"now": TimeUTC.now(), "check_delta": TimeUTC.MS_HOUR * 4})
        cur.execute(query)
        rows = cur.fetchall()
        # if recorded is requested, check if it was saved or computed
        if recorded:
            u_values = []
            params = {}
            for i, r in enumerate(rows):
                r["sessions_last_check_at"] = TimeUTC.datetime_to_timestamp(r["sessions_last_check_at"])
                r["created_at"] = TimeUTC.datetime_to_timestamp(r["created_at"])
                if r["first_recorded_session_at"] is None \
                        and r["sessions_last_check_at"] is not None \
                        and (TimeUTC.now() - r["sessions_last_check_at"]) > TimeUTC.MS_HOUR:
                    u_values.append(f"(%(project_id_{i})s,to_timestamp(%(first_recorded_{i})s/1000))")
                    params[f"project_id_{i}"] = r["project_id"]
                    params[f"first_recorded_{i}"] = r["first_recorded"] if r["recorded"] else None
                r.pop("first_recorded_session_at")
                r.pop("first_recorded")
                r.pop("sessions_last_check_at")
            if len(u_values) > 0:
                query = cur.mogrify(f"""UPDATE public.projects 
                                        SET sessions_last_check_at=(now() at time zone 'utc'), first_recorded_session_at=u.first_recorded
                                        FROM (VALUES {",".join(u_values)}) AS u(project_id,first_recorded)
                                        WHERE projects.project_id=u.project_id;""", params)
                cur.execute(query)
        else:
            for r in rows:
                r["created_at"] = TimeUTC.datetime_to_timestamp(r["created_at"])
                r.pop("sessions_last_check_at")

        return helper.list_to_camel_case(rows)


def get_project(tenant_id, project_id, include_last_session=False, include_gdpr=None):
    with pg_client.PostgresClient() as cur:
        extra_select = ""
        if include_last_session:
            extra_select += """,(SELECT max(ss.start_ts) 
                                 FROM public.sessions AS ss 
                                 WHERE ss.project_id = %(project_id)s) AS last_recorded_session_at"""
        if include_gdpr:
            extra_select += ",s.gdpr"
        query = cur.mogrify(f"""SELECT s.project_id,
                                       s.project_key,
                                       s.name,
                                       s.save_request_payloads
                                       {extra_select}
                                FROM public.projects AS s
                                WHERE s.project_id =%(project_id)s
                                    AND s.deleted_at IS NULL
                                LIMIT 1;""",
                            {"project_id": project_id})
        cur.execute(query=query)
        row = cur.fetchone()
        return helper.dict_to_camel_case(row)


def get_project_by_key(tenant_id, project_key, include_last_session=False, include_gdpr=None):
    with pg_client.PostgresClient() as cur:
        extra_select = ""
        if include_last_session:
            extra_select += """,(SELECT max(ss.start_ts) 
                                 FROM public.sessions AS ss 
                                 WHERE ss.project_key = %(project_key)s) AS last_recorded_session_at"""
        if include_gdpr:
            extra_select += ",s.gdpr"
        query = cur.mogrify(f"""SELECT s.project_key,
                                       s.name
                                       {extra_select}
                                FROM public.projects AS s
                                WHERE s.project_key =%(project_key)s
                                    AND s.deleted_at IS NULL
                                LIMIT 1;""",
                            {"project_key": project_key})
        cur.execute(query=query)
        row = cur.fetchone()
        return helper.dict_to_camel_case(row)


def create(tenant_id, user_id, data: schemas.CreateProjectSchema, skip_authorization=False):
    if __exists_by_name(name=data.name, exclude_id=None):
        raise HTTPException(status_code=status.HTTP_400_BAD_REQUEST, detail=f"name already exists.")
    if not skip_authorization:
        admin = users.get(user_id=user_id, tenant_id=tenant_id)
        if not admin["admin"] and not admin["superAdmin"]:
            return {"errors": ["unauthorized"]}
    return {"data": __create(tenant_id=tenant_id, data=data.model_dump())}


def edit(tenant_id, user_id, project_id, data: schemas.CreateProjectSchema):
    if __exists_by_name(name=data.name, exclude_id=project_id):
        raise HTTPException(status_code=status.HTTP_400_BAD_REQUEST, detail=f"name already exists.")
    admin = users.get(user_id=user_id, tenant_id=tenant_id)
    if not admin["admin"] and not admin["superAdmin"]:
        return {"errors": ["unauthorized"]}
    return {"data": __update(tenant_id=tenant_id, project_id=project_id,
                             changes=data.model_dump())}


def delete(tenant_id, user_id, project_id):
    admin = users.get(user_id=user_id, tenant_id=tenant_id)

    if not admin["admin"] and not admin["superAdmin"]:
        return {"errors": ["unauthorized"]}
    with pg_client.PostgresClient() as cur:
        query = cur.mogrify("""UPDATE public.projects 
                               SET deleted_at = timezone('utc'::text, now()),
                                   active = FALSE
                               WHERE project_id = %(project_id)s;""",
                            {"project_id": project_id})
        cur.execute(query=query)
    return {"data": {"state": "success"}}


def get_gdpr(project_id):
    with pg_client.PostgresClient() as cur:
        query = cur.mogrify("""SELECT gdpr
                               FROM public.projects AS s
                               WHERE s.project_id =%(project_id)s
                                    AND s.deleted_at IS NULL;""",
                            {"project_id": project_id})
        cur.execute(query=query)
        row = cur.fetchone()["gdpr"]
        row["projectId"] = project_id
        return row


def edit_gdpr(project_id, gdpr: schemas.GdprSchema):
    with pg_client.PostgresClient() as cur:
        query = cur.mogrify("""UPDATE public.projects 
                               SET gdpr = gdpr|| %(gdpr)s
                               WHERE project_id = %(project_id)s 
                                    AND deleted_at ISNULL
                               RETURNING gdpr;""",
                            {"project_id": project_id, "gdpr": json.dumps(gdpr.model_dump_json())})
        cur.execute(query=query)
        row = cur.fetchone()
        if not row:
            return {"errors": ["something went wrong"]}
        row = row["gdpr"]
        row["projectId"] = project_id
        return row


def get_internal_project_id(project_key):
    with pg_client.PostgresClient() as cur:
        query = cur.mogrify("""SELECT project_id
                               FROM public.projects
                               WHERE project_key =%(project_key)s 
                                    AND deleted_at ISNULL;""",
                            {"project_key": project_key})
        cur.execute(query=query)
        row = cur.fetchone()
        return row["project_id"] if row else None


def get_project_key(project_id):
    with pg_client.PostgresClient() as cur:
        query = cur.mogrify("""SELECT project_key
                               FROM public.projects
                               WHERE project_id =%(project_id)s
                                    AND deleted_at ISNULL;""",
                            {"project_id": project_id})
        cur.execute(query=query)
        project = cur.fetchone()
        return project["project_key"] if project is not None else None


def get_capture_status(project_id):
    with pg_client.PostgresClient() as cur:
        query = cur.mogrify("""SELECT sample_rate AS rate, sample_rate=100 AS capture_all
                               FROM public.projects
                               WHERE project_id =%(project_id)s 
                                    AND deleted_at ISNULL;""",
                            {"project_id": project_id})
        cur.execute(query=query)
        return helper.dict_to_camel_case(cur.fetchone())


<<<<<<< HEAD
def update_capture_status(project_id, changes:schemas.SampleRateSchema):
=======
def update_capture_status(project_id, changes: schemas.SampleRateSchema):
>>>>>>> 5d0e82c2
    sample_rate = changes.rate
    if changes.capture_all:
        sample_rate = 100
    with pg_client.PostgresClient() as cur:
        query = cur.mogrify("""UPDATE public.projects
                               SET sample_rate= %(sample_rate)s
                               WHERE project_id =%(project_id)s
                                    AND deleted_at ISNULL;""",
                            {"project_id": project_id, "sample_rate": sample_rate})
        cur.execute(query=query)

    return changes


def get_projects_ids(tenant_id):
    with pg_client.PostgresClient() as cur:
        query = f"""SELECT s.project_id
                    FROM public.projects AS s
                    WHERE s.deleted_at IS NULL
                    ORDER BY s.project_id;"""
        cur.execute(query=query)
        rows = cur.fetchall()
    return [r["project_id"] for r in rows]<|MERGE_RESOLUTION|>--- conflicted
+++ resolved
@@ -253,11 +253,7 @@
         return helper.dict_to_camel_case(cur.fetchone())
 
 
-<<<<<<< HEAD
-def update_capture_status(project_id, changes:schemas.SampleRateSchema):
-=======
 def update_capture_status(project_id, changes: schemas.SampleRateSchema):
->>>>>>> 5d0e82c2
     sample_rate = changes.rate
     if changes.capture_all:
         sample_rate = 100
