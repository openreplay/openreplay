from typing import List

import schemas
from chalicelib.core.metrics.metrics_ch import __get_basic_constraints, __get_meta_constraint
from chalicelib.core.metrics.metrics_ch import __get_constraint_values, __complete_missing_steps
from chalicelib.utils import ch_client, exp_ch_helper
from chalicelib.utils import helper, dev
from chalicelib.utils.TimeUTC import TimeUTC
from chalicelib.utils import sql_helper as sh
from chalicelib.core import metadata
from time import time

import logging
from chalicelib.core.metrics.product_analytics import __transform_journey

logger = logging.getLogger(__name__)

JOURNEY_TYPES = {
    schemas.ProductAnalyticsSelectedEventType.LOCATION: {"eventType": "LOCATION", "column": "url_path"},
    schemas.ProductAnalyticsSelectedEventType.CLICK: {"eventType": "CLICK", "column": "label"},
    schemas.ProductAnalyticsSelectedEventType.INPUT: {"eventType": "INPUT", "column": "label"},
    schemas.ProductAnalyticsSelectedEventType.CUSTOM_EVENT: {"eventType": "CUSTOM", "column": "name"}
}


<<<<<<< HEAD
# startPoints are computed before ranked_events to reduce the number of window functions over rows
# compute avg_time_from_previous at the same level as sessions_count (this was removed in v1.22)
# if start-point is selected, the selected event is ranked n°1
def path_analysis(project_id: int, data: schemas.CardPathAnalysis):
    # # This code is used for testing only
    # return __get_test_data()
=======
def __get_test_data():
    with ch_client.ClickHouseClient(database="experimental") as ch:
        ch_query1 = """
    CREATE TEMPORARY TABLE pre_ranked_events_1736344377403 AS
        (WITH initial_event AS (SELECT events.session_id, MIN(datetime) AS start_event_timestamp
                                FROM experimental.events AS events
                                WHERE ((event_type = 'LOCATION' AND (url_path = '/en/deployment/')))
                                  AND events.project_id = toUInt16(65)
                                  AND events.datetime >= toDateTime(1735599600000 / 1000)
                                  AND events.datetime < toDateTime(1736290799999 / 1000)
                                GROUP BY 1),
              pre_ranked_events AS (SELECT *
                                    FROM (SELECT session_id,
                                                 event_type,
                                                 datetime,
                                                 url_path             AS e_value,
                                                 row_number() OVER (PARTITION BY session_id
                                                     ORDER BY datetime ,
                                                         message_id ) AS event_number_in_session
                                          FROM experimental.events AS events
                                                   INNER JOIN initial_event ON (events.session_id = initial_event.session_id)
                                          WHERE events.project_id = toUInt16(65)
                                            AND events.datetime >= toDateTime(1735599600000 / 1000)
                                            AND events.datetime < toDateTime(1736290799999 / 1000)
                                            AND (events.event_type = 'LOCATION')
                                            AND events.datetime >= initial_event.start_event_timestamp
                                             ) AS full_ranked_events
                                    WHERE event_number_in_session <= 5)
         SELECT *
         FROM pre_ranked_events);
            """
        ch.execute(query=ch_query1, parameters={})
        ch_query1 = """
            CREATE TEMPORARY TABLE ranked_events_1736344377403 AS
        (WITH pre_ranked_events AS (SELECT *
                                    FROM pre_ranked_events_1736344377403),
              start_points AS (SELECT DISTINCT session_id
                               FROM pre_ranked_events
                               WHERE ((event_type = 'LOCATION' AND (e_value = '/en/deployment/')))
                                 AND pre_ranked_events.event_number_in_session = 1),
              ranked_events AS (SELECT pre_ranked_events.*,
                                       leadInFrame(e_value)
                                                   OVER (PARTITION BY session_id ORDER BY datetime
                                                       ROWS BETWEEN UNBOUNDED PRECEDING AND UNBOUNDED FOLLOWING) AS next_value,
                                       leadInFrame(toNullable(event_type))
                                                   OVER (PARTITION BY session_id ORDER BY datetime
                                                       ROWS BETWEEN UNBOUNDED PRECEDING AND UNBOUNDED FOLLOWING) AS next_type
                                FROM start_points
                                         INNER JOIN pre_ranked_events USING (session_id))
         SELECT *
         FROM ranked_events);
            """
        ch.execute(query=ch_query1, parameters={})
        ch_query1 = """
            WITH ranked_events AS (SELECT *
                           FROM ranked_events_1736344377403),
         n1 AS (SELECT event_number_in_session,
                       event_type,
                       e_value,
                       next_type,
                       next_value,
                       COUNT(1) AS sessions_count
                FROM ranked_events
                WHERE event_number_in_session = 1
                GROUP BY event_number_in_session, event_type, e_value, next_type, next_value
                ORDER BY sessions_count DESC),
         n2 AS (SELECT event_number_in_session,
                       event_type,
                       e_value,
                       next_type,
                       next_value,
                       COUNT(1) AS sessions_count
                FROM ranked_events
                WHERE event_number_in_session = 2
                GROUP BY event_number_in_session, event_type, e_value, next_type, next_value
                ORDER BY sessions_count DESC),
         n3 AS (SELECT event_number_in_session,
                       event_type,
                       e_value,
                       next_type,
                       next_value,
                       COUNT(1) AS sessions_count
                FROM ranked_events
                WHERE event_number_in_session = 3
                GROUP BY event_number_in_session, event_type, e_value, next_type, next_value
                ORDER BY sessions_count DESC),

         drop_n AS (-- STEP 1
             SELECT event_number_in_session,
                    event_type,
                    e_value,
                    'DROP' AS next_type,
                    NULL   AS next_value,
                    sessions_count
             FROM n1
             WHERE isNull(n1.next_type)
             UNION ALL
             -- STEP 2
             SELECT event_number_in_session,
                    event_type,
                    e_value,
                    'DROP' AS next_type,
                    NULL   AS next_value,
                    sessions_count
             FROM n2
             WHERE isNull(n2.next_type)),
         top_n AS (SELECT event_number_in_session,
                          event_type,
                          e_value,
                          SUM(sessions_count) AS sessions_count
                   FROM n1
                   GROUP BY event_number_in_session, event_type, e_value
                   LIMIT 1
                   UNION ALL
                   -- STEP 2
                   SELECT event_number_in_session,
                          event_type,
                          e_value,
                          SUM(sessions_count) AS sessions_count
                   FROM n2
                   GROUP BY event_number_in_session, event_type, e_value
                   ORDER BY sessions_count DESC
                   LIMIT 3
                   UNION ALL
                   -- STEP 3
                   SELECT event_number_in_session,
                          event_type,
                          e_value,
                          SUM(sessions_count) AS sessions_count
                   FROM n3
                   GROUP BY event_number_in_session, event_type, e_value
                   ORDER BY sessions_count DESC
                   LIMIT 3),
         top_n_with_next AS (SELECT n1.*
                             FROM n1
                             UNION ALL
                             SELECT n2.*
                             FROM n2
                                      INNER JOIN top_n ON (n2.event_number_in_session = top_n.event_number_in_session
                                 AND n2.event_type = top_n.event_type
                                 AND n2.e_value = top_n.e_value)),
         others_n AS (
             -- STEP 2
             SELECT n2.*
             FROM n2
             WHERE (n2.event_number_in_session, n2.event_type, n2.e_value) NOT IN
                   (SELECT event_number_in_session, event_type, e_value
                    FROM top_n
                    WHERE top_n.event_number_in_session = 2)
             UNION ALL
             -- STEP 3
             SELECT n3.*
             FROM n3
             WHERE (n3.event_number_in_session, n3.event_type, n3.e_value) NOT IN
                   (SELECT event_number_in_session, event_type, e_value
                    FROM top_n
                    WHERE top_n.event_number_in_session = 3))
    SELECT *
    FROM (
    -- Top to Top: valid
             SELECT top_n_with_next.*
             FROM top_n_with_next
                      INNER JOIN top_n
                                 ON (top_n_with_next.event_number_in_session + 1 = top_n.event_number_in_session
                                     AND top_n_with_next.next_type = top_n.event_type
                                     AND top_n_with_next.next_value = top_n.e_value)
             UNION ALL
    -- Top to Others: valid
             SELECT top_n_with_next.event_number_in_session,
                    top_n_with_next.event_type,
                    top_n_with_next.e_value,
                    'OTHER'                             AS next_type,
                    NULL                                AS next_value,
                    SUM(top_n_with_next.sessions_count) AS sessions_count
             FROM top_n_with_next
             WHERE (top_n_with_next.event_number_in_session + 1, top_n_with_next.next_type, top_n_with_next.next_value) IN
                   (SELECT others_n.event_number_in_session, others_n.event_type, others_n.e_value FROM others_n)
             GROUP BY top_n_with_next.event_number_in_session, top_n_with_next.event_type, top_n_with_next.e_value
             UNION ALL
    -- Top go to Drop: valid
             SELECT drop_n.event_number_in_session,
                    drop_n.event_type,
                    drop_n.e_value,
                    drop_n.next_type,
                    drop_n.next_value,
                    drop_n.sessions_count
             FROM drop_n
                      INNER JOIN top_n ON (drop_n.event_number_in_session = top_n.event_number_in_session
                 AND drop_n.event_type = top_n.event_type
                 AND drop_n.e_value = top_n.e_value)
             ORDER BY drop_n.event_number_in_session
             UNION ALL
    -- Others got to Drop: valid
             SELECT others_n.event_number_in_session,
                    'OTHER'                      AS event_type,
                    NULL                         AS e_value,
                    'DROP'                       AS next_type,
                    NULL                         AS next_value,
                    SUM(others_n.sessions_count) AS sessions_count
             FROM others_n
             WHERE isNull(others_n.next_type)
               AND others_n.event_number_in_session < 3
             GROUP BY others_n.event_number_in_session, next_type, next_value
             UNION ALL
    -- Others got to Top:valid
             SELECT others_n.event_number_in_session,
                    'OTHER'                      AS event_type,
                    NULL                         AS e_value,
                    others_n.next_type,
                    others_n.next_value,
                    SUM(others_n.sessions_count) AS sessions_count
             FROM others_n
             WHERE isNotNull(others_n.next_type)
               AND (others_n.event_number_in_session + 1, others_n.next_type, others_n.next_value) IN
                   (SELECT top_n.event_number_in_session, top_n.event_type, top_n.e_value FROM top_n)
             GROUP BY others_n.event_number_in_session, others_n.next_type, others_n.next_value
             UNION ALL
    -- Others got to Others
             SELECT others_n.event_number_in_session,
                    'OTHER'             AS event_type,
                    NULL                AS e_value,
                    'OTHER'            AS next_type,
                    NULL                AS next_value,
                    SUM(sessions_count) AS sessions_count
             FROM others_n
             WHERE isNotNull(others_n.next_type)
               AND others_n.event_number_in_session < 3
               AND (others_n.event_number_in_session + 1, others_n.next_type, others_n.next_value) NOT IN
                   (SELECT event_number_in_session, event_type, e_value FROM top_n)
             GROUP BY others_n.event_number_in_session)
    ORDER BY event_number_in_session, sessions_count DESC;"""
    rows = ch.execute(query=ch_query1, parameters={})
    drop = 0
    for r in rows:
        if r["next_type"] == "DROP":
            drop += r["sessions_count"]
            r["sessions_count"] = drop

    return __transform_journey(rows=rows, reverse_path=False)
>>>>>>> f5358708


# startPoints are computed before ranked_events to reduce the number of window functions over rows
# compute avg_time_from_previous at the same level as sessions_count (this was removed in v1.22)
# if start-point is selected, the selected event is ranked n°1
def path_analysis(project_id: int, data: schemas.CardPathAnalysis):
    # # This code is used for testing only
    # return __get_test_data()

    # ------ end of testing code ---
    sub_events = []
    start_points_conditions = []
    step_0_conditions = []
    step_1_post_conditions = ["event_number_in_session <= %(density)s"]

    if len(data.metric_value) == 0:
        data.metric_value.append(schemas.ProductAnalyticsSelectedEventType.LOCATION)
        sub_events.append({"column": JOURNEY_TYPES[schemas.ProductAnalyticsSelectedEventType.LOCATION]["column"],
                           "eventType": schemas.ProductAnalyticsSelectedEventType.LOCATION.value})
    else:
        if len(data.start_point) > 0:
            extra_metric_values = []
            for s in data.start_point:
                if s.type not in data.metric_value:
                    sub_events.append({"column": JOURNEY_TYPES[s.type]["column"],
                                       "eventType": JOURNEY_TYPES[s.type]["eventType"]})
                    step_1_post_conditions.append(
                        f"(event_type='{JOURNEY_TYPES[s.type]["eventType"]}' AND event_number_in_session = 1 \
                            OR event_type!='{JOURNEY_TYPES[s.type]["eventType"]}' AND event_number_in_session > 1)")
                    extra_metric_values.append(s.type)
            data.metric_value += extra_metric_values

        for v in data.metric_value:
            if JOURNEY_TYPES.get(v):
                sub_events.append({"column": JOURNEY_TYPES[v]["column"],
                                   "eventType": JOURNEY_TYPES[v]["eventType"]})

    if len(sub_events) == 1:
        main_column = sub_events[0]['column']
    else:
        main_column = f"multiIf(%s,%s)" % (
            ','.join([f"event_type='{s['eventType']}',{s['column']}" for s in sub_events[:-1]]),
            sub_events[-1]["column"])
    extra_values = {}
    reverse = data.start_type == "end"
    for i, sf in enumerate(data.start_point):
        f_k = f"start_point_{i}"
        op = sh.get_sql_operator(sf.operator)
        sf.value = helper.values_for_operator(value=sf.value, op=sf.operator)
        is_not = sh.is_negation_operator(sf.operator)
        event_column = JOURNEY_TYPES[sf.type]['column']
        event_type = JOURNEY_TYPES[sf.type]['eventType']
        extra_values = {**extra_values, **sh.multi_values(sf.value, value_key=f_k),
                        f"start_event_type_{i}": event_type}
        start_points_conditions.append(f"(event_type=%(start_event_type_{i})s AND " +
                                       sh.multi_conditions(f'{event_column} {op} %({f_k})s', sf.value, is_not=is_not,
                                                           value_key=f_k)
                                       + ")")
        step_0_conditions.append(f"(event_type=%(start_event_type_{i})s AND " +
                                 sh.multi_conditions(f'e_value {op} %({f_k})s', sf.value, is_not=is_not,
                                                     value_key=f_k)
                                 + ")")
    if len(start_points_conditions) > 0:
        start_points_conditions = ["(" + " OR ".join(start_points_conditions) + ")",
                                   "events.project_id = toUInt16(%(project_id)s)",
                                   "events.datetime >= toDateTime(%(startTimestamp)s / 1000)",
                                   "events.datetime < toDateTime(%(endTimestamp)s / 1000)"]
        step_0_conditions = ["(" + " OR ".join(step_0_conditions) + ")",
                             "pre_ranked_events.event_number_in_session = 1"]

    exclusions = {}
    for i, ef in enumerate(data.excludes):
        if len(ef.value) == 0:
            continue
        if ef.type in data.metric_value:
            f_k = f"exclude_{i}"
            ef.value = helper.values_for_operator(value=ef.value, op=ef.operator)
            op = sh.get_sql_operator(ef.operator)
            op = sh.reverse_sql_operator(op)
            extra_values = {**extra_values, **sh.multi_values(ef.value, value_key=f_k)}
            exclusions[ef.type] = [
                sh.multi_conditions(f'{JOURNEY_TYPES[ef.type]["column"]} {op} %({f_k})s', ef.value, is_not=True,
                                    value_key=f_k)]

    sessions_conditions = []
    meta_keys = None
    for i, f in enumerate(data.series[0].filter.filters):
        op = sh.get_sql_operator(f.operator)
        is_any = sh.isAny_opreator(f.operator)
        is_not = sh.is_negation_operator(f.operator)
        is_undefined = sh.isUndefined_operator(f.operator)
        f_k = f"f_value_{i}"
        extra_values = {**extra_values, **sh.multi_values(f.value, value_key=f_k)}

        if not is_any and len(f.value) == 0:
            continue

        # ---- meta-filters
        if f.type == schemas.FilterType.USER_BROWSER:
            if is_any:
                sessions_conditions.append('isNotNull(user_browser)')
            else:
                sessions_conditions.append(
                    sh.multi_conditions(f'user_browser {op} %({f_k})s', f.value, is_not=is_not, value_key=f_k))

        elif f.type in [schemas.FilterType.USER_OS]:
            if is_any:
                sessions_conditions.append('isNotNull(user_os)')
            else:
                sessions_conditions.append(
                    sh.multi_conditions(f'user_os {op} %({f_k})s', f.value, is_not=is_not, value_key=f_k))

        elif f.type in [schemas.FilterType.USER_DEVICE]:
            if is_any:
                sessions_conditions.append('isNotNull(user_device)')
            else:
                sessions_conditions.append(
                    sh.multi_conditions(f'user_device {op} %({f_k})s', f.value, is_not=is_not, value_key=f_k))

        elif f.type in [schemas.FilterType.USER_COUNTRY]:
            if is_any:
                sessions_conditions.append('isNotNull(user_country)')
            else:
                sessions_conditions.append(
                    sh.multi_conditions(f'user_country {op} %({f_k})s', f.value, is_not=is_not, value_key=f_k))

        elif f.type == schemas.FilterType.USER_CITY:
            if is_any:
                sessions_conditions.append('isNotNull(user_city)')
            else:
                sessions_conditions.append(
                    sh.multi_conditions(f'user_city {op} %({f_k})s', f.value, is_not=is_not, value_key=f_k))

        elif f.type == schemas.FilterType.USER_STATE:
            if is_any:
                sessions_conditions.append('isNotNull(user_state)')
            else:
                sessions_conditions.append(
                    sh.multi_conditions(f'user_state {op} %({f_k})s', f.value, is_not=is_not, value_key=f_k))

        elif f.type in [schemas.FilterType.UTM_SOURCE]:
            if is_any:
                sessions_conditions.append('isNotNull(utm_source)')
            elif is_undefined:
                sessions_conditions.append('isNull(utm_source)')
            else:
                sessions_conditions.append(
                    sh.multi_conditions(f'utm_source {op} toString(%({f_k})s)', f.value, is_not=is_not,
                                        value_key=f_k))

        elif f.type in [schemas.FilterType.UTM_MEDIUM]:
            if is_any:
                sessions_conditions.append('isNotNull(utm_medium)')
            elif is_undefined:
                sessions_conditions.append('isNull(utm_medium)')
            else:
                sessions_conditions.append(
                    sh.multi_conditions(f'utm_medium {op} toString(%({f_k})s)', f.value, is_not=is_not,
                                        value_key=f_k))

        elif f.type in [schemas.FilterType.UTM_CAMPAIGN]:
            if is_any:
                sessions_conditions.append('isNotNull(utm_campaign)')
            elif is_undefined:
                sessions_conditions.append('isNull(utm_campaign)')
            else:
                sessions_conditions.append(
                    sh.multi_conditions(f'utm_campaign {op} toString(%({f_k})s)', f.value, is_not=is_not,
                                        value_key=f_k))

        elif f.type == schemas.FilterType.DURATION:
            if len(f.value) > 0 and f.value[0] is not None:
                sessions_conditions.append("duration >= %(minDuration)s")
                extra_values["minDuration"] = f.value[0]
            if len(f.value) > 1 and f.value[1] is not None and int(f.value[1]) > 0:
                sessions_conditions.append("duration <= %(maxDuration)s")
                extra_values["maxDuration"] = f.value[1]
        elif f.type == schemas.FilterType.REFERRER:
            # extra_from += f"INNER JOIN {events.event_type.LOCATION.table} AS p USING(session_id)"
            if is_any:
                sessions_conditions.append('isNotNull(base_referrer)')
            else:
                sessions_conditions.append(
                    sh.multi_conditions(f"base_referrer {op} %({f_k})s", f.value, is_not=is_not,
                                        value_key=f_k))
        elif f.type == schemas.FilterType.METADATA:
            # get metadata list only if you need it
            if meta_keys is None:
                meta_keys = metadata.get(project_id=project_id)
                meta_keys = {m["key"]: m["index"] for m in meta_keys}
            if f.source in meta_keys.keys():
                if is_any:
                    sessions_conditions.append(f"isNotNull({metadata.index_to_colname(meta_keys[f.source])})")
                elif is_undefined:
                    sessions_conditions.append(f"isNull({metadata.index_to_colname(meta_keys[f.source])})")
                else:
                    sessions_conditions.append(
                        sh.multi_conditions(
                            f"{metadata.index_to_colname(meta_keys[f.source])} {op} toString(%({f_k})s)",
                            f.value, is_not=is_not, value_key=f_k))

        elif f.type in [schemas.FilterType.USER_ID, schemas.FilterType.USER_ID_MOBILE]:
            if is_any:
                sessions_conditions.append('isNotNull(user_id)')
            elif is_undefined:
                sessions_conditions.append('isNull(user_id)')
            else:
                sessions_conditions.append(
                    sh.multi_conditions(f"user_id {op} toString(%({f_k})s)", f.value, is_not=is_not,
                                        value_key=f_k))

        elif f.type in [schemas.FilterType.USER_ANONYMOUS_ID,
                        schemas.FilterType.USER_ANONYMOUS_ID_MOBILE]:
            if is_any:
                sessions_conditions.append('isNotNull(user_anonymous_id)')
            elif is_undefined:
                sessions_conditions.append('isNull(user_anonymous_id)')
            else:
                sessions_conditions.append(
                    sh.multi_conditions(f"user_anonymous_id {op} toString(%({f_k})s)", f.value, is_not=is_not,
                                        value_key=f_k))

        elif f.type in [schemas.FilterType.REV_ID, schemas.FilterType.REV_ID_MOBILE]:
            if is_any:
                sessions_conditions.append('isNotNull(rev_id)')
            elif is_undefined:
                sessions_conditions.append('isNull(rev_id)')
            else:
                sessions_conditions.append(
                    sh.multi_conditions(f"rev_id {op} toString(%({f_k})s)", f.value, is_not=is_not, value_key=f_k))

        elif f.type == schemas.FilterType.PLATFORM:
            # op = __ sh.get_sql_operator(f.operator)
            sessions_conditions.append(
                sh.multi_conditions(f"user_device_type {op} %({f_k})s", f.value, is_not=is_not,
                                    value_key=f_k))

        elif f.type == schemas.FilterType.ISSUE:
            if is_any:
                sessions_conditions.append("array_length(issue_types, 1) > 0")
            else:
                sessions_conditions.append(
                    sh.multi_conditions(f"has(issue_types,%({f_k})s)", f.value, is_not=is_not,
                                        value_key=f_k))

        elif f.type == schemas.FilterType.EVENTS_COUNT:
            sessions_conditions.append(
                sh.multi_conditions(f"events_count {op} %({f_k})s", f.value, is_not=is_not,
                                    value_key=f_k))

    if reverse:
        path_direction = "DESC"
    else:
        path_direction = ""

    ch_sub_query = __get_basic_constraints(table_name="events")
    selected_event_type_sub_query = []
    for s in data.metric_value:
        selected_event_type_sub_query.append(f"events.event_type = '{JOURNEY_TYPES[s]['eventType']}'")
        if s in exclusions:
            selected_event_type_sub_query[-1] += " AND (" + " AND ".join(exclusions[s]) + ")"
    selected_event_type_sub_query = " OR ".join(selected_event_type_sub_query)
    ch_sub_query.append(f"({selected_event_type_sub_query})")

    main_events_table = exp_ch_helper.get_main_events_table(data.startTimestamp) + " AS events"
    main_sessions_table = exp_ch_helper.get_main_sessions_table(data.startTimestamp) + " AS sessions"
    if len(sessions_conditions) > 0:
        sessions_conditions.append(f"sessions.project_id = toUInt16(%(project_id)s)")
        sessions_conditions.append(f"sessions.datetime >= toDateTime(%(startTimestamp)s / 1000)")
        sessions_conditions.append(f"sessions.datetime < toDateTime(%(endTimestamp)s / 1000)")
        sessions_conditions.append("sessions.events_count>1")
        sessions_conditions.append("sessions.duration>0")

        initial_sessions_cte = f"""sub_sessions AS (SELECT DISTINCT session_id
                        FROM {main_sessions_table}
                        WHERE {" AND ".join(sessions_conditions)}),"""
    else:
        initial_sessions_cte = ""

    if len(start_points_conditions) == 0:
        step_0_subquery = """SELECT DISTINCT session_id
                                   FROM (SELECT event_type, e_value
                                         FROM pre_ranked_events
                                         WHERE event_number_in_session = 1
                                         GROUP BY event_type, e_value
                                         ORDER BY count(1) DESC
                                         LIMIT 1) AS top_start_events
                                            INNER JOIN pre_ranked_events
                                                       ON (top_start_events.event_type = pre_ranked_events.event_type AND
                                                           top_start_events.e_value = pre_ranked_events.e_value)
                                   WHERE pre_ranked_events.event_number_in_session = 1"""
        initial_event_cte = ""
    else:
        step_0_subquery = f"""SELECT DISTINCT session_id
                                    FROM pre_ranked_events
                                    WHERE {" AND ".join(step_0_conditions)}"""
        initial_event_cte = f"""\
            initial_event AS (SELECT events.session_id, MIN(datetime) AS start_event_timestamp
                       FROM {main_events_table} {"INNER JOIN sub_sessions USING (session_id)" if len(sessions_conditions) > 0 else ""}
                       WHERE {" AND ".join(start_points_conditions)}
                       GROUP BY 1),"""
        ch_sub_query.append("events.datetime>=initial_event.start_event_timestamp")
        main_events_table += " INNER JOIN initial_event ON (events.session_id = initial_event.session_id)"
        sessions_conditions = []

    steps_query = []
    # This is used if data.hideExcess is True
    projection_query = []
    drop_query = []
    top_query = []
    top_with_next_query = []
    other_query = []
    for i in range(1, data.density + (0 if data.hide_excess else 1)):
        steps_query.append(f"""n{i} AS (SELECT event_number_in_session,
                                               event_type,
                                               e_value,
                                               next_type,
                                               next_value,
                                               COUNT(1) AS sessions_count
                                        FROM ranked_events
                                        WHERE event_number_in_session = {i}
                                        GROUP BY event_number_in_session, event_type, e_value, next_type, next_value
                                        ORDER BY sessions_count DESC)""")
        if data.hide_excess:
            projection_query.append(f"""\
                                    SELECT event_number_in_session,
                                           event_type,
                                           e_value,
                                           next_type,
                                           next_value,
                                           sessions_count
                                    FROM n{i}
                                    WHERE isNotNull(next_type)""")
        else:
            top_query.append(f"""\
                             SELECT event_number_in_session,
                                    event_type,
                                    e_value,
                                    SUM(sessions_count) AS sessions_count
                             FROM n{i}
                             GROUP BY event_number_in_session, event_type, e_value
                             ORDER BY sessions_count DESC
                             LIMIT %(visibleRows)s""")

        if i < data.density:
            drop_query.append(f"""SELECT event_number_in_session,
                                                 event_type,
                                                 e_value,
                                                 'DROP' AS next_type,
                                                 NULL   AS next_value,
                                                 sessions_count
                                          FROM n{i}
                                          WHERE isNull(n{i}.next_type)""")
            if not data.hide_excess:
                top_with_next_query.append(f"""\
                                    SELECT n{i}.*
                                           FROM n{i} 
                                              INNER JOIN top_n 
                                                  ON (n{i}.event_number_in_session = top_n.event_number_in_session
                                                      AND n{i}.event_type = top_n.event_type
                                                      AND n{i}.e_value = top_n.e_value)""")

        if i > 1 and not data.hide_excess:
            other_query.append(f"""SELECT n{i}.*
                                   FROM n{i}
                                   WHERE (event_number_in_session, event_type, e_value) NOT IN
                                         (SELECT event_number_in_session, event_type, e_value
                                          FROM top_n
                                          WHERE top_n.event_number_in_session = {i})""")

    with ch_client.ClickHouseClient(database="experimental") as ch:
        time_key = TimeUTC.now()
        _now = time()
        params = {"project_id": project_id, "startTimestamp": data.startTimestamp,
                  "endTimestamp": data.endTimestamp, "density": data.density,
                  "visibleRows": data.rows,
                  **extra_values}

        ch_query1 = f"""\
CREATE TEMPORARY TABLE pre_ranked_events_{time_key} AS
WITH {initial_sessions_cte}
     {initial_event_cte}
     pre_ranked_events AS (SELECT *
                           FROM (SELECT session_id,
                                        event_type,
                                        datetime,
                                        {main_column} AS e_value,
                                        row_number() OVER (PARTITION BY session_id 
                                                           ORDER BY datetime {path_direction},
                                                                    message_id {path_direction} ) AS event_number_in_session
                                 FROM {main_events_table} {"INNER JOIN sub_sessions ON (sub_sessions.session_id = events.session_id)" if len(sessions_conditions) > 0 else ""}
                                 WHERE {" AND ".join(ch_sub_query)}
                                 ) AS full_ranked_events
                           WHERE {" AND ".join(step_1_post_conditions)})
SELECT *
FROM pre_ranked_events;"""
        logger.debug("---------Q1-----------")
        ch.execute(query=ch_query1, parameters=params)
        if time() - _now > 2:
            logger.warning(f">>>>>>>>>PathAnalysis long query EE ({int(time() - _now)}s)<<<<<<<<<")
            logger.warning(ch.format(query=ch_query1, parameters=params))
            logger.warning("----------------------")
        _now = time()

        ch_query2 = f"""\
CREATE TEMPORARY TABLE ranked_events_{time_key} AS
WITH pre_ranked_events AS (SELECT *
                       FROM pre_ranked_events_{time_key}),
     start_points AS ({step_0_subquery}),
     ranked_events AS (SELECT pre_ranked_events.*,
                              leadInFrame(e_value)
                                          OVER (PARTITION BY session_id ORDER BY datetime {path_direction}
                                            ROWS BETWEEN UNBOUNDED PRECEDING AND UNBOUNDED FOLLOWING) AS next_value,
                              leadInFrame(toNullable(event_type))
                                          OVER (PARTITION BY session_id ORDER BY datetime {path_direction}
                                            ROWS BETWEEN UNBOUNDED PRECEDING AND UNBOUNDED FOLLOWING) AS next_type
                       FROM start_points INNER JOIN pre_ranked_events USING (session_id))
SELECT *
FROM ranked_events;"""
        logger.debug("---------Q2-----------")
        ch.execute(query=ch_query2, parameters=params)
        if time() - _now > 2:
            logger.warning(f">>>>>>>>>PathAnalysis long query EE ({int(time() - _now)}s)<<<<<<<<<")
            logger.warning(ch.format(query=ch_query2, parameters=params))
            logger.warning("----------------------")
        _now = time()

        sub_cte = ""
        if not data.hide_excess:
            sub_cte = f""",
    top_n AS ({"\nUNION ALL\n".join(top_query)}),
    top_n_with_next AS ({"\nUNION ALL\n".join(top_with_next_query)}),
    others_n AS ({"\nUNION ALL\n".join(other_query)})"""
            projection_query = """\
                             -- Top to Top: valid
                             SELECT top_n_with_next.*
                             FROM top_n_with_next
                                      INNER JOIN top_n
                                             ON (top_n_with_next.event_number_in_session + 1 = top_n.event_number_in_session
                                                 AND top_n_with_next.next_type = top_n.event_type
                                                 AND top_n_with_next.next_value = top_n.e_value)
                             UNION ALL
                             -- Top to Others: valid
                             SELECT top_n_with_next.event_number_in_session,
                                    top_n_with_next.event_type,
                                    top_n_with_next.e_value,
                                    'OTHER'                             AS next_type,
                                    NULL                                AS next_value,
                                    SUM(top_n_with_next.sessions_count) AS sessions_count
                             FROM top_n_with_next
                             WHERE (top_n_with_next.event_number_in_session + 1, top_n_with_next.next_type, top_n_with_next.next_value) IN
                                   (SELECT others_n.event_number_in_session, others_n.event_type, others_n.e_value FROM others_n)
                             GROUP BY top_n_with_next.event_number_in_session, top_n_with_next.event_type, top_n_with_next.e_value
                             UNION ALL
                             -- Top go to Drop: valid
                             SELECT drop_n.event_number_in_session,
                                    drop_n.event_type,
                                    drop_n.e_value,
                                    drop_n.next_type,
                                    drop_n.next_value,
                                    drop_n.sessions_count
                             FROM drop_n
                                      INNER JOIN top_n ON (drop_n.event_number_in_session = top_n.event_number_in_session
                                 AND drop_n.event_type = top_n.event_type
                                 AND drop_n.e_value = top_n.e_value)
                             ORDER BY drop_n.event_number_in_session
                             UNION ALL
                             -- Others got to Drop: valid
                             SELECT others_n.event_number_in_session,
                                    'OTHER'                      AS event_type,
                                    NULL                         AS e_value,
                                    'DROP'                       AS next_type,
                                    NULL                         AS next_value,
                                    SUM(others_n.sessions_count) AS sessions_count
                             FROM others_n
                             WHERE isNull(others_n.next_type)
                               AND others_n.event_number_in_session < 3
                             GROUP BY others_n.event_number_in_session, next_type, next_value
                             UNION ALL
                             -- Others got to Top:valid
                             SELECT others_n.event_number_in_session,
                                    'OTHER'                      AS event_type,
                                    NULL                         AS e_value,
                                    others_n.next_type,
                                    others_n.next_value,
                                    SUM(others_n.sessions_count) AS sessions_count
                             FROM others_n
                             WHERE isNotNull(others_n.next_type)
                               AND (others_n.event_number_in_session + 1, others_n.next_type, others_n.next_value) IN
                                   (SELECT top_n.event_number_in_session, top_n.event_type, top_n.e_value FROM top_n)
                             GROUP BY others_n.event_number_in_session, others_n.next_type, others_n.next_value
                             UNION ALL
                             -- Others got to Others
                             SELECT others_n.event_number_in_session,
                                    'OTHER'             AS event_type,
                                    NULL                AS e_value,
                                    'OTHER'             AS next_type,
                                    NULL                AS next_value,
                                    SUM(sessions_count) AS sessions_count
                             FROM others_n
                             WHERE isNotNull(others_n.next_type)
                               AND others_n.event_number_in_session < %(density)s
                               AND (others_n.event_number_in_session + 1, others_n.next_type, others_n.next_value) NOT IN
                                   (SELECT event_number_in_session, event_type, e_value FROM top_n)
                             GROUP BY others_n.event_number_in_session"""
        else:
            projection_query.append("""\
                            SELECT event_number_in_session,
                                   event_type,
                                   e_value,
                                   next_type,
                                   next_value,
                                   sessions_count
                            FROM drop_n""")
            projection_query = "\nUNION ALL\n".join(projection_query)

        ch_query3 = f"""\
                WITH ranked_events AS (SELECT *
                                       FROM ranked_events_{time_key}),
                    {",\n".join(steps_query)},
                    drop_n AS ({"\nUNION ALL\n".join(drop_query)})
                    {sub_cte}
                SELECT *
                FROM (
                {projection_query}
                ) AS chart_steps
                ORDER BY event_number_in_session, sessions_count DESC;"""
        logger.debug("---------Q3-----------")
        rows = ch.execute(query=ch_query3, parameters=params)
        if time() - _now > 2:
            logger.warning(f">>>>>>>>>PathAnalysis long query EE ({int(time() - _now)}s)<<<<<<<<<")
            logger.warning(ch.format(query=ch_query3, parameters=params))
            logger.warning("----------------------")

    return __transform_journey(rows=rows, reverse_path=reverse)

#
# def __compute_weekly_percentage(rows):
#     if rows is None or len(rows) == 0:
#         return rows
#     t = -1
#     for r in rows:
#         if r["week"] == 0:
#             t = r["usersCount"]
#         r["percentage"] = r["usersCount"] / t
#     return rows
#
#
# def __complete_retention(rows, start_date, end_date=None):
#     if rows is None:
#         return []
#     max_week = 10
#     for i in range(max_week):
#         if end_date is not None and start_date + i * TimeUTC.MS_WEEK >= end_date:
#             break
#         neutral = {
#             "firstConnexionWeek": start_date,
#             "week": i,
#             "usersCount": 0,
#             "connectedUsers": [],
#             "percentage": 0
#         }
#         if i < len(rows) \
#                 and i != rows[i]["week"]:
#             rows.insert(i, neutral)
#         elif i >= len(rows):
#             rows.append(neutral)
#     return rows
#
#
# def __complete_acquisition(rows, start_date, end_date=None):
#     if rows is None:
#         return []
#     max_week = 10
#     week = 0
#     delta_date = 0
#     while max_week > 0:
#         start_date += TimeUTC.MS_WEEK
#         if end_date is not None and start_date >= end_date:
#             break
#         delta = 0
#         if delta_date + week >= len(rows) \
#                 or delta_date + week < len(rows) and rows[delta_date + week]["firstConnexionWeek"] > start_date:
#             for i in range(max_week):
#                 if end_date is not None and start_date + i * TimeUTC.MS_WEEK >= end_date:
#                     break
#
#                 neutral = {
#                     "firstConnexionWeek": start_date,
#                     "week": i,
#                     "usersCount": 0,
#                     "connectedUsers": [],
#                     "percentage": 0
#                 }
#                 rows.insert(delta_date + week + i, neutral)
#                 delta = i
#         else:
#             for i in range(max_week):
#                 if end_date is not None and start_date + i * TimeUTC.MS_WEEK >= end_date:
#                     break
#
#                 neutral = {
#                     "firstConnexionWeek": start_date,
#                     "week": i,
#                     "usersCount": 0,
#                     "connectedUsers": [],
#                     "percentage": 0
#                 }
#                 if delta_date + week + i < len(rows) \
#                         and i != rows[delta_date + week + i]["week"]:
#                     rows.insert(delta_date + week + i, neutral)
#                 elif delta_date + week + i >= len(rows):
#                     rows.append(neutral)
#                 delta = i
#         week += delta
#         max_week -= 1
#         delta_date += 1
#     return rows
#
#
# def users_retention(project_id, startTimestamp=TimeUTC.now(delta_days=-70), endTimestamp=TimeUTC.now(), filters=[],
#                     **args):
#     startTimestamp = TimeUTC.trunc_week(startTimestamp)
#     endTimestamp = startTimestamp + 10 * TimeUTC.MS_WEEK
#     ch_sub_query = __get_basic_constraints(table_name='sessions_metadata', data=args)
#     meta_condition = __get_meta_constraint(args)
#     ch_sub_query += meta_condition
#     ch_sub_query.append("sessions_metadata.user_id IS NOT NULL")
#     ch_sub_query.append("not empty(sessions_metadata.user_id)")
#     with ch_client.ClickHouseClient() as ch:
#         ch_query = f"""SELECT toInt8((connexion_week - toDate(%(startTimestamp)s / 1000)) / 7) AS week,
#                                COUNT(all_connexions.user_id)             AS users_count,
#                                groupArray(100)(all_connexions.user_id)            AS connected_users
#                         FROM (SELECT DISTINCT user_id
#                               FROM sessions_metadata
#                               WHERE {" AND ".join(ch_sub_query)}
#                                 AND toStartOfWeek(sessions_metadata.datetime,1) = toDate(%(startTimestamp)s / 1000)
#                                 AND sessions_metadata.datetime < toDateTime(%(startTimestamp)s/1000 + 8 * 24 * 60 * 60 )
#                                 AND isNull((SELECT 1
#                                             FROM sessions_metadata AS bmsess
#                                             WHERE bmsess.datetime < toDateTime(%(startTimestamp)s / 1000)
#                                               AND bmsess.project_id = %(project_id)s
#                                               AND bmsess.user_id = sessions_metadata.user_id
#                                             LIMIT 1))
#                                  ) AS users_list
#                                  INNER JOIN (SELECT DISTINCT user_id, toStartOfWeek(datetime,1) AS connexion_week
#                                              FROM sessions_metadata
#                                              WHERE {" AND ".join(ch_sub_query)}
#                             ) AS all_connexions USING (user_id)
#                         GROUP BY connexion_week
#                         ORDER BY connexion_week;"""
#         params = {"project_id": project_id, "startTimestamp": startTimestamp,
#                   "endTimestamp": endTimestamp, **__get_constraint_values(args)}
#         # print(ch_query % params)
#         rows = ch.execute(ch_query, params)
#         rows = __compute_weekly_percentage(helper.list_to_camel_case(rows))
#     return {
#         "startTimestamp": startTimestamp,
#         "chart": __complete_retention(rows=rows, start_date=startTimestamp, end_date=TimeUTC.now())
#     }
#
#
# def users_acquisition(project_id, startTimestamp=TimeUTC.now(delta_days=-70), endTimestamp=TimeUTC.now(),
#                       filters=[], **args):
#     startTimestamp = TimeUTC.trunc_week(startTimestamp)
#     endTimestamp = startTimestamp + 10 * TimeUTC.MS_WEEK
#     ch_sub_query = __get_basic_constraints(table_name='sessions_metadata', data=args)
#     meta_condition = __get_meta_constraint(args)
#     ch_sub_query += meta_condition
#     ch_sub_query.append("sessions_metadata.user_id IS NOT NULL")
#     ch_sub_query.append("not empty(sessions_metadata.user_id)")
#     ch_sub_query.append("sessions_metadata.datetime >= toDateTime(%(startTimestamp)s / 1000)")
#     with ch_client.ClickHouseClient() as ch:
#         ch_query = f"""SELECT toUnixTimestamp(toDateTime(first_connexion_week))*1000 AS first_connexion_week,
#                            week,
#                            users_count,
#                            connected_users
#                     FROM (
#                             SELECT first_connexion_week,
#                                    toInt8((connexion_week - first_connexion_week) / 7) AS week,
#                                    COUNT(DISTINCT all_connexions.user_id)              AS users_count,
#                                    groupArray(20)(all_connexions.user_id)             AS connected_users
#                             FROM (SELECT user_id, MIN(toStartOfWeek(sessions_metadata.datetime, 1)) AS first_connexion_week
#                                   FROM sessions_metadata
#                                   WHERE {" AND ".join(ch_sub_query)}
#                                     AND sessions_metadata.datetime < toDateTime(%(startTimestamp)s/1000 + 8 * 24 * 60 * 60 )
#                                     AND isNull((SELECT 1
#                                                 FROM sessions_metadata AS bmsess
#                                                 WHERE bmsess.datetime < toDateTime(%(startTimestamp)s / 1000)
#                                                   AND bmsess.project_id = %(project_id)s
#                                                   AND bmsess.user_id = sessions_metadata.user_id
#                                                 LIMIT 1))
#                                   GROUP BY user_id) AS users_list
#                                      INNER JOIN (SELECT DISTINCT user_id, toStartOfWeek(datetime, 1) AS connexion_week
#                                                  FROM sessions_metadata
#                                                  WHERE {" AND ".join(ch_sub_query)}
#                                                  ORDER BY connexion_week, user_id
#                                 ) AS all_connexions USING (user_id)
#                             WHERE first_connexion_week <= connexion_week
#                             GROUP BY first_connexion_week, week
#                             ORDER BY first_connexion_week, week
#                     ) AS full_data;"""
#
#         params = {"project_id": project_id, "startTimestamp": startTimestamp,
#                   "endTimestamp": endTimestamp, **__get_constraint_values(args)}
#         # print(ch_query % params)
#         rows = ch.execute(ch_query, params)
#         rows = __compute_weekly_percentage(helper.list_to_camel_case(rows))
#     return {
#         "startTimestamp": startTimestamp,
#         "chart": __complete_acquisition(rows=rows, start_date=startTimestamp, end_date=TimeUTC.now())
#     }
#
#
# def feature_retention(project_id, startTimestamp=TimeUTC.now(delta_days=-70), endTimestamp=TimeUTC.now(),
#                       filters=[], **args):
#     startTimestamp = TimeUTC.trunc_week(startTimestamp)
#     endTimestamp = startTimestamp + 10 * TimeUTC.MS_WEEK
#     ch_sub_query = __get_basic_constraints(table_name='feature', data=args)
#     meta_condition = __get_meta_constraint(args)
#     event_type = "PAGES"
#     event_value = "/"
#     extra_values = {}
#     default = True
#     for f in filters:
#         if f.type == "EVENT_TYPE" and JOURNEY_TYPES.get(f["value"]):
#             event_type = f["value"]
#         elif f.type == "EVENT_VALUE":
#             event_value = f["value"]
#             default = False
#         elif f.type in [schemas.FilterType.user_id, schemas.FilterType.user_id_mobile]:
#             meta_condition.append(f"sessions_metadata.user_id = %(user_id)s")
#             meta_condition.append("sessions_metadata.user_id IS NOT NULL")
#             meta_condition.append("not empty(sessions_metadata.user_id)")
#             meta_condition.append("sessions_metadata.project_id = %(project_id)s")
#             meta_condition.append("sessions_metadata.datetime >= toDateTime(%(startTimestamp)s/1000)")
#             meta_condition.append("sessions_metadata.datetime < toDateTime(%(endTimestamp)s/1000)")
#             extra_values["user_id"] = f["value"]
#     event_table = JOURNEY_TYPES[event_type]["table"]
#     event_column = JOURNEY_TYPES[event_type]["column"]
#
#     with ch_client.ClickHouseClient() as ch:
#         if default:
#             # get most used value
#             ch_query = f"""SELECT {event_column} AS value, COUNT(*) AS count
#                             FROM {event_table} AS feature
#                                 {"INNER JOIN sessions_metadata USING (session_id)" if len(meta_condition) > 0 else ""}
#                             WHERE {" AND ".join(ch_sub_query)}
#                             GROUP BY value
#                             ORDER BY count DESC
#                             LIMIT 1;"""
#             params = {"project_id": project_id, "startTimestamp": startTimestamp,
#                       "endTimestamp": endTimestamp, **__get_constraint_values(args), **extra_values}
#             # print(ch_query% params)
#             row = ch.execute(ch_query, params)
#             if len(row) > 0:
#                 event_value = row[0]["value"]
#             else:
#                 print(f"no {event_table} most used value")
#                 return {
#                     "startTimestamp": startTimestamp,
#                     "filters": [{"type": "EVENT_TYPE", "value": event_type},
#                                 {"type": "EVENT_VALUE", "value": ""}],
#                     "chart": __complete_retention(rows=[], start_date=startTimestamp, end_date=TimeUTC.now())
#                 }
#         extra_values["value"] = event_value
#         if len(meta_condition) == 0:
#             meta_condition.append("sessions_metadata.user_id IS NOT NULL")
#             meta_condition.append("not empty(sessions_metadata.user_id)")
#             meta_condition.append("sessions_metadata.project_id = %(project_id)s")
#             meta_condition.append("sessions_metadata.datetime >= toDateTime(%(startTimestamp)s/1000)")
#             meta_condition.append("sessions_metadata.datetime < toDateTime(%(endTimestamp)s/1000)")
#         ch_sub_query += meta_condition
#         ch_sub_query.append(f"feature.{event_column} = %(value)s")
#         ch_query = f"""SELECT toInt8((connexion_week - toDate(%(startTimestamp)s / 1000)) / 7) AS week,
#                                COUNT(DISTINCT all_connexions.user_id)             AS users_count,
#                                groupArray(100)(all_connexions.user_id)            AS connected_users
#                         FROM (SELECT DISTINCT user_id
#                               FROM {event_table} AS feature INNER JOIN sessions_metadata USING (session_id)
#                               WHERE {" AND ".join(ch_sub_query)}
#                                 AND toStartOfWeek(feature.datetime,1) = toDate(%(startTimestamp)s / 1000)
#                                 AND sessions_metadata.datetime < toDateTime(%(startTimestamp)s/1000 + 8 * 24 * 60 * 60 )
#                                 AND feature.datetime < toDateTime(%(startTimestamp)s/1000 + 8 * 24 * 60 * 60 )
#                                 AND isNull((SELECT 1
#                                             FROM {event_table} AS bsess INNER JOIN sessions_metadata AS bmsess USING (session_id)
#                                             WHERE bsess.datetime < toDateTime(%(startTimestamp)s / 1000)
#                                               AND bmsess.datetime < toDateTime(%(startTimestamp)s / 1000)
#                                               AND bsess.project_id = %(project_id)s
#                                               AND bmsess.project_id = %(project_id)s
#                                               AND bmsess.user_id = sessions_metadata.user_id
#                                               AND bsess.{event_column}=%(value)s
#                                             LIMIT 1))
#                                  ) AS users_list
#                                  INNER JOIN (SELECT DISTINCT user_id, toStartOfWeek(datetime,1) AS connexion_week
#                                              FROM {event_table} AS feature INNER JOIN sessions_metadata USING (session_id)
#                                              WHERE {" AND ".join(ch_sub_query)}
#                                              ORDER BY connexion_week, user_id
#                             ) AS all_connexions USING (user_id)
#                         GROUP BY connexion_week
#                         ORDER BY connexion_week;"""
#
#         params = {"project_id": project_id, "startTimestamp": startTimestamp,
#                   "endTimestamp": endTimestamp, **__get_constraint_values(args), **extra_values}
#         print(ch_query % params)
#         rows = ch.execute(ch_query, params)
#         rows = __compute_weekly_percentage(helper.list_to_camel_case(rows))
#     return {
#         "startTimestamp": startTimestamp,
#         "filters": [{"type": "EVENT_TYPE", "value": event_type}, {"type": "EVENT_VALUE", "value": event_value}],
#         "chart": __complete_retention(rows=rows, start_date=startTimestamp, end_date=TimeUTC.now())
#     }
#
#
# def feature_acquisition(project_id, startTimestamp=TimeUTC.now(delta_days=-70), endTimestamp=TimeUTC.now(),
#                         filters=[], **args):
#     startTimestamp = TimeUTC.trunc_week(startTimestamp)
#     endTimestamp = startTimestamp + 10 * TimeUTC.MS_WEEK
#     ch_sub_query = __get_basic_constraints(table_name='feature', data=args)
#     meta_condition = __get_meta_constraint(args)
#
#     event_type = "PAGES"
#     event_value = "/"
#     extra_values = {}
#     default = True
#     for f in filters:
#         if f.type == "EVENT_TYPE" and JOURNEY_TYPES.get(f["value"]):
#             event_type = f["value"]
#         elif f.type == "EVENT_VALUE":
#             event_value = f["value"]
#             default = False
#         elif f.type in [schemas.FilterType.user_id, schemas.FilterType.user_id_mobile]:
#             meta_condition.append(f"sessions_metadata.user_id = %(user_id)s")
#             meta_condition.append("sessions_metadata.user_id IS NOT NULL")
#             meta_condition.append("not empty(sessions_metadata.user_id)")
#             meta_condition.append("sessions_metadata.project_id = %(project_id)s")
#             meta_condition.append("sessions_metadata.datetime >= toDateTime(%(startTimestamp)s/1000)")
#             meta_condition.append("sessions_metadata.datetime < toDateTime(%(endTimestamp)s/1000)")
#
#             extra_values["user_id"] = f["value"]
#     event_table = JOURNEY_TYPES[event_type]["table"]
#     event_column = JOURNEY_TYPES[event_type]["column"]
#     with ch_client.ClickHouseClient() as ch:
#         if default:
#             # get most used value
#             ch_query = f"""SELECT {event_column} AS value, COUNT(*) AS count
#                             FROM {event_table} AS feature
#                                     {"INNER JOIN sessions_metadata USING (session_id)" if len(meta_condition) > 0 else ""}
#                             WHERE {" AND ".join(ch_sub_query)}
#                             GROUP BY value
#                             ORDER BY count DESC
#                             LIMIT 1;"""
#             params = {"project_id": project_id, "startTimestamp": startTimestamp,
#                       "endTimestamp": endTimestamp, **__get_constraint_values(args), **extra_values}
#             # print(ch_query% params)
#             row = ch.execute(ch_query, params)
#             if len(row) > 0:
#                 event_value = row[0]["value"]
#             else:
#                 print(f"no {event_table} most used value")
#                 return {
#                     "startTimestamp": startTimestamp,
#                     "filters": [{"type": "EVENT_TYPE", "value": event_type},
#                                 {"type": "EVENT_VALUE", "value": ""}],
#                     "chart": __complete_acquisition(rows=[], start_date=startTimestamp, end_date=TimeUTC.now())
#                 }
#         extra_values["value"] = event_value
#
#         if len(meta_condition) == 0:
#             meta_condition.append("sessions_metadata.project_id = %(project_id)s")
#             meta_condition.append("sessions_metadata.user_id IS NOT NULL")
#             meta_condition.append("not empty(sessions_metadata.user_id)")
#             meta_condition.append("sessions_metadata.datetime >= toDateTime(%(startTimestamp)s/1000)")
#             meta_condition.append("sessions_metadata.datetime < toDateTime(%(endTimestamp)s/1000)")
#
#         ch_sub_query += meta_condition
#         ch_sub_query.append(f"feature.{event_column} = %(value)s")
#         ch_query = f"""SELECT toUnixTimestamp(toDateTime(first_connexion_week))*1000 AS first_connexion_week,
#                                week,
#                                users_count,
#                                connected_users
#                         FROM (
#                                 SELECT first_connexion_week,
#                                        toInt8((connexion_week - first_connexion_week) / 7) AS week,
#                                        COUNT(DISTINCT all_connexions.user_id)              AS users_count,
#                                        groupArray(100)(all_connexions.user_id)             AS connected_users
#                                 FROM (SELECT user_id, MIN(toStartOfWeek(feature.datetime, 1)) AS first_connexion_week
#                                       FROM sessions_metadata INNER JOIN {event_table} AS feature USING (session_id)
#                                       WHERE {" AND ".join(ch_sub_query)}
#                                         AND sessions_metadata.datetime < toDateTime(%(startTimestamp)s/1000 + 8 * 24 * 60 * 60 )
#                                         AND feature.datetime < toDateTime(%(startTimestamp)s/1000 + 8 * 24 * 60 * 60 )
#                                         AND isNull((SELECT 1
#                                                     FROM sessions_metadata AS bmsess
#                                                         INNER JOIN {event_table} AS bsess USING (session_id)
#                                                     WHERE bsess.datetime < toDateTime(%(startTimestamp)s / 1000)
#                                                       AND bmsess.datetime < toDateTime(%(startTimestamp)s / 1000)
#                                                       AND bsess.project_id = %(project_id)s
#                                                       AND bmsess.project_id = %(project_id)s
#                                                       AND bmsess.user_id = sessions_metadata.user_id
#                                                       AND bsess.{event_column} = %(value)s
#                                                     LIMIT 1))
#                                       GROUP BY user_id) AS users_list
#                                          INNER JOIN (SELECT DISTINCT user_id, toStartOfWeek(datetime, 1) AS connexion_week
#                                                      FROM sessions_metadata INNER JOIN {event_table} AS feature USING (session_id)
#                                                      WHERE {" AND ".join(ch_sub_query)}
#                                                      ORDER BY connexion_week, user_id
#                                     ) AS all_connexions USING (user_id)
#                                 WHERE first_connexion_week <= connexion_week
#                                 GROUP BY first_connexion_week, week
#                                 ORDER BY first_connexion_week, week
#                         ) AS full_data;"""
#
#         params = {"project_id": project_id, "startTimestamp": startTimestamp,
#                   "endTimestamp": endTimestamp, **__get_constraint_values(args), **extra_values}
#         print(ch_query % params)
#         rows = ch.execute(ch_query, params)
#         rows = __compute_weekly_percentage(helper.list_to_camel_case(rows))
#     return {
#         "startTimestamp": startTimestamp,
#         "filters": [{"type": "EVENT_TYPE", "value": event_type}, {"type": "EVENT_VALUE", "value": event_value}],
#         "chart": __complete_acquisition(rows=rows, start_date=startTimestamp, end_date=TimeUTC.now())
#     }
#
#
# def feature_popularity_frequency(project_id, startTimestamp=TimeUTC.now(delta_days=-70), endTimestamp=TimeUTC.now(),
#                                  filters=[], **args):
#     startTimestamp = TimeUTC.trunc_week(startTimestamp)
#     endTimestamp = startTimestamp + 10 * TimeUTC.MS_WEEK
#     ch_sub_query = __get_basic_constraints(table_name='feature', data=args)
#     meta_condition = __get_meta_constraint(args)
#
#     event_table = JOURNEY_TYPES["CLICK"]["table"]
#     event_column = JOURNEY_TYPES["CLICK"]["column"]
#     extra_values = {}
#     for f in filters:
#         if f.type == "EVENT_TYPE" and JOURNEY_TYPES.get(f["value"]):
#             event_table = JOURNEY_TYPES[f["value"]]["table"]
#             event_column = JOURNEY_TYPES[f["value"]]["column"]
#         elif f.type in [schemas.FilterType.user_id, schemas.FilterType.user_id_mobile]:
#             meta_condition.append(f"sessions_metadata.user_id = %(user_id)s")
#             meta_condition.append("sessions_metadata.user_id IS NOT NULL")
#             meta_condition.append("not empty(sessions_metadata.user_id)")
#             meta_condition.append("sessions_metadata.project_id = %(project_id)s")
#             meta_condition.append("sessions_metadata.datetime >= toDateTime(%(startTimestamp)s/1000)")
#             meta_condition.append("sessions_metadata.datetime < toDateTime(%(endTimestamp)s/1000)")
#             extra_values["user_id"] = f["value"]
#
#     with ch_client.ClickHouseClient() as ch:
#         if len(meta_condition) == 0:
#             meta_condition.append("sessions_metadata.user_id IS NOT NULL")
#             meta_condition.append("not empty(sessions_metadata.user_id)")
#             meta_condition.append("sessions_metadata.project_id = %(project_id)s")
#             meta_condition.append("sessions_metadata.datetime >= toDateTime(%(startTimestamp)s/1000)")
#             meta_condition.append("sessions_metadata.datetime < toDateTime(%(endTimestamp)s/1000)")
#         ch_sub_query += meta_condition
#         ch_query = f"""SELECT COUNT(DISTINCT user_id) AS count
#                         FROM sessions_metadata
#                         WHERE {" AND ".join(meta_condition)};"""
#         params = {"project_id": project_id, "startTimestamp": startTimestamp,
#                   "endTimestamp": endTimestamp, **__get_constraint_values(args), **extra_values}
#         # print(ch_query % params)
#         # print("---------------------")
#         all_user_count = ch.execute(ch_query, params)
#         if len(all_user_count) == 0 or all_user_count[0]["count"] == 0:
#             return []
#         all_user_count = all_user_count[0]["count"]
#         ch_query = f"""SELECT {event_column} AS value, COUNT(DISTINCT user_id) AS count
#                     FROM {event_table} AS feature INNER JOIN sessions_metadata USING (session_id)
#                     WHERE {" AND ".join(ch_sub_query)}
#                         AND length({event_column})>2
#                     GROUP BY value
#                     ORDER BY count DESC
#                     LIMIT 7;"""
#
#         # print(ch_query % params)
#         # print("---------------------")
#         popularity = ch.execute(ch_query, params)
#         params["values"] = [p["value"] for p in popularity]
#         if len(params["values"]) == 0:
#             return []
#         ch_query = f"""SELECT {event_column} AS value, COUNT(session_id) AS count
#                         FROM {event_table} AS feature INNER JOIN sessions_metadata USING (session_id)
#                         WHERE {" AND ".join(ch_sub_query)}
#                             AND {event_column} IN %(values)s
#                         GROUP BY value;"""
#
#         # print(ch_query % params)
#         # print("---------------------")
#         frequencies = ch.execute(ch_query, params)
#         total_usage = sum([f["count"] for f in frequencies])
#         frequencies = {f["value"]: f["count"] for f in frequencies}
#         for p in popularity:
#             p["popularity"] = p.pop("count") / all_user_count
#             p["frequency"] = frequencies[p["value"]] / total_usage
#
#     return popularity
#
#
# def feature_adoption(project_id, startTimestamp=TimeUTC.now(delta_days=-70), endTimestamp=TimeUTC.now(),
#                      filters=[], **args):
#     event_type = "CLICK"
#     event_value = '/'
#     extra_values = {}
#     default = True
#     meta_condition = []
#     for f in filters:
#         if f.type == "EVENT_TYPE" and JOURNEY_TYPES.get(f["value"]):
#             event_type = f["value"]
#         elif f.type == "EVENT_VALUE":
#             event_value = f["value"]
#             default = False
#         elif f.type in [schemas.FilterType.user_id, schemas.FilterType.user_id_mobile]:
#             meta_condition.append(f"sessions_metadata.user_id = %(user_id)s")
#             meta_condition.append("sessions_metadata.user_id IS NOT NULL")
#             meta_condition.append("not empty(sessions_metadata.user_id)")
#             meta_condition.append("sessions_metadata.project_id = %(project_id)s")
#             meta_condition.append("sessions_metadata.datetime >= toDateTime(%(startTimestamp)s/1000)")
#             meta_condition.append("sessions_metadata.datetime < toDateTime(%(endTimestamp)s/1000)")
#             extra_values["user_id"] = f["value"]
#     event_table = JOURNEY_TYPES[event_type]["table"]
#     event_column = JOURNEY_TYPES[event_type]["column"]
#
#     ch_sub_query = __get_basic_constraints(table_name='feature', data=args)
#     meta_condition += __get_meta_constraint(args)
#     ch_sub_query += meta_condition
#     with ch_client.ClickHouseClient() as ch:
#         if default:
#             # get most used value
#             ch_query = f"""SELECT {event_column} AS value, COUNT(*) AS count
#                         FROM {event_table} AS feature
#                             {"INNER JOIN sessions_metadata USING (session_id)" if len(meta_condition) > 0 else ""}
#                         WHERE {" AND ".join(ch_sub_query)}
#                         GROUP BY value
#                         ORDER BY count DESC
#                         LIMIT 1;"""
#             params = {"project_id": project_id, "startTimestamp": startTimestamp,
#                       "endTimestamp": endTimestamp, **__get_constraint_values(args), **extra_values}
#             # print(ch_query % params)
#             # print("---------------------")
#             row = ch.execute(ch_query, params)
#             if len(row) > 0:
#                 event_value = row[0]["value"]
#             # else:
#             #     print(f"no {event_table} most used value")
#             #     return {"target": 0, "adoption": 0,
#             #             "filters": [{"type": "EVENT_TYPE", "value": event_type}, {"type": "EVENT_VALUE", "value": ""}]}
#
#         extra_values["value"] = event_value
#
#         if len(meta_condition) == 0:
#             meta_condition.append("sessions_metadata.project_id = %(project_id)s")
#             meta_condition.append("sessions_metadata.datetime >= toDateTime(%(startTimestamp)s/1000)")
#             meta_condition.append("sessions_metadata.datetime < toDateTime(%(endTimestamp)s/1000)")
#             meta_condition.append("sessions_metadata.user_id IS NOT NULL")
#             meta_condition.append("not empty(sessions_metadata.user_id)")
#             ch_sub_query += meta_condition
#         ch_query = f"""SELECT COUNT(DISTINCT user_id) AS count
#                                 FROM sessions_metadata
#                                 WHERE {" AND ".join(meta_condition)};"""
#         params = {"project_id": project_id, "startTimestamp": startTimestamp,
#                   "endTimestamp": endTimestamp, **__get_constraint_values(args), **extra_values}
#         # print(ch_query % params)
#         # print("---------------------")
#         all_user_count = ch.execute(ch_query, params)
#         if len(all_user_count) == 0 or all_user_count[0]["count"] == 0:
#             return {"adoption": 0, "target": 0, "filters": [{"type": "EVENT_TYPE", "value": event_type},
#                                                             {"type": "EVENT_VALUE", "value": event_value}], }
#         all_user_count = all_user_count[0]["count"]
#
#         ch_sub_query.append(f"feature.{event_column} = %(value)s")
#         ch_query = f"""SELECT COUNT(DISTINCT user_id) AS count
#                     FROM {event_table} AS feature INNER JOIN sessions_metadata USING (session_id)
#                     WHERE {" AND ".join(ch_sub_query)};"""
#         params = {"project_id": project_id, "startTimestamp": startTimestamp,
#                   "endTimestamp": endTimestamp, **__get_constraint_values(args), **extra_values}
#         # print(ch_query % params)
#         # print("---------------------")
#         adoption = ch.execute(ch_query, params)
#         adoption = adoption[0]["count"] / all_user_count
#     return {"target": all_user_count, "adoption": adoption,
#             "filters": [{"type": "EVENT_TYPE", "value": event_type}, {"type": "EVENT_VALUE", "value": event_value}]}
#
#
# def feature_adoption_top_users(project_id, startTimestamp=TimeUTC.now(delta_days=-70), endTimestamp=TimeUTC.now(),
#                                filters=[], **args):
#     event_type = "CLICK"
#     event_value = '/'
#     extra_values = {}
#     default = True
#     meta_condition = []
#     for f in filters:
#         if f.type == "EVENT_TYPE" and JOURNEY_TYPES.get(f["value"]):
#             event_type = f["value"]
#         elif f.type == "EVENT_VALUE":
#             event_value = f["value"]
#             default = False
#         elif f.type in [schemas.FilterType.user_id, schemas.FilterType.user_id_mobile]:
#             meta_condition.append(f"sessions_metadata.user_id = %(user_id)s")
#             meta_condition.append("user_id IS NOT NULL")
#             meta_condition.append("not empty(sessions_metadata.user_id)")
#             meta_condition.append("sessions_metadata.project_id = %(project_id)s")
#             meta_condition.append("sessions_metadata.datetime >= toDateTime(%(startTimestamp)s/1000)")
#             meta_condition.append("sessions_metadata.datetime < toDateTime(%(endTimestamp)s/1000)")
#             extra_values["user_id"] = f["value"]
#     event_table = JOURNEY_TYPES[event_type]["table"]
#     event_column = JOURNEY_TYPES[event_type]["column"]
#     ch_sub_query = __get_basic_constraints(table_name='feature', data=args)
#     meta_condition += __get_meta_constraint(args)
#     ch_sub_query += meta_condition
#
#     with ch_client.ClickHouseClient() as ch:
#         if default:
#             # get most used value
#             ch_query = f"""SELECT {event_column} AS value, COUNT(*) AS count
#                         FROM {event_table} AS feature
#                             {"INNER JOIN sessions_metadata USING (session_id)" if len(meta_condition) > 0 else ""}
#                         WHERE {" AND ".join(ch_sub_query)}
#                         GROUP BY value
#                         ORDER BY count DESC
#                         LIMIT 1;"""
#             params = {"project_id": project_id, "startTimestamp": startTimestamp,
#                       "endTimestamp": endTimestamp, **__get_constraint_values(args), **extra_values}
#             row = ch.execute(ch_query, params)
#             if len(row) > 0:
#                 event_value = row[0]["value"]
#             else:
#                 print(f"no {event_table} most used value")
#                 return {"users": [],
#                         "filters": [{"type": "EVENT_TYPE", "value": event_type}, {"type": "EVENT_VALUE", "value": ""}]}
#
#         extra_values["value"] = event_value
#         if len(meta_condition) == 0:
#             ch_sub_query.append("user_id IS NOT NULL")
#             ch_sub_query.append("not empty(sessions_metadata.user_id)")
#             ch_sub_query.append("sessions_metadata.project_id = %(project_id)s")
#             ch_sub_query.append("sessions_metadata.datetime >= toDateTime(%(startTimestamp)s/1000)")
#             ch_sub_query.append("sessions_metadata.datetime < toDateTime(%(endTimestamp)s/1000)")
#         ch_sub_query.append(f"feature.{event_column} = %(value)s")
#         ch_query = f"""SELECT user_id, COUNT(DISTINCT session_id) AS count
#                         FROM {event_table} AS feature INNER JOIN sessions_metadata USING (session_id)
#                         WHERE {" AND ".join(ch_sub_query)}
#                         GROUP BY user_id
#                         ORDER BY count DESC
#                         LIMIT 10;"""
#         params = {"project_id": project_id, "startTimestamp": startTimestamp,
#                   "endTimestamp": endTimestamp, **__get_constraint_values(args), **extra_values}
#         # print(ch_query % params)
#         rows = ch.execute(ch_query, params)
#     return {"users": helper.list_to_camel_case(rows),
#             "filters": [{"type": "EVENT_TYPE", "value": event_type}, {"type": "EVENT_VALUE", "value": event_value}]}
#
#
# def feature_adoption_daily_usage(project_id, startTimestamp=TimeUTC.now(delta_days=-70), endTimestamp=TimeUTC.now(),
#                                  filters=[], **args):
#     event_type = "CLICK"
#     event_value = '/'
#     extra_values = {}
#     default = True
#     meta_condition = []
#     for f in filters:
#         if f.type == "EVENT_TYPE" and JOURNEY_TYPES.get(f["value"]):
#             event_type = f["value"]
#         elif f.type == "EVENT_VALUE":
#             event_value = f["value"]
#             default = False
#         elif f.type in [schemas.FilterType.user_id, schemas.FilterType.user_id_mobile]:
#             meta_condition.append(f"sessions_metadata.user_id = %(user_id)s")
#             meta_condition.append("sessions_metadata.project_id = %(project_id)s")
#             meta_condition.append("sessions_metadata.datetime >= toDateTime(%(startTimestamp)s/1000)")
#             meta_condition.append("sessions_metadata.datetime < toDateTime(%(endTimestamp)s/1000)")
#
#             extra_values["user_id"] = f["value"]
#     event_table = JOURNEY_TYPES[event_type]["table"]
#     event_column = JOURNEY_TYPES[event_type]["column"]
#     ch_sub_query = __get_basic_constraints(table_name="feature", data=args)
#     meta_condition += __get_meta_constraint(args)
#     ch_sub_query += meta_condition
#     with ch_client.ClickHouseClient() as ch:
#         if default:
#             # get most used value
#             ch_query = f"""SELECT {event_column} AS value, COUNT(*) AS count
#                             FROM {event_table} AS feature {"INNER JOIN sessions_metadata USING (session_id)" if len(meta_condition) > 0 else ""}
#                             WHERE {" AND ".join(ch_sub_query)}
#                                 AND length({event_column}) > 2
#                             GROUP BY value
#                             ORDER BY count DESC
#                             LIMIT 1;"""
#             params = {"project_id": project_id, "startTimestamp": startTimestamp,
#                       "endTimestamp": endTimestamp, **__get_constraint_values(args), **extra_values}
#             # print(ch_query % params)
#             row = ch.execute(ch_query, params)
#             if len(row) > 0:
#                 event_value = row[0]["value"]
#             else:
#                 print(f"no {event_table} most used value")
#                 return {
#                     "startTimestamp": startTimestamp,
#                     "filters": [{"type": "EVENT_TYPE", "value": event_type},
#                                 {"type": "EVENT_VALUE", "value": ""}],
#                     "chart": __complete_acquisition(rows=[], start_date=startTimestamp, end_date=TimeUTC.now())
#                 }
#         extra_values["value"] = event_value
#         ch_sub_query.append(f"feature.{event_column} = %(value)s")
#         ch_query = f"""SELECT toUnixTimestamp(day)*1000 AS timestamp, count
#                         FROM (SELECT toStartOfDay(feature.datetime) AS day, COUNT(DISTINCT session_id) AS count
#                               FROM {event_table} AS feature {"INNER JOIN sessions_metadata USING (session_id)" if len(meta_condition) > 0 else ""}
#                               WHERE {" AND ".join(ch_sub_query)}
#                               GROUP BY day
#                               ORDER BY day) AS raw_results;"""
#         params = {"step_size": TimeUTC.MS_DAY, "project_id": project_id, "startTimestamp": startTimestamp,
#                   "endTimestamp": endTimestamp, **__get_constraint_values(args), **extra_values}
#         # print(ch_query % params)
#         rows = ch.execute(ch_query, params)
#     return {"chart": __complete_missing_steps(rows=rows, start_time=startTimestamp, end_time=endTimestamp,
#                                               density=(endTimestamp - startTimestamp) // TimeUTC.MS_DAY,
#                                               neutral={"count": 0}),
#             "filters": [{"type": "EVENT_TYPE", "value": event_type}, {"type": "EVENT_VALUE", "value": event_value}]}
#
#
# def feature_intensity(project_id, startTimestamp=TimeUTC.now(delta_days=-70), endTimestamp=TimeUTC.now(), filters=[],
#                       **args):
#     event_table = JOURNEY_TYPES["CLICK"]["table"]
#     event_column = JOURNEY_TYPES["CLICK"]["column"]
#     extra_values = {}
#     meta_condition = []
#     for f in filters:
#         if f.type == "EVENT_TYPE" and JOURNEY_TYPES.get(f["value"]):
#             event_table = JOURNEY_TYPES[f["value"]]["table"]
#             event_column = JOURNEY_TYPES[f["value"]]["column"]
#         elif f.type in [schemas.FilterType.user_id, schemas.FilterType.user_id_mobile]:
#             meta_condition.append(f"sessions_metadata.user_id = %(user_id)s")
#             meta_condition.append("sessions_metadata.project_id = %(project_id)s")
#             meta_condition.append("sessions_metadata.datetime >= toDateTime(%(startTimestamp)s/1000)")
#             meta_condition.append("sessions_metadata.datetime < toDateTime(%(endTimestamp)s/1000)")
#             extra_values["user_id"] = f["value"]
#     ch_sub_query = __get_basic_constraints(table_name="feature", data=args)
#     meta_condition += __get_meta_constraint(args)
#     ch_sub_query += meta_condition
#     with ch_client.ClickHouseClient() as ch:
#         ch_query = f"""SELECT {event_column} AS value, AVG(DISTINCT session_id) AS avg
#                     FROM {event_table} AS feature
#                         {"INNER JOIN sessions_metadata USING (session_id)" if len(meta_condition) > 0 else ""}
#                     WHERE {" AND ".join(ch_sub_query)}
#                     GROUP BY value
#                     ORDER BY avg DESC
#                     LIMIT 7;"""
#         params = {"project_id": project_id, "startTimestamp": startTimestamp,
#                   "endTimestamp": endTimestamp, **__get_constraint_values(args), **extra_values}
#         # print(ch_query % params)
#         rows = ch.execute(ch_query, params)
#
#     return rows
#
#
# PERIOD_TO_FUNCTION = {
#     "DAY": "toStartOfDay",
#     "WEEK": "toStartOfWeek"
# }
#
#
# def users_active(project_id, startTimestamp=TimeUTC.now(delta_days=-70), endTimestamp=TimeUTC.now(), filters=[],
#                  **args):
#     meta_condition = __get_meta_constraint(args)
#     period = "DAY"
#     extra_values = {}
#     for f in filters:
#         if f.type == "PERIOD" and f["value"] in ["DAY", "WEEK"]:
#             period = f["value"]
#         elif f.type in [schemas.FilterType.user_id, schemas.FilterType.user_id_mobile]:
#             meta_condition.append(f"sessions_metadata.user_id = %(user_id)s")
#             extra_values["user_id"] = f["value"]
#     period_function = PERIOD_TO_FUNCTION[period]
#     ch_sub_query = __get_basic_constraints(table_name="sessions_metadata", data=args)
#     ch_sub_query += meta_condition
#     ch_sub_query.append("sessions_metadata.user_id IS NOT NULL")
#     ch_sub_query.append("not empty(sessions_metadata.user_id)")
#     with ch_client.ClickHouseClient() as ch:
#         ch_query = f"""SELECT SUM(count) / intDiv(%(endTimestamp)s - %(startTimestamp)s, %(step_size)s) AS avg
#                         FROM (SELECT {period_function}(sessions_metadata.datetime) AS period, count(DISTINCT user_id) AS count
#                               FROM sessions_metadata
#                               WHERE {" AND ".join(ch_sub_query)}
#                               GROUP BY period) AS daily_users;"""
#         params = {"step_size": TimeUTC.MS_DAY if period == "DAY" else TimeUTC.MS_WEEK,
#                   "project_id": project_id,
#                   "startTimestamp": TimeUTC.trunc_day(startTimestamp) if period == "DAY" else TimeUTC.trunc_week(
#                       startTimestamp), "endTimestamp": endTimestamp, **__get_constraint_values(args),
#                   **extra_values}
#         # print(ch_query % params)
#         # print("---------------------")
#         avg = ch.execute(ch_query, params)
#         if len(avg) == 0 or avg[0]["avg"] == 0:
#             return {"avg": 0, "chart": []}
#         avg = avg[0]["avg"]
#         # TODO: optimize this when DB structure changes, optimization from 3s to 1s
#         ch_query = f"""SELECT toUnixTimestamp(toDateTime(period))*1000 AS timestamp, count
#                         FROM (SELECT {period_function}(sessions_metadata.datetime) AS period, count(DISTINCT user_id) AS count
#                               FROM sessions_metadata
#                               WHERE {" AND ".join(ch_sub_query)}
#                               GROUP BY period
#                               ORDER BY period) AS raw_results;"""
#         # print(ch_query % params)
#         # print("---------------------")
#         rows = ch.execute(ch_query, params)
#     return {"avg": avg, "chart": rows}
#
#
# def users_power(project_id, startTimestamp=TimeUTC.now(delta_days=-70), endTimestamp=TimeUTC.now(), filters=[], **args):
#     ch_sub_query = __get_basic_constraints(table_name="sessions_metadata", data=args)
#     meta_condition = __get_meta_constraint(args)
#     ch_sub_query += meta_condition
#     ch_sub_query.append("sessions_metadata.user_id IS NOT NULL")
#     ch_sub_query.append("not empty(sessions_metadata.user_id)")
#
#     with ch_client.ClickHouseClient() as ch:
#         ch_query = f"""SELECT ifNotFinite(AVG(count),0) AS avg
#                         FROM(SELECT COUNT(user_id) AS count
#                         FROM (SELECT user_id, COUNT(DISTINCT toStartOfDay(datetime)) AS number_of_days
#                               FROM sessions_metadata
#                               WHERE {" AND ".join(ch_sub_query)}
#                               GROUP BY user_id) AS users_connexions
#                         GROUP BY number_of_days
#                         ORDER BY number_of_days) AS results;"""
#         params = {"project_id": project_id,
#                   "startTimestamp": startTimestamp, "endTimestamp": endTimestamp, **__get_constraint_values(args)}
#         # print(ch_query % params)
#         # print("---------------------")
#         avg = ch.execute(ch_query, params)
#         if len(avg) == 0 or avg[0]["avg"] == 0:
#             return {"avg": 0, "partition": []}
#         avg = avg[0]["avg"]
#         ch_query = f"""SELECT number_of_days, COUNT(user_id) AS count
#                         FROM (SELECT user_id, COUNT(DISTINCT toStartOfDay(datetime)) AS number_of_days
#                               FROM sessions_metadata
#                               WHERE {" AND ".join(ch_sub_query)}
#                               GROUP BY user_id) AS users_connexions
#                         GROUP BY number_of_days
#                         ORDER BY number_of_days;"""
#
#         # print(ch_query % params)
#         # print("---------------------")
#         rows = ch.execute(ch_query, params)
#
#     return {"avg": avg, "partition": helper.list_to_camel_case(rows)}
#
#
# def users_slipping(project_id, startTimestamp=TimeUTC.now(delta_days=-70), endTimestamp=TimeUTC.now(), filters=[],
#                    **args):
#     ch_sub_query = __get_basic_constraints(table_name="feature", data=args)
#     event_type = "PAGES"
#     event_value = "/"
#     extra_values = {}
#     default = True
#     meta_condition = []
#     for f in filters:
#         if f.type == "EVENT_TYPE" and JOURNEY_TYPES.get(f["value"]):
#             event_type = f["value"]
#         elif f.type == "EVENT_VALUE":
#             event_value = f["value"]
#             default = False
#         elif f.type in [schemas.FilterType.user_id, schemas.FilterType.user_id_mobile]:
#             meta_condition.append(f"sessions_metadata.user_id = %(user_id)s")
#             meta_condition.append("sessions_metadata.project_id = %(project_id)s")
#             meta_condition.append("sessions_metadata.datetime >= toDateTime(%(startTimestamp)s/1000)")
#             meta_condition.append("sessions_metadata.datetime < toDateTime(%(endTimestamp)s/1000)")
#             extra_values["user_id"] = f["value"]
#     event_table = JOURNEY_TYPES[event_type]["table"]
#     event_column = JOURNEY_TYPES[event_type]["column"]
#
#     meta_condition += __get_meta_constraint(args)
#     ch_sub_query += meta_condition
#     with ch_client.ClickHouseClient() as ch:
#         if default:
#             # get most used value
#             ch_query = f"""SELECT {event_column} AS value, COUNT(*) AS count
#                             FROM {event_table} AS feature
#                                 {"INNER JOIN sessions_metadata USING (session_id)" if len(meta_condition) > 0 else ""}
#                             WHERE {" AND ".join(ch_sub_query)}
#                             GROUP BY value
#                             ORDER BY count DESC
#                             LIMIT 1;"""
#             params = {"project_id": project_id, "startTimestamp": startTimestamp,
#                       "endTimestamp": endTimestamp, **__get_constraint_values(args), **extra_values}
#             print(ch_query % params)
#             row = ch.execute(ch_query, params)
#             if len(row) > 0:
#                 event_value = row[0]["value"]
#             else:
#                 print(f"no {event_table} most used value")
#                 return {
#                     "startTimestamp": startTimestamp,
#                     "filters": [{"type": "EVENT_TYPE", "value": event_type},
#                                 {"type": "EVENT_VALUE", "value": ""}],
#                     "list": []
#                 }
#         extra_values["value"] = event_value
#         if len(meta_condition) == 0:
#             ch_sub_query.append("sessions_metadata.user_id IS NOT NULL")
#             ch_sub_query.append("not empty(sessions_metadata.user_id)")
#             ch_sub_query.append("sessions_metadata.project_id = %(project_id)s")
#             ch_sub_query.append("sessions_metadata.datetime >= toDateTime(%(startTimestamp)s/1000)")
#             ch_sub_query.append("sessions_metadata.datetime < toDateTime(%(endTimestamp)s/1000)")
#         ch_sub_query.append(f"feature.{event_column} = %(value)s")
#         ch_query = f"""SELECT user_id,
#                                toUnixTimestamp(last_time)*1000 AS last_time,
#                                interactions_count,
#                                toUnixTimestamp(first_seen) * 1000 AS first_seen,
#                                toUnixTimestamp(last_seen) * 1000  AS last_seen
#                         FROM (SELECT user_id, last_time, interactions_count, MIN(datetime) AS first_seen, MAX(datetime) AS last_seen
#                               FROM (SELECT user_id, MAX(datetime) AS last_time, COUNT(DISTINCT session_id) AS interactions_count
#                                     FROM {event_table} AS feature INNER JOIN sessions_metadata USING (session_id)
#                                     WHERE {" AND ".join(ch_sub_query)}
#                                     GROUP BY user_id ) AS user_last_usage INNER JOIN sessions_metadata USING (user_id)
#                               WHERE now() - last_time > 7
#                               GROUP BY user_id, last_time, interactions_count
#                               ORDER BY interactions_count DESC, last_time DESC
#                               LIMIT 50) AS raw_results;"""
#         params = {"project_id": project_id, "startTimestamp": startTimestamp,
#                   "endTimestamp": endTimestamp, **__get_constraint_values(args), **extra_values}
#         print(ch_query % params)
#         rows = ch.execute(ch_query, params)
#     return {
#         "startTimestamp": startTimestamp,
#         "filters": [{"type": "EVENT_TYPE", "value": event_type}, {"type": "EVENT_VALUE", "value": event_value}],
#         "list": helper.list_to_camel_case(rows)
#     }
#
#
# def search(text, feature_type, project_id, platform=None):
#     if not feature_type:
#         resource_type = "ALL"
#         data = search(text=text, feature_type=resource_type, project_id=project_id, platform=platform)
#         return data
#     args = {} if platform is None else {"platform": platform}
#     ch_sub_query = __get_basic_constraints(table_name="feature", data=args)
#     meta_condition = __get_meta_constraint(args)
#     ch_sub_query += meta_condition
#     params = {"startTimestamp": TimeUTC.now() - 1 * TimeUTC.MS_MONTH,
#               "endTimestamp": TimeUTC.now(),
#               "project_id": project_id,
#               "value": text.lower(),
#               "platform_0": platform}
#     if feature_type == "ALL":
#         with ch_client.ClickHouseClient() as ch:
#             sub_queries = []
#             for e in JOURNEY_TYPES:
#                 sub_queries.append(f"""(SELECT DISTINCT {JOURNEY_TYPES[e]["column"]} AS value, '{e}' AS "type"
#                              FROM {JOURNEY_TYPES[e]["table"]} AS feature
#                              WHERE {" AND ".join(ch_sub_query)} AND positionUTF8({JOURNEY_TYPES[e]["column"]},%(value)s)!=0
#                              LIMIT 10)""")
#             ch_query = "UNION ALL".join(sub_queries)
#             print(ch_query % params)
#             rows = ch.execute(ch_query, params)
#     elif JOURNEY_TYPES.get(feature_type) is not None:
#         with ch_client.ClickHouseClient() as ch:
#             ch_query = f"""SELECT DISTINCT {JOURNEY_TYPES[feature_type]["column"]} AS value, '{feature_type}' AS "type"
#                              FROM {JOURNEY_TYPES[feature_type]["table"]} AS feature
#                              WHERE {" AND ".join(ch_sub_query)} AND positionUTF8({JOURNEY_TYPES[feature_type]["column"]},%(value)s)!=0
#                              LIMIT 10;"""
#             print(ch_query % params)
#             rows = ch.execute(ch_query, params)
#     else:
#         return []
#     return [helper.dict_to_camel_case(row) for row in rows]<|MERGE_RESOLUTION|>--- conflicted
+++ resolved
@@ -22,255 +22,6 @@
     schemas.ProductAnalyticsSelectedEventType.CUSTOM_EVENT: {"eventType": "CUSTOM", "column": "name"}
 }
 
-
-<<<<<<< HEAD
-# startPoints are computed before ranked_events to reduce the number of window functions over rows
-# compute avg_time_from_previous at the same level as sessions_count (this was removed in v1.22)
-# if start-point is selected, the selected event is ranked n°1
-def path_analysis(project_id: int, data: schemas.CardPathAnalysis):
-    # # This code is used for testing only
-    # return __get_test_data()
-=======
-def __get_test_data():
-    with ch_client.ClickHouseClient(database="experimental") as ch:
-        ch_query1 = """
-    CREATE TEMPORARY TABLE pre_ranked_events_1736344377403 AS
-        (WITH initial_event AS (SELECT events.session_id, MIN(datetime) AS start_event_timestamp
-                                FROM experimental.events AS events
-                                WHERE ((event_type = 'LOCATION' AND (url_path = '/en/deployment/')))
-                                  AND events.project_id = toUInt16(65)
-                                  AND events.datetime >= toDateTime(1735599600000 / 1000)
-                                  AND events.datetime < toDateTime(1736290799999 / 1000)
-                                GROUP BY 1),
-              pre_ranked_events AS (SELECT *
-                                    FROM (SELECT session_id,
-                                                 event_type,
-                                                 datetime,
-                                                 url_path             AS e_value,
-                                                 row_number() OVER (PARTITION BY session_id
-                                                     ORDER BY datetime ,
-                                                         message_id ) AS event_number_in_session
-                                          FROM experimental.events AS events
-                                                   INNER JOIN initial_event ON (events.session_id = initial_event.session_id)
-                                          WHERE events.project_id = toUInt16(65)
-                                            AND events.datetime >= toDateTime(1735599600000 / 1000)
-                                            AND events.datetime < toDateTime(1736290799999 / 1000)
-                                            AND (events.event_type = 'LOCATION')
-                                            AND events.datetime >= initial_event.start_event_timestamp
-                                             ) AS full_ranked_events
-                                    WHERE event_number_in_session <= 5)
-         SELECT *
-         FROM pre_ranked_events);
-            """
-        ch.execute(query=ch_query1, parameters={})
-        ch_query1 = """
-            CREATE TEMPORARY TABLE ranked_events_1736344377403 AS
-        (WITH pre_ranked_events AS (SELECT *
-                                    FROM pre_ranked_events_1736344377403),
-              start_points AS (SELECT DISTINCT session_id
-                               FROM pre_ranked_events
-                               WHERE ((event_type = 'LOCATION' AND (e_value = '/en/deployment/')))
-                                 AND pre_ranked_events.event_number_in_session = 1),
-              ranked_events AS (SELECT pre_ranked_events.*,
-                                       leadInFrame(e_value)
-                                                   OVER (PARTITION BY session_id ORDER BY datetime
-                                                       ROWS BETWEEN UNBOUNDED PRECEDING AND UNBOUNDED FOLLOWING) AS next_value,
-                                       leadInFrame(toNullable(event_type))
-                                                   OVER (PARTITION BY session_id ORDER BY datetime
-                                                       ROWS BETWEEN UNBOUNDED PRECEDING AND UNBOUNDED FOLLOWING) AS next_type
-                                FROM start_points
-                                         INNER JOIN pre_ranked_events USING (session_id))
-         SELECT *
-         FROM ranked_events);
-            """
-        ch.execute(query=ch_query1, parameters={})
-        ch_query1 = """
-            WITH ranked_events AS (SELECT *
-                           FROM ranked_events_1736344377403),
-         n1 AS (SELECT event_number_in_session,
-                       event_type,
-                       e_value,
-                       next_type,
-                       next_value,
-                       COUNT(1) AS sessions_count
-                FROM ranked_events
-                WHERE event_number_in_session = 1
-                GROUP BY event_number_in_session, event_type, e_value, next_type, next_value
-                ORDER BY sessions_count DESC),
-         n2 AS (SELECT event_number_in_session,
-                       event_type,
-                       e_value,
-                       next_type,
-                       next_value,
-                       COUNT(1) AS sessions_count
-                FROM ranked_events
-                WHERE event_number_in_session = 2
-                GROUP BY event_number_in_session, event_type, e_value, next_type, next_value
-                ORDER BY sessions_count DESC),
-         n3 AS (SELECT event_number_in_session,
-                       event_type,
-                       e_value,
-                       next_type,
-                       next_value,
-                       COUNT(1) AS sessions_count
-                FROM ranked_events
-                WHERE event_number_in_session = 3
-                GROUP BY event_number_in_session, event_type, e_value, next_type, next_value
-                ORDER BY sessions_count DESC),
-
-         drop_n AS (-- STEP 1
-             SELECT event_number_in_session,
-                    event_type,
-                    e_value,
-                    'DROP' AS next_type,
-                    NULL   AS next_value,
-                    sessions_count
-             FROM n1
-             WHERE isNull(n1.next_type)
-             UNION ALL
-             -- STEP 2
-             SELECT event_number_in_session,
-                    event_type,
-                    e_value,
-                    'DROP' AS next_type,
-                    NULL   AS next_value,
-                    sessions_count
-             FROM n2
-             WHERE isNull(n2.next_type)),
-         top_n AS (SELECT event_number_in_session,
-                          event_type,
-                          e_value,
-                          SUM(sessions_count) AS sessions_count
-                   FROM n1
-                   GROUP BY event_number_in_session, event_type, e_value
-                   LIMIT 1
-                   UNION ALL
-                   -- STEP 2
-                   SELECT event_number_in_session,
-                          event_type,
-                          e_value,
-                          SUM(sessions_count) AS sessions_count
-                   FROM n2
-                   GROUP BY event_number_in_session, event_type, e_value
-                   ORDER BY sessions_count DESC
-                   LIMIT 3
-                   UNION ALL
-                   -- STEP 3
-                   SELECT event_number_in_session,
-                          event_type,
-                          e_value,
-                          SUM(sessions_count) AS sessions_count
-                   FROM n3
-                   GROUP BY event_number_in_session, event_type, e_value
-                   ORDER BY sessions_count DESC
-                   LIMIT 3),
-         top_n_with_next AS (SELECT n1.*
-                             FROM n1
-                             UNION ALL
-                             SELECT n2.*
-                             FROM n2
-                                      INNER JOIN top_n ON (n2.event_number_in_session = top_n.event_number_in_session
-                                 AND n2.event_type = top_n.event_type
-                                 AND n2.e_value = top_n.e_value)),
-         others_n AS (
-             -- STEP 2
-             SELECT n2.*
-             FROM n2
-             WHERE (n2.event_number_in_session, n2.event_type, n2.e_value) NOT IN
-                   (SELECT event_number_in_session, event_type, e_value
-                    FROM top_n
-                    WHERE top_n.event_number_in_session = 2)
-             UNION ALL
-             -- STEP 3
-             SELECT n3.*
-             FROM n3
-             WHERE (n3.event_number_in_session, n3.event_type, n3.e_value) NOT IN
-                   (SELECT event_number_in_session, event_type, e_value
-                    FROM top_n
-                    WHERE top_n.event_number_in_session = 3))
-    SELECT *
-    FROM (
-    -- Top to Top: valid
-             SELECT top_n_with_next.*
-             FROM top_n_with_next
-                      INNER JOIN top_n
-                                 ON (top_n_with_next.event_number_in_session + 1 = top_n.event_number_in_session
-                                     AND top_n_with_next.next_type = top_n.event_type
-                                     AND top_n_with_next.next_value = top_n.e_value)
-             UNION ALL
-    -- Top to Others: valid
-             SELECT top_n_with_next.event_number_in_session,
-                    top_n_with_next.event_type,
-                    top_n_with_next.e_value,
-                    'OTHER'                             AS next_type,
-                    NULL                                AS next_value,
-                    SUM(top_n_with_next.sessions_count) AS sessions_count
-             FROM top_n_with_next
-             WHERE (top_n_with_next.event_number_in_session + 1, top_n_with_next.next_type, top_n_with_next.next_value) IN
-                   (SELECT others_n.event_number_in_session, others_n.event_type, others_n.e_value FROM others_n)
-             GROUP BY top_n_with_next.event_number_in_session, top_n_with_next.event_type, top_n_with_next.e_value
-             UNION ALL
-    -- Top go to Drop: valid
-             SELECT drop_n.event_number_in_session,
-                    drop_n.event_type,
-                    drop_n.e_value,
-                    drop_n.next_type,
-                    drop_n.next_value,
-                    drop_n.sessions_count
-             FROM drop_n
-                      INNER JOIN top_n ON (drop_n.event_number_in_session = top_n.event_number_in_session
-                 AND drop_n.event_type = top_n.event_type
-                 AND drop_n.e_value = top_n.e_value)
-             ORDER BY drop_n.event_number_in_session
-             UNION ALL
-    -- Others got to Drop: valid
-             SELECT others_n.event_number_in_session,
-                    'OTHER'                      AS event_type,
-                    NULL                         AS e_value,
-                    'DROP'                       AS next_type,
-                    NULL                         AS next_value,
-                    SUM(others_n.sessions_count) AS sessions_count
-             FROM others_n
-             WHERE isNull(others_n.next_type)
-               AND others_n.event_number_in_session < 3
-             GROUP BY others_n.event_number_in_session, next_type, next_value
-             UNION ALL
-    -- Others got to Top:valid
-             SELECT others_n.event_number_in_session,
-                    'OTHER'                      AS event_type,
-                    NULL                         AS e_value,
-                    others_n.next_type,
-                    others_n.next_value,
-                    SUM(others_n.sessions_count) AS sessions_count
-             FROM others_n
-             WHERE isNotNull(others_n.next_type)
-               AND (others_n.event_number_in_session + 1, others_n.next_type, others_n.next_value) IN
-                   (SELECT top_n.event_number_in_session, top_n.event_type, top_n.e_value FROM top_n)
-             GROUP BY others_n.event_number_in_session, others_n.next_type, others_n.next_value
-             UNION ALL
-    -- Others got to Others
-             SELECT others_n.event_number_in_session,
-                    'OTHER'             AS event_type,
-                    NULL                AS e_value,
-                    'OTHER'            AS next_type,
-                    NULL                AS next_value,
-                    SUM(sessions_count) AS sessions_count
-             FROM others_n
-             WHERE isNotNull(others_n.next_type)
-               AND others_n.event_number_in_session < 3
-               AND (others_n.event_number_in_session + 1, others_n.next_type, others_n.next_value) NOT IN
-                   (SELECT event_number_in_session, event_type, e_value FROM top_n)
-             GROUP BY others_n.event_number_in_session)
-    ORDER BY event_number_in_session, sessions_count DESC;"""
-    rows = ch.execute(query=ch_query1, parameters={})
-    drop = 0
-    for r in rows:
-        if r["next_type"] == "DROP":
-            drop += r["sessions_count"]
-            r["sessions_count"] = drop
-
-    return __transform_journey(rows=rows, reverse_path=False)
->>>>>>> f5358708
 
 
 # startPoints are computed before ranked_events to reduce the number of window functions over rows
