--- conflicted
+++ resolved
@@ -1078,11 +1078,6 @@
         row = cur.fetchone()
 
     return {
-<<<<<<< HEAD
         "recordingStatus": row["recording_status"],
         "sessionsCount": row["sessions_count"]
-=======
-        "recording_status": row["recording_status"],
-        "sessions_count": row["sessions_count"]
->>>>>>> cb79c371
     }