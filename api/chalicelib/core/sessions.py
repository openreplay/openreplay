--- conflicted
+++ resolved
@@ -1153,11 +1153,6 @@
         row = cur.fetchone()
 
     return {
-<<<<<<< HEAD
-        "recording_status": row["recording_status"],
-        "sessions_count": row["sessions_count"]
-=======
         "recordingStatus": row["recording_status"],
         "sessionsCount": row["sessions_count"]
->>>>>>> 800b3f59
     }