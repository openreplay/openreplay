--- conflicted
+++ resolved
@@ -10,12 +10,8 @@
 
 logger = logging.getLogger(__name__)
 
-<<<<<<< HEAD
-def jwt_authorizer(scheme: str, token: str):
-=======
 
 def jwt_authorizer(scheme: str, token: str, leeway=0):
->>>>>>> 1ecd2602
     if scheme.lower() != "bearer":
         return None
     try:
@@ -50,13 +46,8 @@
         logger.debug("! JWT-refresh Expired signature")
         return None
     except BaseException as e:
-<<<<<<< HEAD
-        print("! JWT Base Exception")
-        print(e)
-=======
         logger.warning("! JWT-refresh Base Exception")
         logger.debug(e)
->>>>>>> 1ecd2602
         return None
     return payload
 
