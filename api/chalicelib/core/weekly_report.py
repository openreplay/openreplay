<<<<<<< HEAD
from decouple import config

from chalicelib.utils import pg_client, helper
=======
from chalicelib.utils import pg_client, helper, email_helper
>>>>>>> 392feabe
from chalicelib.utils.TimeUTC import TimeUTC
from chalicelib.utils.helper import get_issue_title

LOWEST_BAR_VALUE = 3


def get_config(user_id):
    with pg_client.PostgresClient() as cur:
        cur.execute(cur.mogrify("""\
            SELECT users.weekly_report
            FROM public.users
            WHERE users.deleted_at ISNULL AND users.user_id=%(user_id)s 
            LIMIT 1;""", {"user_id": user_id}))
        result = cur.fetchone()
    return helper.dict_to_camel_case(result)


def edit_config(user_id, weekly_report):
    with pg_client.PostgresClient() as cur:
        cur.execute(cur.mogrify("""\
            UPDATE public.users
            SET weekly_report= %(weekly_report)s
            WHERE users.deleted_at ISNULL 
                AND users.user_id=%(user_id)s
            RETURNING weekly_report;""", {"user_id": user_id, "weekly_report": weekly_report}))
        result = cur.fetchone()
    return helper.dict_to_camel_case(result)


def cron():
    with pg_client.PostgresClient(long_query=True) as cur:
        params = {"3_days_ago": TimeUTC.midnight(delta_days=-3),
                  "1_week_ago": TimeUTC.midnight(delta_days=-7),
                  "2_week_ago": TimeUTC.midnight(delta_days=-14),
                  "5_week_ago": TimeUTC.midnight(delta_days=-35)}
        cur.execute(cur.mogrify("""\
            SELECT project_id,
               name                                                                     AS project_name,
               users.emails                                                             AS emails,
               TO_CHAR(DATE_TRUNC('day', now()) - INTERVAL '1 week', 'Mon. DDth, YYYY') AS period_start,
               TO_CHAR(DATE_TRUNC('day', now()), 'Mon. DDth, YYYY')                     AS period_end,
               COALESCE(week_0_issues.count, 0)                                         AS this_week_issues_count,
               COALESCE(week_1_issues.count, 0)                                         AS past_week_issues_count,
               COALESCE(month_1_issues.count, 0)                                        AS past_month_issues_count
            FROM public.projects
                    INNER JOIN LATERAL (
                             SELECT sessions.project_id
                             FROM public.sessions
                             WHERE sessions.project_id = projects.project_id
                               AND start_ts >= %(3_days_ago)s
                             LIMIT 1) AS recently_active USING (project_id)
                     INNER JOIN LATERAL (
                            SELECT COALESCE(ARRAY_AGG(email), '{}') AS emails
                            FROM public.users
                            WHERE users.tenant_id = projects.tenant_id
                              AND users.deleted_at ISNULL
                              AND users.weekly_report
                     ) AS users ON (TRUE)
                     LEFT JOIN LATERAL (
                            SELECT COUNT(1) AS count
                            FROM events_common.issues
                                     INNER JOIN public.sessions USING (session_id)
                            WHERE sessions.project_id = projects.project_id
                              AND issues.timestamp >= (EXTRACT(EPOCH FROM DATE_TRUNC('day', now()) - INTERVAL '1 week') * 1000)::BIGINT
                     ) AS week_0_issues ON (TRUE)
                     LEFT JOIN LATERAL (
                            SELECT COUNT(1) AS count
                            FROM events_common.issues
                                     INNER JOIN public.sessions USING (session_id)
                            WHERE sessions.project_id = projects.project_id
                              AND issues.timestamp <= (EXTRACT(EPOCH FROM DATE_TRUNC('day', now()) - INTERVAL '1 week') * 1000)::BIGINT
                              AND issues.timestamp >= (EXTRACT(EPOCH FROM DATE_TRUNC('day', now()) - INTERVAL '2 week') * 1000)::BIGINT
                     ) AS week_1_issues ON (TRUE)
                     LEFT JOIN LATERAL (
                            SELECT COUNT(1) AS count
                            FROM events_common.issues
                                     INNER JOIN public.sessions USING (session_id)
                            WHERE sessions.project_id = projects.project_id
                              AND issues.timestamp <= (EXTRACT(EPOCH FROM DATE_TRUNC('day', now()) - INTERVAL '1 week') * 1000)::BIGINT
                              AND issues.timestamp >= (EXTRACT(EPOCH FROM DATE_TRUNC('day', now()) - INTERVAL '5 week') * 1000)::BIGINT
                     ) AS month_1_issues ON (TRUE)
            WHERE projects.deleted_at ISNULL;"""), params)
        projects_data = cur.fetchall()
        emails_to_send = []
        for p in projects_data:
            params["project_id"] = p["project_id"]
            print(f"checking {p['project_name']} : {p['project_id']}")
            if len(p["emails"]) == 0 \
                    or p["this_week_issues_count"] + p["past_week_issues_count"] + p["past_month_issues_count"] == 0:
                print('ignore')
                continue
            print("valid")
            p["past_week_issues_evolution"] = helper.__decimal_limit(
                helper.__progress(p["this_week_issues_count"], p["past_week_issues_count"]), 1)
            p["past_month_issues_evolution"] = helper.__decimal_limit(
                helper.__progress(p["this_week_issues_count"], p["past_month_issues_count"]), 1)
            cur.execute(cur.mogrify("""
                SELECT LEFT(TO_CHAR(timestamp_i, 'Dy'),1) AS day_short,
                       TO_CHAR(timestamp_i, 'Mon. DD, YYYY') AS day_long,
                       (
                           SELECT COUNT(*)
                           FROM events_common.issues INNER JOIN public.issues USING (issue_id)
                           WHERE project_id = %(project_id)s
                             AND timestamp >= (EXTRACT(EPOCH FROM timestamp_i) * 1000)::BIGINT
                             AND timestamp <= (EXTRACT(EPOCH FROM timestamp_i + INTERVAL '1 day') * 1000)::BIGINT
                       )                             AS issues_count
                FROM generate_series(
                             DATE_TRUNC('day', now()) - INTERVAL '7 days',
                             DATE_TRUNC('day', now()) - INTERVAL '1 day',
                             '1 day'::INTERVAL
                         ) AS timestamp_i
                ORDER BY timestamp_i;""", params))
            days_partition = cur.fetchall()
            max_days_partition = max(x['issues_count'] for x in days_partition)
            for d in days_partition:
                if max_days_partition <= 0:
                    d["value"] = LOWEST_BAR_VALUE
                else:
                    d["value"] = d["issues_count"] * 100 / max_days_partition
                    d["value"] = d["value"] if d["value"] > LOWEST_BAR_VALUE else LOWEST_BAR_VALUE
            cur.execute(cur.mogrify("""\
            SELECT type, COUNT(*) AS count
            FROM events_common.issues INNER JOIN public.issues USING (issue_id)
            WHERE project_id = %(project_id)s
              AND timestamp >= (EXTRACT(EPOCH FROM DATE_TRUNC('day', now()) - INTERVAL '7 days') * 1000)::BIGINT
            GROUP BY type
            ORDER BY count DESC, type
            LIMIT 4;""", params))
            issues_by_type = cur.fetchall()
            max_issues_by_type = sum(i["count"] for i in issues_by_type)
            for i in issues_by_type:
                i["type"] = get_issue_title(i["type"])
                if max_issues_by_type <= 0:
                    i["value"] = LOWEST_BAR_VALUE
                else:
                    i["value"] = i["count"] * 100 / max_issues_by_type
            cur.execute(cur.mogrify("""\
                SELECT TO_CHAR(timestamp_i, 'Dy')             AS day_short,
                       TO_CHAR(timestamp_i, 'Mon. DD, YYYY')  AS day_long,
                       COALESCE((SELECT JSONB_AGG(sub)
                                 FROM (
                                          SELECT type, COUNT(*) AS count
                                          FROM events_common.issues
                                                   INNER JOIN public.issues USING (issue_id)
                                          WHERE project_id = %(project_id)s
                                            AND timestamp >= (EXTRACT(EPOCH FROM timestamp_i) * 1000)::BIGINT
                                            AND timestamp <= (EXTRACT(EPOCH FROM timestamp_i + INTERVAL '1 day') * 1000)::BIGINT
                                          GROUP BY type
                                          ORDER BY count
                                      ) AS sub), '[]'::JSONB) AS partition
                FROM generate_series(
                             DATE_TRUNC('day', now()) - INTERVAL '7 days',
                             DATE_TRUNC('day', now()) - INTERVAL '1 day',
                             '1 day'::INTERVAL
                         ) AS timestamp_i
                GROUP BY timestamp_i
                ORDER BY timestamp_i;""", params))
            issues_breakdown_by_day = cur.fetchall()
            for i in issues_breakdown_by_day:
                i["sum"] = sum(x["count"] for x in i["partition"])
                for j in i["partition"]:
                    j["type"] = get_issue_title(j["type"])
            max_days_partition = max(i["sum"] for i in issues_breakdown_by_day)
            for i in issues_breakdown_by_day:
                for j in i["partition"]:
                    if max_days_partition <= 0:
                        j["value"] = LOWEST_BAR_VALUE
                    else:
                        j["value"] = j["count"] * 100 / max_days_partition
                        j["value"] = j["value"] if j["value"] > LOWEST_BAR_VALUE else LOWEST_BAR_VALUE
            cur.execute(cur.mogrify("""
                SELECT type,
                       COUNT(*)                   AS issue_count,
                       COUNT(DISTINCT session_id) AS sessions_count,
                       (SELECT COUNT(DISTINCT sessions.session_id)
                        FROM public.sessions
                                 INNER JOIN events_common.issues AS sci USING (session_id)
                                 INNER JOIN public.issues AS si USING (issue_id)
                        WHERE si.project_id = %(project_id)s
                          AND sessions.project_id = %(project_id)s
                          AND sessions.start_ts <= (EXTRACT(EPOCH FROM DATE_TRUNC('day', now()) - INTERVAL '1 week') * 1000)::BIGINT
                          AND sessions.start_ts >= (EXTRACT(EPOCH FROM DATE_TRUNC('day', now()) - INTERVAL '2 weeks') * 1000)::BIGINT
                          AND si.type = mi.type
                          AND sessions.duration IS NOT NULL
                       )                          AS last_week_sessions_count,
                       (SELECT COUNT(DISTINCT sci.session_id)
                        FROM public.sessions
                                 INNER JOIN events_common.issues AS sci USING (session_id)
                                 INNER JOIN public.issues AS si USING (issue_id)
                        WHERE si.project_id = %(project_id)s
                          AND sessions.project_id = %(project_id)s
                          AND sessions.start_ts <= (EXTRACT(EPOCH FROM DATE_TRUNC('day', now()) - INTERVAL '1 week') * 1000)::BIGINT
                          AND sessions.start_ts >= (EXTRACT(EPOCH FROM DATE_TRUNC('day', now()) - INTERVAL '5 weeks') * 1000)::BIGINT
                          AND si.type = mi.type
                          AND sessions.duration IS NOT NULL
                       )                          AS last_month_sessions_count
                FROM events_common.issues
                         INNER JOIN public.issues AS mi USING (issue_id)
                         INNER JOIN public.sessions USING (session_id)
                WHERE mi.project_id = %(project_id)s AND sessions.project_id = %(project_id)s AND sessions.duration IS NOT NULL
                    AND sessions.start_ts >= (EXTRACT(EPOCH FROM DATE_TRUNC('day', now()) - INTERVAL '1 week') * 1000)::BIGINT
                GROUP BY type
                ORDER BY issue_count DESC;""", params))
            issues_breakdown_list = cur.fetchall()
            if len(issues_breakdown_list) > 4:
                others = {"type": "Others",
                          "sessions_count": sum(i["sessions_count"] for i in issues_breakdown_list[4:]),
                          "issue_count": sum(i["issue_count"] for i in issues_breakdown_list[4:]),
                          "last_week_sessions_count": sum(
                              i["last_week_sessions_count"] for i in issues_breakdown_list[4:]),
                          "last_month_sessions_count": sum(
                              i["last_month_sessions_count"] for i in issues_breakdown_list[4:])}
                issues_breakdown_list = issues_breakdown_list[:4]
                issues_breakdown_list.append(others)
            for i in issues_breakdown_list:
                i["type"] = get_issue_title(i["type"])
                i["last_week_sessions_evolution"] = helper.__decimal_limit(
                    helper.__progress(i["sessions_count"], i["last_week_sessions_count"]), 1)
                i["last_month_sessions_evolution"] = helper.__decimal_limit(
                    helper.__progress(i["sessions_count"], i["last_month_sessions_count"]), 1)
                i["sessions_count"] = f'{i["sessions_count"]:,}'
            keep_types = [i["type"] for i in issues_breakdown_list]
            for i in issues_breakdown_by_day:
                keep = []
                for j in i["partition"]:
                    if j["type"] in keep_types:
                        keep.append(j)
                i["partition"] = keep
            emails_to_send.append({"email": p.pop("emails"),
                                   "data": {
                                       **p,
                                       "days_partition": days_partition,
                                       "issues_by_type": issues_by_type,
                                       "issues_breakdown_by_day": issues_breakdown_by_day,
                                       "issues_breakdown_list": issues_breakdown_list
                                   }})
        print(f">>> Sending weekly report to {len(emails_to_send)} email-group")
        for e in emails_to_send:
            email_helper.weekly_report2(recipients=e["email"], data=e["data"])<|MERGE_RESOLUTION|>--- conflicted
+++ resolved
@@ -1,10 +1,4 @@
-<<<<<<< HEAD
-from decouple import config
-
-from chalicelib.utils import pg_client, helper
-=======
 from chalicelib.utils import pg_client, helper, email_helper
->>>>>>> 392feabe
 from chalicelib.utils.TimeUTC import TimeUTC
 from chalicelib.utils.helper import get_issue_title
 
