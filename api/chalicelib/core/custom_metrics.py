--- conflicted
+++ resolved
@@ -1,9 +1,6 @@
 import json
 import logging
-<<<<<<< HEAD
-=======
-from typing import Union, List
->>>>>>> fb1299ba
+from typing import List
 
 from decouple import config
 from fastapi import HTTPException, status
