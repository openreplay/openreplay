from urllib.parse import urlparse

import redis
import requests
from decouple import config

from chalicelib.utils import pg_client
from chalicelib.utils.TimeUTC import TimeUTC


def app_connection_string(name, port, path):
    namespace = config("POD_NAMESPACE", default="app")
    conn_string = config("CLUSTER_URL", default="svc.cluster.local")
    return f"http://{name}.{namespace}.{conn_string}:{port}/{path}"


HEALTH_ENDPOINTS = {
    "alerts": app_connection_string("alerts-openreplay", 8888, "health"),
    "assets": app_connection_string("assets-openreplay", 8888, "metrics"),
    "assist": app_connection_string("assist-openreplay", 8888, "health"),
    "chalice": app_connection_string("chalice-openreplay", 8888, "metrics"),
    "db": app_connection_string("db-openreplay", 8888, "metrics"),
    "ender": app_connection_string("ender-openreplay", 8888, "metrics"),
    "heuristics": app_connection_string("heuristics-openreplay", 8888, "metrics"),
    "http": app_connection_string("http-openreplay", 8888, "metrics"),
    "ingress-nginx": app_connection_string("ingress-nginx-openreplay", 80, "healthz"),
    "integrations": app_connection_string("integrations-openreplay", 8888, "metrics"),
    "peers": app_connection_string("peers-openreplay", 8888, "health"),
    "sink": app_connection_string("sink-openreplay", 8888, "metrics"),
    "sourcemaps-reader": app_connection_string(
        "sourcemapreader-openreplay", 8888, "health"
    ),
    "storage": app_connection_string("storage-openreplay", 8888, "metrics"),
}


def __check_database_pg(*_):
    fail_response = {
        "health": False,
        "details": {
            "errors": ["Postgres health-check failed"]
        }
    }
    with pg_client.PostgresClient() as cur:
        try:
            cur.execute("SHOW server_version;")
            server_version = cur.fetchone()
        except Exception as e:
            print("!! health failed: postgres not responding")
            print(str(e))
            return fail_response
        try:
            cur.execute("SELECT openreplay_version() AS version;")
            schema_version = cur.fetchone()
        except Exception as e:
            print("!! health failed: openreplay_version not defined")
            print(str(e))
            return fail_response
    return {
        "health": True,
        "details": {
            # "version": server_version["server_version"],
            # "schema": schema_version["version"]
        }
    }


def __not_supported(*_):
    return {"errors": ["not supported"]}


def __always_healthy(*_):
    return {
        "health": True,
        "details": {}
    }


def __check_be_service(service_name):
    def fn(*_):
        fail_response = {
            "health": False,
            "details": {
                "errors": ["server health-check failed"]
            }
        }
        try:
            results = requests.get(HEALTH_ENDPOINTS.get(service_name), timeout=2)
            if results.status_code != 200:
                print(f"!! issue with the {service_name}-health code:{results.status_code}")
                print(results.text)
                # fail_response["details"]["errors"].append(results.text)
                return fail_response
        except requests.exceptions.Timeout:
            print(f"!! Timeout getting {service_name}-health")
            # fail_response["details"]["errors"].append("timeout")
            return fail_response
        except Exception as e:
            print(f"!! Issue getting {service_name}-health response")
            print(str(e))
            try:
                print(results.text)
                # fail_response["details"]["errors"].append(results.text)
            except:
                print("couldn't get response")
                # fail_response["details"]["errors"].append(str(e))
            return fail_response
        return {
            "health": True,
            "details": {}
        }

    return fn


def __check_redis(*_):
    fail_response = {
        "health": False,
        "details": {"errors": ["server health-check failed"]}
    }
    if config("REDIS_STRING", default=None) is None:
        # fail_response["details"]["errors"].append("REDIS_STRING not defined in env-vars")
        return fail_response

    try:
        u = urlparse(config("REDIS_STRING"))
        r = redis.Redis(host=u.hostname, port=u.port, socket_timeout=2)
        r.ping()
    except Exception as e:
        print("!! Issue getting redis-health response")
        print(str(e))
        # fail_response["details"]["errors"].append(str(e))
        return fail_response

    return {
        "health": True,
        "details": {
            # "version": r.execute_command('INFO')['redis_version']
        }
    }


def __check_SSL(*_):
    fail_response = {
        "health": False,
        "details": {
            "errors": ["SSL Certificate health-check failed"]
        }
    }
    try:
        requests.get(config("SITE_URL"), verify=True, allow_redirects=True)
    except Exception as e:
        print("!! health failed: SSL Certificate")
        print(str(e))
        return fail_response
    return {
        "health": True,
        "details": {}
    }


def __get_sessions_stats(*_):
    with pg_client.PostgresClient() as cur:
        constraints = ["projects.deleted_at IS NULL"]
        query = cur.mogrify(f"""SELECT COALESCE(SUM(sessions_count),0) AS s_c, 
                                       COALESCE(SUM(events_count),0) AS e_c
                                FROM public.projects_stats
                                     INNER JOIN public.projects USING(project_id)
                                WHERE {" AND ".join(constraints)};""")
        cur.execute(query)
        row = cur.fetchone()
    return {
        "numberOfSessionsCaptured": row["s_c"],
        "numberOfEventCaptured": row["e_c"]
    }


def get_health():
    health_map = {
        "databases": {
            "postgres": __check_database_pg
        },
        "ingestionPipeline": {
            "redis": __check_redis
        },
        "backendServices": {
            "alerts": __check_be_service("alerts"),
            "assets": __check_be_service("assets"),
            "assist": __check_be_service("assist"),
            "chalice": __always_healthy,
            "db": __check_be_service("db"),
            "ender": __check_be_service("ender"),
            "frontend": __always_healthy,
            "heuristics": __check_be_service("heuristics"),
            "http": __check_be_service("http"),
            "ingress-nginx": __always_healthy,
            "integrations": __check_be_service("integrations"),
            "peers": __check_be_service("peers"),
            "sink": __check_be_service("sink"),
            "sourcemaps-reader": __check_be_service("sourcemaps-reader"),
            "storage": __check_be_service("storage")
        },
        "details": __get_sessions_stats,
        "ssl": __check_SSL
    }
<<<<<<< HEAD
    return __process_health(health_map=health_map)


def __process_health(health_map):
=======
    return __process_health(health_map)


def __process_health(tenant_id, health_map):
>>>>>>> b21b69e0
    for parent_key in health_map.keys():
        if config(f"SKIP_H_{parent_key.upper()}", cast=bool, default=False):
            health_map.pop(parent_key)
        elif isinstance(health_map[parent_key], dict):
            for element_key in health_map[parent_key]:
                if config(f"SKIP_H_{parent_key.upper()}_{element_key.upper()}", cast=bool, default=False):
                    health_map[parent_key].pop(element_key)
                else:
                    health_map[parent_key][element_key] = health_map[parent_key][element_key]()
        else:
            health_map[parent_key] = health_map[parent_key]()
    return health_map


def cron():
    with pg_client.PostgresClient() as cur:
        query = cur.mogrify("""SELECT projects.project_id,
                                      projects.created_at,
                                      projects.sessions_last_check_at,
                                      projects.first_recorded_session_at,
                                      projects_stats.last_update_at
                                FROM public.projects
                                     LEFT JOIN public.projects_stats USING (project_id)
                                WHERE projects.deleted_at IS NULL
                                ORDER BY project_id;""")
        cur.execute(query)
        rows = cur.fetchall()
        for r in rows:
            insert = False
            if r["last_update_at"] is None:
                # never counted before, must insert
                insert = True
                if r["first_recorded_session_at"] is None:
                    if r["sessions_last_check_at"] is None:
                        count_start_from = r["created_at"]
                    else:
                        count_start_from = r["sessions_last_check_at"]
                else:
                    count_start_from = r["first_recorded_session_at"]

            else:
                # counted before, must update
                count_start_from = r["last_update_at"]

            count_start_from = TimeUTC.datetime_to_timestamp(count_start_from)
            params = {"project_id": r["project_id"],
                      "start_ts": count_start_from,
                      "end_ts": TimeUTC.now(),
                      "sessions_count": 0,
                      "events_count": 0}

            query = cur.mogrify("""SELECT COUNT(1) AS sessions_count,
                                          COALESCE(SUM(events_count),0) AS events_count
                                   FROM public.sessions
                                   WHERE project_id=%(project_id)s
                                      AND start_ts>=%(start_ts)s
                                      AND start_ts<=%(end_ts)s
                                      AND duration IS NOT NULL;""",
                                params)
            cur.execute(query)
            row = cur.fetchone()
            if row is not None:
                params["sessions_count"] = row["sessions_count"]
                params["events_count"] = row["events_count"]

            if insert:
                query = cur.mogrify("""INSERT INTO public.projects_stats(project_id, sessions_count, events_count, last_update_at)
                                       VALUES (%(project_id)s, %(sessions_count)s, %(events_count)s, (now() AT TIME ZONE 'utc'::text));""",
                                    params)
            else:
                query = cur.mogrify("""UPDATE public.projects_stats
                                       SET sessions_count=sessions_count+%(sessions_count)s,
                                           events_count=events_count+%(events_count)s,
                                           last_update_at=(now() AT TIME ZONE 'utc'::text)
                                       WHERE project_id=%(project_id)s;""",
                                    params)
            cur.execute(query)


# this cron is used to correct the sessions&events count every week
def weekly_cron():
    with pg_client.PostgresClient(long_query=True) as cur:
        query = cur.mogrify("""SELECT project_id,
                                      projects_stats.last_update_at
                               FROM public.projects
                                    LEFT JOIN public.projects_stats USING (project_id)
                               WHERE projects.deleted_at IS NULL
                               ORDER BY project_id;""")
        cur.execute(query)
        rows = cur.fetchall()
        for r in rows:
            if r["last_update_at"] is None:
                continue

            params = {"project_id": r["project_id"],
                      "end_ts": TimeUTC.now(),
                      "sessions_count": 0,
                      "events_count": 0}

            query = cur.mogrify("""SELECT COUNT(1) AS sessions_count,
                                          COALESCE(SUM(events_count),0) AS events_count
                                   FROM public.sessions
                                   WHERE project_id=%(project_id)s
                                      AND start_ts<=%(end_ts)s
                                      AND duration IS NOT NULL;""",
                                params)
            cur.execute(query)
            row = cur.fetchone()
            if row is not None:
                params["sessions_count"] = row["sessions_count"]
                params["events_count"] = row["events_count"]

            query = cur.mogrify("""UPDATE public.projects_stats
                                   SET sessions_count=%(sessions_count)s,
                                       events_count=%(events_count)s,
                                       last_update_at=(now() AT TIME ZONE 'utc'::text)
                                   WHERE project_id=%(project_id)s;""",
                                params)
            cur.execute(query)<|MERGE_RESOLUTION|>--- conflicted
+++ resolved
@@ -203,17 +203,11 @@
         "details": __get_sessions_stats,
         "ssl": __check_SSL
     }
-<<<<<<< HEAD
     return __process_health(health_map=health_map)
 
 
-def __process_health(health_map):
-=======
-    return __process_health(health_map)
-
 
 def __process_health(tenant_id, health_map):
->>>>>>> b21b69e0
     for parent_key in health_map.keys():
         if config(f"SKIP_H_{parent_key.upper()}", cast=bool, default=False):
             health_map.pop(parent_key)
