--- conflicted
+++ resolved
@@ -315,36 +315,12 @@
 
 
 SUPPORTED_TYPES = {
-<<<<<<< HEAD
-    event_type.CLICK.ui_type: SupportedFilter(get=__generic_autocomplete(event_type.CLICK),
-                                              query=__generic_query(typename=event_type.CLICK.ui_type),
-                                              change_by_length=True),
-    event_type.INPUT.ui_type: SupportedFilter(get=__generic_autocomplete(event_type.INPUT),
-                                              query=__generic_query(typename=event_type.INPUT.ui_type),
-                                              change_by_length=True),
-    event_type.INPUT_VALUE.ui_type: SupportedFilter(get=__generic_autocomplete(event_type.INPUT_VALUE),
-                                                    query=__generic_query(typename=event_type.INPUT_VALUE.ui_type),
-                                                    change_by_length=True),
-    event_type.LOCATION.ui_type: SupportedFilter(get=__generic_autocomplete(event_type.LOCATION),
-                                                 query=__generic_query(typename=event_type.LOCATION.ui_type),
-                                                 change_by_length=True),
-    event_type.CUSTOM.ui_type: SupportedFilter(get=__generic_autocomplete(event_type.CUSTOM),
-                                               query=__generic_query(typename=event_type.CUSTOM.ui_type),
-                                               change_by_length=True),
-    event_type.REQUEST.ui_type: SupportedFilter(get=__generic_autocomplete(event_type.REQUEST),
-                                                query=__generic_query(typename=event_type.REQUEST.ui_type),
-                                                change_by_length=True),
-    event_type.GRAPHQL.ui_type: SupportedFilter(get=__generic_autocomplete(event_type.GRAPHQL),
-                                                query=__generic_query(typename=event_type.GRAPHQL.ui_type),
-                                                change_by_length=True),
-    event_type.STATEACTION.ui_type: SupportedFilter(get=__generic_autocomplete(event_type.STATEACTION),
-                                                    query=__generic_query(typename=event_type.STATEACTION.ui_type),
-                                                    change_by_length=True),
-=======
     event_type.CLICK.ui_type: SupportedFilter(get=autocomplete.__generic_autocomplete(event_type.CLICK),
                                               query=autocomplete.__generic_query(typename=event_type.CLICK.ui_type)),
     event_type.INPUT.ui_type: SupportedFilter(get=autocomplete.__generic_autocomplete(event_type.INPUT),
                                               query=autocomplete.__generic_query(typename=event_type.INPUT.ui_type)),
+    event_type.INPUT_VALUE.ui_type: SupportedFilter(get=__generic_autocomplete(event_type.INPUT_VALUE),
+                                                    query=__generic_query(typename=event_type.INPUT_VALUE.ui_type)),
     event_type.LOCATION.ui_type: SupportedFilter(get=autocomplete.__generic_autocomplete(event_type.LOCATION),
                                                  query=autocomplete.__generic_query(
                                                      typename=event_type.LOCATION.ui_type)),
@@ -359,7 +335,6 @@
     event_type.STATEACTION.ui_type: SupportedFilter(get=autocomplete.__generic_autocomplete(event_type.STATEACTION),
                                                     query=autocomplete.__generic_query(
                                                         typename=event_type.STATEACTION.ui_type)),
->>>>>>> f19a7df3
     event_type.ERROR.ui_type: SupportedFilter(get=__search_pg_errors,
                                               query=None),
     event_type.METADATA.ui_type: SupportedFilter(get=__search_pg_metadata,
@@ -385,38 +360,7 @@
 }
 
 
-<<<<<<< HEAD
-def __get_autocomplete_table(value, project_id):
-    autocomplete_events = [schemas.FilterType.rev_id,
-                           schemas.EventType.click,
-                           schemas.FilterType.user_device,
-                           schemas.FilterType.user_id,
-                           schemas.FilterType.user_browser,
-                           schemas.FilterType.user_os,
-                           schemas.EventType.custom,
-                           schemas.FilterType.user_country,
-                           schemas.EventType.location,
-                           schemas.EventType.input,
-                           schemas.EventType.input_value]
-    autocomplete_events.sort()
-    sub_queries = []
-    for e in autocomplete_events:
-        sub_queries.append(f"""(SELECT type, value
-                                FROM public.autocomplete
-                                WHERE project_id = %(project_id)s
-                                    AND type= '{e}' 
-                                    AND value ILIKE %(svalue)s
-                                LIMIT 5)""")
-        if len(value) > 2:
-            sub_queries.append(f"""(SELECT type, value
-                                    FROM public.autocomplete
-                                    WHERE project_id = %(project_id)s
-                                        AND type= '{e}' 
-                                        AND value ILIKE %(value)s
-                                    LIMIT 5)""")
-=======
 def get_errors_by_session_id(session_id, project_id):
->>>>>>> f19a7df3
     with pg_client.PostgresClient() as cur:
         cur.execute(cur.mogrify(f"""\
                     SELECT er.*,ur.*, er.timestamp - s.start_ts AS time
