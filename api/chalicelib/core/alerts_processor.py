import decimal
import logging

import schemas
from chalicelib.core import alerts_listener
from chalicelib.core import sessions, alerts
from chalicelib.utils import pg_client
from chalicelib.utils.TimeUTC import TimeUTC

LeftToDb = {
    schemas.AlertColumn.performance__dom_content_loaded__average: {
        "table": "events.pages INNER JOIN public.sessions USING(session_id)",
        "formula": "COALESCE(AVG(NULLIF(dom_content_loaded_time ,0)),0)"},
    schemas.AlertColumn.performance__first_meaningful_paint__average: {
        "table": "events.pages INNER JOIN public.sessions USING(session_id)",
        "formula": "COALESCE(AVG(NULLIF(first_contentful_paint_time,0)),0)"},
    schemas.AlertColumn.performance__page_load_time__average: {
        "table": "events.pages INNER JOIN public.sessions USING(session_id)", "formula": "AVG(NULLIF(load_time ,0))"},
    schemas.AlertColumn.performance__dom_build_time__average: {
        "table": "events.pages INNER JOIN public.sessions USING(session_id)",
        "formula": "AVG(NULLIF(dom_building_time,0))"},
    schemas.AlertColumn.performance__speed_index__average: {
        "table": "events.pages INNER JOIN public.sessions USING(session_id)", "formula": "AVG(NULLIF(speed_index,0))"},
    schemas.AlertColumn.performance__page_response_time__average: {
        "table": "events.pages INNER JOIN public.sessions USING(session_id)",
        "formula": "AVG(NULLIF(response_time,0))"},
    schemas.AlertColumn.performance__ttfb__average: {
        "table": "events.pages INNER JOIN public.sessions USING(session_id)",
        "formula": "AVG(NULLIF(first_paint_time,0))"},
    schemas.AlertColumn.performance__time_to_render__average: {
        "table": "events.pages INNER JOIN public.sessions USING(session_id)",
        "formula": "AVG(NULLIF(visually_complete,0))"},
    schemas.AlertColumn.performance__image_load_time__average: {
        "table": "events.resources INNER JOIN public.sessions USING(session_id)",
        "formula": "AVG(NULLIF(resources.duration,0))", "condition": "type='img'"},
    schemas.AlertColumn.performance__request_load_time__average: {
        "table": "events.resources INNER JOIN public.sessions USING(session_id)",
        "formula": "AVG(NULLIF(resources.duration,0))", "condition": "type='fetch'"},
    schemas.AlertColumn.resources__load_time__average: {
        "table": "events.resources INNER JOIN public.sessions USING(session_id)",
        "formula": "AVG(NULLIF(resources.duration,0))"},
    schemas.AlertColumn.resources__missing__count: {
        "table": "events.resources INNER JOIN public.sessions USING(session_id)",
        "formula": "COUNT(DISTINCT url_hostpath)", "condition": "success= FALSE"},
    schemas.AlertColumn.errors__4xx_5xx__count: {
        "table": "events.resources INNER JOIN public.sessions USING(session_id)", "formula": "COUNT(session_id)",
        "condition": "status/100!=2"},
    schemas.AlertColumn.errors__4xx__count: {"table": "events.resources INNER JOIN public.sessions USING(session_id)",
                                             "formula": "COUNT(session_id)", "condition": "status/100=4"},
    schemas.AlertColumn.errors__5xx__count: {"table": "events.resources INNER JOIN public.sessions USING(session_id)",
                                             "formula": "COUNT(session_id)", "condition": "status/100=5"},
    schemas.AlertColumn.errors__javascript__impacted_sessions__count: {
        "table": "events.resources INNER JOIN public.sessions USING(session_id)",
        "formula": "COUNT(DISTINCT session_id)", "condition": "success= FALSE AND type='script'"},
    schemas.AlertColumn.performance__crashes__count: {
        "table": "(SELECT *, start_ts AS timestamp FROM public.sessions WHERE errors_count > 0) AS sessions",
        "formula": "COUNT(DISTINCT session_id)", "condition": "errors_count > 0"},
    schemas.AlertColumn.errors__javascript__count: {
        "table": "events.errors INNER JOIN public.errors AS m_errors USING (error_id)",
        "formula": "COUNT(DISTINCT session_id)", "condition": "source='js_exception'", "joinSessions": False},
    schemas.AlertColumn.errors__backend__count: {
        "table": "events.errors INNER JOIN public.errors AS m_errors USING (error_id)",
        "formula": "COUNT(DISTINCT session_id)", "condition": "source!='js_exception'", "joinSessions": False},
}

# This is the frequency of execution for each threshold
TimeInterval = {
    15: 3,
    30: 5,
    60: 10,
    120: 20,
    240: 30,
    1440: 60,
}


def can_check(a) -> bool:
    now = TimeUTC.now()

    repetitionBase = a["options"]["currentPeriod"] \
        if a["detectionMethod"] == schemas.AlertDetectionMethod.change \
           and a["options"]["currentPeriod"] > a["options"]["previousPeriod"] \
        else a["options"]["previousPeriod"]

    if TimeInterval.get(repetitionBase) is None:
        logging.error(f"repetitionBase: {repetitionBase} NOT FOUND")
        return False

    return (a["options"]["renotifyInterval"] <= 0 or
            a["options"].get("lastNotification") is None or
            a["options"]["lastNotification"] <= 0 or
            ((now - a["options"]["lastNotification"]) > a["options"]["renotifyInterval"] * 60 * 1000)) \
           and ((now - a["createdAt"]) % (TimeInterval[repetitionBase] * 60 * 1000)) < 60 * 1000


def Build(a):
    params = {"project_id": a["projectId"]}
    full_args = {}
    j_s = True
    if a["seriesId"] is not None:
        a["filter"]["sort"] = "session_id"
        a["filter"]["order"] = "DESC"
        a["filter"]["startDate"] = -1
        a["filter"]["endDate"] = TimeUTC.now()
<<<<<<< HEAD
        full_args, query_part, sort = sessions.search_query_parts(
=======
        full_args, query_part= sessions.search_query_parts(
>>>>>>> d7740ebc
            data=schemas.SessionsSearchPayloadSchema.parse_obj(a["filter"]), error_status=None, errors_only=False,
            issue=None, project_id=a["projectId"], user_id=None, favorite_only=False)
        subQ = f"""SELECT COUNT(session_id) AS value 
                {query_part}"""
    else:
        colDef = LeftToDb[a["query"]["left"]]
        subQ = f"""SELECT {colDef["formula"]} AS value
                    FROM {colDef["table"]}
                    WHERE project_id = %(project_id)s 
                        {"AND " + colDef["condition"] if colDef.get("condition") is not None else ""}"""
        j_s = colDef.get("joinSessions", True)

    q = f"""SELECT coalesce(value,0) AS value, coalesce(value,0) {a["query"]["operator"]} {a["query"]["right"]} AS valid"""

    if a["detectionMethod"] == schemas.AlertDetectionMethod.threshold:
        if a["seriesId"] is not None:
            q += f""" FROM ({subQ}) AS stat"""
        else:
            q += f""" FROM ({subQ} AND timestamp>=%(startDate)s 
                                {"AND sessions.start_ts >= %(startDate)s" if j_s else ""}) AS stat"""
        params = {**params, **full_args, "startDate": TimeUTC.now() - a["options"]["currentPeriod"] * 60 * 1000}
    else:
        if a["options"]["change"] == schemas.AlertDetectionChangeType.change:
            if a["seriesId"] is not None:
                sub2 = subQ.replace("%(startDate)s", "%(timestamp_sub2)s").replace("%(endDate)s", "%(startDate)s")
                sub1 = f"SELECT (({subQ})-({sub2})) AS value"
                q += f" FROM ( {sub1} ) AS stat"
                params = {**params, **full_args,
                          "startDate": TimeUTC.now() - a["options"]["currentPeriod"] * 60 * 1000,
                          "timestamp_sub2": TimeUTC.now() - 2 * a["options"]["currentPeriod"] * 60 * 1000}
            else:
                sub1 = f"""{subQ} AND timestamp>=%(startDate)s 
                                    {"AND sessions.start_ts >= %(startDate)s" if j_s else ""}"""
                params["startDate"] = TimeUTC.now() - a["options"]["currentPeriod"] * 60 * 1000
                sub2 = f"""{subQ} AND timestamp<%(startDate)s 
                                    AND timestamp>=%(timestamp_sub2)s
                            {"AND sessions.start_ts < %(startDate)s AND sessions.start_ts >= %(timestamp_sub2)s" if j_s else ""}"""
                params["timestamp_sub2"] = TimeUTC.now() - 2 * a["options"]["currentPeriod"] * 60 * 1000
                sub1 = f"SELECT (( {sub1} )-( {sub2} )) AS value"
                q += f" FROM ( {sub1} ) AS stat"

        else:
            if a["seriesId"] is not None:
                sub2 = subQ.replace("%(startDate)s", "%(timestamp_sub2)s").replace("%(endDate)s", "%(startDate)s")
                sub1 = f"SELECT (({subQ})/NULLIF(({sub2}),0)-1)*100 AS value"
                q += f" FROM ({sub1}) AS stat"
                params = {**params, **full_args,
                          "startDate": TimeUTC.now() - a["options"]["currentPeriod"] * 60 * 1000,
                          "timestamp_sub2": TimeUTC.now() \
                                            - (a["options"]["currentPeriod"] + a["options"]["currentPeriod"]) \
                                            * 60 * 1000}
            else:
                sub1 = f"""{subQ} AND timestamp>=%(startDate)s
                                {"AND sessions.start_ts >= %(startDate)s" if j_s else ""}"""
                params["startDate"] = TimeUTC.now() - a["options"]["currentPeriod"] * 60 * 1000
                sub2 = f"""{subQ} AND timestamp<%(startDate)s
                                AND timestamp>=%(timestamp_sub2)s
                        {"AND sessions.start_ts < %(startDate)s AND sessions.start_ts >= %(timestamp_sub2)s" if j_s else ""}"""
                params["timestamp_sub2"] = TimeUTC.now() \
                                           - (a["options"]["currentPeriod"] + a["options"]["currentPeriod"]) * 60 * 1000
                sub1 = f"SELECT (({sub1})/NULLIF(({sub2}),0)-1)*100 AS value"
                q += f" FROM ({sub1}) AS stat"

    return q, params


def process():
    notifications = []
    all_alerts = alerts_listener.get_all_alerts()
    with pg_client.PostgresClient() as cur:
        for alert in all_alerts:
            if can_check(alert):
                logging.info(f"Querying alertId:{alert['alertId']} name: {alert['name']}")
                query, params = Build(alert)
                query = cur.mogrify(query, params)
                logging.debug(alert)
                logging.debug(query)
                try:
                    cur.execute(query)
                    result = cur.fetchone()
                    if result["valid"]:
                        logging.info("Valid alert, notifying users")
                        notifications.append({
                            "alertId": alert["alertId"],
                            "tenantId": alert["tenantId"],
                            "title": alert["name"],
                            "description": f"has been triggered, {alert['query']['left']} = {round(result['value'], 2)} ({alert['query']['operator']} {alert['query']['right']}).",
                            "buttonText": "Check metrics for more details",
                            "buttonUrl": f"/{alert['projectId']}/metrics",
                            "imageUrl": None,
                            "options": {"source": "ALERT", "sourceId": alert["alertId"],
                                        "sourceMeta": alert["detectionMethod"],
                                        "message": alert["options"]["message"], "projectId": alert["projectId"],
                                        "data": {"title": alert["name"],
                                                 "limitValue": alert["query"]["right"],
                                                 "actualValue": float(result["value"]) \
                                                     if isinstance(result["value"], decimal.Decimal) \
                                                     else result["value"],
                                                 "operator": alert["query"]["operator"],
                                                 "trigger": alert["query"]["left"],
                                                 "alertId": alert["alertId"],
                                                 "detectionMethod": alert["detectionMethod"],
                                                 "currentPeriod": alert["options"]["currentPeriod"],
                                                 "previousPeriod": alert["options"]["previousPeriod"],
                                                 "createdAt": TimeUTC.now()}},
                        })
                except Exception as e:
                    logging.error(f"!!!Error while running alert query for alertId:{alert['alertId']}")
                    logging.error(str(e))
                    logging.error(query)
        if len(notifications) > 0:
            cur.execute(
                cur.mogrify(f"""UPDATE public.Alerts 
                                SET options = options||'{{"lastNotification":{TimeUTC.now()}}}'::jsonb 
                                WHERE alert_id IN %(ids)s;""", {"ids": tuple([n["alertId"] for n in notifications])}))
    if len(notifications) > 0:
        alerts.process_notifications(notifications)<|MERGE_RESOLUTION|>--- conflicted
+++ resolved
@@ -102,11 +102,7 @@
         a["filter"]["order"] = "DESC"
         a["filter"]["startDate"] = -1
         a["filter"]["endDate"] = TimeUTC.now()
-<<<<<<< HEAD
-        full_args, query_part, sort = sessions.search_query_parts(
-=======
         full_args, query_part= sessions.search_query_parts(
->>>>>>> d7740ebc
             data=schemas.SessionsSearchPayloadSchema.parse_obj(a["filter"]), error_status=None, errors_only=False,
             issue=None, project_id=a["projectId"], user_id=None, favorite_only=False)
         subQ = f"""SELECT COUNT(session_id) AS value 
