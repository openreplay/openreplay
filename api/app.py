import logging
import time
from contextlib import asynccontextmanager

from apscheduler.schedulers.asyncio import AsyncIOScheduler
from decouple import config
from fastapi import FastAPI, Request
from fastapi.middleware.cors import CORSMiddleware
from fastapi.middleware.gzip import GZipMiddleware
from starlette.responses import StreamingResponse

from chalicelib.utils import helper
from chalicelib.utils import pg_client
from crons import core_crons, core_dynamic_crons
<<<<<<< HEAD
from routers import core, core_dynamic
=======
from routers import core, core_dynamic, additional_routes
>>>>>>> 16efb131
from routers.subs import insights, metrics, v1_api, health

loglevel = config("LOGLEVEL", default=logging.WARNING)
print(f">Loglevel set to: {loglevel}")
logging.basicConfig(level=loglevel)


@asynccontextmanager
async def lifespan(app: FastAPI):
    # Startup
    logging.info(">>>>> starting up <<<<<")
    ap_logger = logging.getLogger('apscheduler')
    ap_logger.setLevel(loglevel)

    app.schedule = AsyncIOScheduler()
    await pg_client.init()
    app.schedule.start()

    for job in core_crons.cron_jobs + core_dynamic_crons.cron_jobs:
        app.schedule.add_job(id=job["func"].__name__, **job)

    ap_logger.info(">Scheduled jobs:")
    for job in app.schedule.get_jobs():
        ap_logger.info({"Name": str(job.id), "Run Frequency": str(job.trigger), "Next Run": str(job.next_run_time)})

    # App listening
    yield

    # Shutdown
    logging.info(">>>>> shutting down <<<<<")
    app.schedule.shutdown(wait=False)
    await pg_client.terminate()


app = FastAPI(root_path=config("root_path", default="/api"), docs_url=config("docs_url", default=""),
              redoc_url=config("redoc_url", default=""), lifespan=lifespan)
app.add_middleware(GZipMiddleware, minimum_size=1000)


@app.middleware('http')
async def or_middleware(request: Request, call_next):
    if helper.TRACK_TIME:
        now = time.time()
    try:
        response: StreamingResponse = await call_next(request)
    except:
        logging.error(f"{request.method}: {request.url.path} FAILED!")
        raise
    if response.status_code // 100 != 2:
        logging.warning(f"{request.method}:{request.url.path} {response.status_code}!")
    if helper.TRACK_TIME:
        now = time.time() - now
        if now > 2:
            logging.warning(f"Execution time: {now} s for {request.method}: {request.url.path}")
    return response


origins = [
    "*",
]

app.add_middleware(
    CORSMiddleware,
    allow_origins=origins,
    allow_credentials=True,
    allow_methods=["*"],
    allow_headers=["*"],
)
app.include_router(core.public_app)
app.include_router(core.app)
app.include_router(core.app_apikey)
app.include_router(core_dynamic.public_app)
app.include_router(core_dynamic.app)
app.include_router(core_dynamic.app_apikey)
app.include_router(metrics.app)
app.include_router(insights.app)
app.include_router(v1_api.app_apikey)
app.include_router(health.public_app)
app.include_router(health.app)
app.include_router(health.app_apikey)

app.include_router(additional_routes.public_app)
app.include_router(additional_routes.app)
app.include_router(additional_routes.app_apikey)

# @app.get('/private/shutdown', tags=["private"])
# async def stop_server():
#     logging.info("Requested shutdown")
#     await shutdown()
#     import os, signal
#     os.kill(1, signal.SIGTERM)<|MERGE_RESOLUTION|>--- conflicted
+++ resolved
@@ -12,11 +12,7 @@
 from chalicelib.utils import helper
 from chalicelib.utils import pg_client
 from crons import core_crons, core_dynamic_crons
-<<<<<<< HEAD
-from routers import core, core_dynamic
-=======
 from routers import core, core_dynamic, additional_routes
->>>>>>> 16efb131
 from routers.subs import insights, metrics, v1_api, health
 
 loglevel = config("LOGLEVEL", default=logging.WARNING)
