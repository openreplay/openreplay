from typing import Optional, Union

from decouple import config
from fastapi import Body, Depends, BackgroundTasks
from fastapi import HTTPException, status
from starlette.responses import RedirectResponse, FileResponse, JSONResponse, Response

import schemas
from chalicelib.core import sessions, errors, errors_viewed, errors_favorite, sessions_assignments, heatmaps, \
    sessions_favorite, assist, sessions_notes, click_maps, sessions_replay, signup, feature_flags
from chalicelib.core import sessions_viewed
from chalicelib.core import tenants, users, projects, license
from chalicelib.core import webhook
from chalicelib.core.collaboration_slack import Slack
from chalicelib.utils import captcha, smtp
from chalicelib.utils import helper
from chalicelib.utils.TimeUTC import TimeUTC
from or_dependencies import OR_context, OR_role
from routers.base import get_routers

public_app, app, app_apikey = get_routers()


@public_app.get('/signup', tags=['signup'])
def get_all_signup():
    return {"data": {"tenants": tenants.tenants_exists(),
                     "sso": None,
                     "ssoProvider": None,
                     "enforceSSO": None,
                     "edition": license.EDITION}}


if not tenants.tenants_exists(use_pool=False):
    @public_app.post('/signup', tags=['signup'])
    @public_app.put('/signup', tags=['signup'])
    def signup_handler(data: schemas.UserSignupSchema = Body(...)):
        content = signup.create_tenant(data)
        if "errors" in content:
            return content
        refresh_token = content.pop("refreshToken")
        refresh_token_max_age = content.pop("refreshTokenMaxAge")
        response = JSONResponse(content=content)
        response.set_cookie(key="refreshToken", value=refresh_token, path="/api/refresh",
                            max_age=refresh_token_max_age, secure=True, httponly=True)
        return response


@public_app.post('/login', tags=["authentication"])
def login_user(response: JSONResponse, data: schemas.UserLoginSchema = Body(...)):
    if helper.allow_captcha() and not captcha.is_valid(data.g_recaptcha_response):
        raise HTTPException(
            status_code=status.HTTP_401_UNAUTHORIZED,
            detail="Invalid captcha."
        )

    r = users.authenticate(data.email, data.password.get_secret_value())
    if r is None:
        raise HTTPException(
            status_code=status.HTTP_401_UNAUTHORIZED,
            detail="You’ve entered invalid Email or Password."
        )
    if "errors" in r:
        raise HTTPException(
            status_code=status.HTTP_401_UNAUTHORIZED,
            detail=r["errors"][0]
        )

    r["smtp"] = smtp.has_smtp()
    refresh_token = r.pop("refreshToken")
    refresh_token_max_age = r.pop("refreshTokenMaxAge")
    content = {
        'jwt': r.pop('jwt'),
        'data': {
            "user": r
        }
    }
    response = JSONResponse(content=content)
    response.set_cookie(key="refreshToken", value=refresh_token, path="/api/refresh",
                        max_age=refresh_token_max_age, secure=True, httponly=True)
    return response


<<<<<<< HEAD

@app.get('/logout', tags=["login", "logout"])
def logout_user(context: schemas.CurrentContext = Depends(OR_context)):
    users.logout(user_id=context.user_id)
=======
@app.get('/logout', tags=["login"])
def logout_user(response: Response, context: schemas.CurrentContext = Depends(OR_context)):
    users.logout(user_id=context.user_id)
    response.delete_cookie(key="refreshToken", path="/api/refresh")
>>>>>>> 1ecd2602
    return {"data": "success"}


@app.get('/refresh', tags=["login"])
def refresh_login(context: schemas.CurrentContext = Depends(OR_context)):
    r = users.refresh(user_id=context.user_id)
    content = {"jwt": r.get("jwt")}
    response = JSONResponse(content=content)
    response.set_cookie(key="refreshToken", value=r.get("refreshToken"), path="/api/refresh",
                        max_age=r.pop("refreshTokenMaxAge"), secure=True, httponly=True)
    return response


@app.get('/account', tags=['accounts'])
def get_account(context: schemas.CurrentContext = Depends(OR_context)):
    r = users.get(tenant_id=context.tenant_id, user_id=context.user_id)
    t = tenants.get_by_tenant_id(context.tenant_id)
    if t is not None:
        t["createdAt"] = TimeUTC.datetime_to_timestamp(t["createdAt"])
        t["tenantName"] = t.pop("name")
    return {
        'data': {
            **r,
            **t,
            **license.get_status(context.tenant_id),
            "smtp": smtp.has_smtp()
        }
    }


@app.post('/account', tags=["account"])
def edit_account(data: schemas.EditAccountSchema = Body(...),
                 context: schemas.CurrentContext = Depends(OR_context)):
    return users.edit_account(tenant_id=context.tenant_id, user_id=context.user_id, changes=data)


@app.post('/integrations/slack', tags=['integrations'])
@app.put('/integrations/slack', tags=['integrations'])
def add_slack_integration(data: schemas.AddCollaborationSchema,
                          context: schemas.CurrentContext = Depends(OR_context)):
    n = Slack.add(tenant_id=context.tenant_id, data=data)
    if n is None:
        return {
            "errors": ["We couldn't send you a test message on your Slack channel. Please verify your webhook url."]
        }
    return {"data": n}


@app.post('/integrations/slack/{integrationId}', tags=['integrations'])
def edit_slack_integration(integrationId: int, data: schemas.EditCollaborationSchema = Body(...),
                           context: schemas.CurrentContext = Depends(OR_context)):
    if len(data.url) > 0:
        old = Slack.get_integration(tenant_id=context.tenant_id, integration_id=integrationId)
        if not old:
            return {"errors": ["Slack integration not found."]}
        if old["endpoint"] != data.url:
            if not Slack.say_hello(data.url):
                return {
                    "errors": [
                        "We couldn't send you a test message on your Slack channel. Please verify your webhook url."]
                }
    return {"data": webhook.update(tenant_id=context.tenant_id, webhook_id=integrationId,
                                   changes={"name": data.name, "endpoint": data.url.unicode_string()})}


@app.post('/client/members', tags=["client"], dependencies=[OR_role("owner", "admin")])
def add_member(background_tasks: BackgroundTasks, data: schemas.CreateMemberSchema = Body(...),
               context: schemas.CurrentContext = Depends(OR_context)):
    return users.create_member(tenant_id=context.tenant_id, user_id=context.user_id, data=data,
                               background_tasks=background_tasks)


@public_app.get('/users/invitation', tags=['users'])
def process_invitation_link(token: str):
    if token is None or len(token) < 64:
        return {"errors": ["please provide a valid invitation"]}
    user = users.get_by_invitation_token(token)
    if user is None:
        return {"errors": ["invitation not found"]}
    if user["expiredInvitation"]:
        return {"errors": ["expired invitation, please ask your admin to send a new one"]}
    if user["expiredChange"] is not None and not user["expiredChange"] \
            and user["changePwdToken"] is not None and user["changePwdAge"] < -5 * 60:
        pass_token = user["changePwdToken"]
    else:
        pass_token = users.allow_password_change(user_id=user["userId"])
    return RedirectResponse(url=config("SITE_URL") + config("change_password_link") % (token, pass_token))


@public_app.post('/password/reset', tags=["users"])
def change_password_by_invitation(data: schemas.EditPasswordByInvitationSchema = Body(...)):
    if data is None or len(data.invitation) < 64 or len(data.passphrase) < 8:
        return {"errors": ["please provide a valid invitation & pass"]}
    user = users.get_by_invitation_token(token=data.invitation, pass_token=data.passphrase)
    if user is None:
        return {"errors": ["invitation not found"]}
    if user["expiredChange"]:
        return {"errors": ["expired change, please re-use the invitation link"]}

    return users.set_password_invitation(new_password=data.password.get_secret_value(), user_id=user["userId"])


@app.put('/client/members/{memberId}', tags=["client"], dependencies=[OR_role("owner", "admin")])
def edit_member(memberId: int, data: schemas.EditMemberSchema,
                context: schemas.CurrentContext = Depends(OR_context)):
    return users.edit_member(tenant_id=context.tenant_id, editor_id=context.user_id, changes=data,
                             user_id_to_update=memberId)


@app.get('/metadata/session_search', tags=["metadata"])
def search_sessions_by_metadata(key: str, value: str, projectId: Optional[int] = None,
                                context: schemas.CurrentContext = Depends(OR_context)):
    if key is None or value is None or len(value) == 0 and len(key) == 0:
        return {"errors": ["please provide a key&value for search"]}
    if len(value) == 0:
        return {"errors": ["please provide a value for search"]}
    if len(key) == 0:
        return {"errors": ["please provide a key for search"]}
    return {
        "data": sessions.search_by_metadata(tenant_id=context.tenant_id, user_id=context.user_id, m_value=value,
                                            m_key=key, project_id=projectId)}


@app.get('/projects', tags=['projects'])
def get_projects(context: schemas.CurrentContext = Depends(OR_context)):
    return {"data": projects.get_projects(tenant_id=context.tenant_id, gdpr=True, recorded=True)}


# for backward compatibility
@app.get('/{projectId}/sessions/{sessionId}', tags=["sessions", "replay"])
def get_session(projectId: int, sessionId: Union[int, str], background_tasks: BackgroundTasks,
                context: schemas.CurrentContext = Depends(OR_context)):
    if not sessionId.isnumeric():
        return {"errors": ["session not found"]}
    else:
        sessionId = int(sessionId)
    data = sessions_replay.get_by_id2_pg(project_id=projectId, session_id=sessionId, full_data=True,
                                         include_fav_viewed=True, group_metadata=True, context=context)
    if data is None:
        return {"errors": ["session not found"]}
    if data.get("inDB"):
        background_tasks.add_task(sessions_viewed.view_session, project_id=projectId, user_id=context.user_id,
                                  session_id=sessionId)
    return {
        'data': data
    }


@app.post('/{projectId}/sessions/search', tags=["sessions"])
<<<<<<< HEAD
def sessions_search(projectId: int, data: schemas.FlatSessionsSearchPayloadSchema = Body(...),
                    context: schemas.CurrentContext = Depends(OR_context)):
    data = sessions.search_sessions(data=data, project_id=projectId, user_id=context.user_id)
=======
def sessions_search(projectId: int, data: schemas.SessionsSearchPayloadSchema = Body(...),
                    context: schemas.CurrentContext = Depends(OR_context)):
    data = sessions.search_sessions(data=data, project_id=projectId, user_id=context.user_id,
                                    platform=context.project.platform)
>>>>>>> 1ecd2602
    return {'data': data}


@app.post('/{projectId}/sessions/search/ids', tags=["sessions"])
<<<<<<< HEAD
def session_ids_search(projectId: int, data: schemas.FlatSessionsSearchPayloadSchema = Body(...),
                       context: schemas.CurrentContext = Depends(OR_context)):
    data = sessions.search_sessions(data=data, project_id=projectId, user_id=context.user_id, ids_only=True)
=======
def session_ids_search(projectId: int, data: schemas.SessionsSearchPayloadSchema = Body(...),
                       context: schemas.CurrentContext = Depends(OR_context)):
    data = sessions.search_sessions(data=data, project_id=projectId, user_id=context.user_id, ids_only=True,
                                    platform=context.project.platform)
>>>>>>> 1ecd2602
    return {'data': data}


@app.get('/{projectId}/sessions/{sessionId}/replay', tags=["sessions", "replay"])
def get_session_events(projectId: int, sessionId: Union[int, str], background_tasks: BackgroundTasks,
                       context: schemas.CurrentContext = Depends(OR_context)):
    if not sessionId.isnumeric():
        return {"errors": ["session not found"]}
    else:
        sessionId = int(sessionId)
    data = sessions_replay.get_replay(project_id=projectId, session_id=sessionId, full_data=True,
                                      include_fav_viewed=True, group_metadata=True, context=context)
    if data is None:
        return {"errors": ["session not found"]}
    if data.get("inDB"):
        background_tasks.add_task(sessions_viewed.view_session, project_id=projectId, user_id=context.user_id,
                                  session_id=sessionId)
    return {
        'data': data
    }


@app.get('/{projectId}/sessions/{sessionId}/events', tags=["sessions", "replay"])
def get_session_events(projectId: int, sessionId: Union[int, str],
                       context: schemas.CurrentContext = Depends(OR_context)):
    if not sessionId.isnumeric():
        return {"errors": ["session not found"]}
    else:
        sessionId = int(sessionId)
    data = sessions_replay.get_events(project_id=projectId, session_id=sessionId)
    if data is None:
        return {"errors": ["session not found"]}

    return {
        'data': data
    }


@app.get('/{projectId}/sessions/{sessionId}/errors/{errorId}/sourcemaps', tags=["sessions", "sourcemaps"])
def get_error_trace(projectId: int, sessionId: int, errorId: str,
                    context: schemas.CurrentContext = Depends(OR_context)):
    data = errors.get_trace(project_id=projectId, error_id=errorId)
    if "errors" in data:
        return data
    return {
        'data': data
    }


@app.get('/{projectId}/errors/{errorId}', tags=['errors'])
def errors_get_details(projectId: int, errorId: str, background_tasks: BackgroundTasks, density24: int = 24,
                       density30: int = 30, context: schemas.CurrentContext = Depends(OR_context)):
    data = errors.get_details(project_id=projectId, user_id=context.user_id, error_id=errorId,
                              **{"density24": density24, "density30": density30})
    if data.get("data") is not None:
        background_tasks.add_task(errors_viewed.viewed_error, project_id=projectId, user_id=context.user_id,
                                  error_id=errorId)
    return data


@app.get('/{projectId}/errors/{errorId}/sourcemaps', tags=['errors'])
def errors_get_details_sourcemaps(projectId: int, errorId: str,
                                  context: schemas.CurrentContext = Depends(OR_context)):
    data = errors.get_trace(project_id=projectId, error_id=errorId)
    if "errors" in data:
        return data
    return {
        'data': data
    }


@app.get('/{projectId}/errors/{errorId}/{action}', tags=["errors"])
def add_remove_favorite_error(projectId: int, errorId: str, action: str, startDate: int = TimeUTC.now(-7),
                              endDate: int = TimeUTC.now(),
                              context: schemas.CurrentContext = Depends(OR_context)):
    if action == "favorite":
        return errors_favorite.favorite_error(project_id=projectId, user_id=context.user_id, error_id=errorId)
    elif action == "sessions":
        start_date = startDate
        end_date = endDate
        return {
            "data": errors.get_sessions(project_id=projectId, user_id=context.user_id, error_id=errorId,
                                        start_date=start_date, end_date=end_date)}
    elif action in list(errors.ACTION_STATE.keys()):
        return errors.change_state(project_id=projectId, user_id=context.user_id, error_id=errorId, action=action)
    else:
        return {"errors": ["undefined action"]}


@app.get('/{projectId}/assist/sessions/{sessionId}', tags=["assist"])
def get_live_session(projectId: int, sessionId: str, background_tasks: BackgroundTasks,
                     context: schemas.CurrentContext = Depends(OR_context)):
    data = assist.get_live_session_by_id(project_id=projectId, session_id=sessionId)
    if data is None:
        data = sessions_replay.get_replay(context=context, project_id=projectId, session_id=sessionId,
                                          full_data=True, include_fav_viewed=True, group_metadata=True, live=False)
        if data is None:
            return {"errors": ["session not found"]}
        if data.get("inDB"):
            background_tasks.add_task(sessions_viewed.view_session, project_id=projectId,
                                      user_id=context.user_id, session_id=sessionId)
    return {'data': data}


@app.get('/{projectId}/unprocessed/{sessionId}/dom.mob', tags=["assist"])
def get_live_session_replay_file(projectId: int, sessionId: Union[int, str],
                                 context: schemas.CurrentContext = Depends(OR_context)):
    not_found = {"errors": ["Replay file not found"]}
    if not sessionId.isnumeric():
        return not_found
    else:
        sessionId = int(sessionId)
    if not sessions.session_exists(project_id=projectId, session_id=sessionId):
        print(f"{projectId}/{sessionId} not found in DB.")
        if not assist.session_exists(project_id=projectId, session_id=sessionId):
            print(f"{projectId}/{sessionId} not found in Assist.")
            return not_found

    path = assist.get_raw_mob_by_id(project_id=projectId, session_id=sessionId)
    if path is None:
        return not_found

    return FileResponse(path=path, media_type="application/octet-stream")


@app.get('/{projectId}/unprocessed/{sessionId}/devtools.mob', tags=["assist"])
def get_live_session_devtools_file(projectId: int, sessionId: Union[int, str],
                                   context: schemas.CurrentContext = Depends(OR_context)):
    not_found = {"errors": ["Devtools file not found"]}
    if not sessionId.isnumeric():
        return not_found
    else:
        sessionId = int(sessionId)
    if not sessions.session_exists(project_id=projectId, session_id=sessionId):
        print(f"{projectId}/{sessionId} not found in DB.")
        if not assist.session_exists(project_id=projectId, session_id=sessionId):
            print(f"{projectId}/{sessionId} not found in Assist.")
            return not_found

    path = assist.get_raw_devtools_by_id(project_id=projectId, session_id=sessionId)
    if path is None:
        return {"errors": ["Devtools file not found"]}

    return FileResponse(path=path, media_type="application/octet-stream")


@app.post('/{projectId}/heatmaps/url', tags=["heatmaps"])
def get_heatmaps_by_url(projectId: int, data: schemas.GetHeatmapPayloadSchema = Body(...),
                        context: schemas.CurrentContext = Depends(OR_context)):
    return {"data": heatmaps.get_by_url(project_id=projectId, data=data)}


@app.get('/{projectId}/sessions/{sessionId}/favorite', tags=["sessions"])
def add_remove_favorite_session2(projectId: int, sessionId: int,
                                 context: schemas.CurrentContext = Depends(OR_context)):
    return sessions_favorite.favorite_session(context=context, project_id=projectId, session_id=sessionId)


@app.get('/{projectId}/sessions/{sessionId}/assign', tags=["sessions"])
def assign_session(projectId: int, sessionId, context: schemas.CurrentContext = Depends(OR_context)):
    data = sessions_assignments.get_by_session(project_id=projectId, session_id=sessionId,
                                               tenant_id=context.tenant_id,
                                               user_id=context.user_id)
    if "errors" in data:
        return data
    return {
        'data': data
    }


@app.get('/{projectId}/sessions/{sessionId}/assign/{issueId}', tags=["sessions", "issueTracking"])
def assign_session(projectId: int, sessionId: int, issueId: str,
                   context: schemas.CurrentContext = Depends(OR_context)):
    data = sessions_assignments.get(project_id=projectId, session_id=sessionId, assignment_id=issueId,
                                    tenant_id=context.tenant_id, user_id=context.user_id)
    if "errors" in data:
        return data
    return {
        'data': data
    }


@app.post('/{projectId}/sessions/{sessionId}/assign/{issueId}/comment', tags=["sessions", "issueTracking"])
def comment_assignment(projectId: int, sessionId: int, issueId: str,
                       data: schemas.CommentAssignmentSchema = Body(...),
                       context: schemas.CurrentContext = Depends(OR_context)):
    data = sessions_assignments.comment(tenant_id=context.tenant_id, project_id=projectId,
                                        session_id=sessionId, assignment_id=issueId,
                                        user_id=context.user_id, message=data.message)
    if "errors" in data.keys():
        return data
    return {
        'data': data
    }


@app.post('/{projectId}/sessions/{sessionId}/notes', tags=["sessions", "notes"])
def create_note(projectId: int, sessionId: int, data: schemas.SessionNoteSchema = Body(...),
                context: schemas.CurrentContext = Depends(OR_context)):
    if not sessions.session_exists(project_id=projectId, session_id=sessionId):
        return {"errors": ["Session not found"]}
    data = sessions_notes.create(tenant_id=context.tenant_id, project_id=projectId,
                                 session_id=sessionId, user_id=context.user_id, data=data)
    if "errors" in data.keys():
        return data
    return {
        'data': data
    }


@app.get('/{projectId}/sessions/{sessionId}/notes', tags=["sessions", "notes"])
def get_session_notes(projectId: int, sessionId: int, context: schemas.CurrentContext = Depends(OR_context)):
    data = sessions_notes.get_session_notes(tenant_id=context.tenant_id, project_id=projectId,
                                            session_id=sessionId, user_id=context.user_id)
    if "errors" in data:
        return data
    return {
        'data': data
    }


@app.post('/{projectId}/notes/{noteId}', tags=["sessions", "notes"])
def edit_note(projectId: int, noteId: int, data: schemas.SessionUpdateNoteSchema = Body(...),
              context: schemas.CurrentContext = Depends(OR_context)):
    data = sessions_notes.edit(tenant_id=context.tenant_id, project_id=projectId, user_id=context.user_id,
                               note_id=noteId, data=data)
    if "errors" in data.keys():
        return data
    return {
        'data': data
    }


@app.delete('/{projectId}/notes/{noteId}', tags=["sessions", "notes"])
def delete_note(projectId: int, noteId: int, _=Body(None), context: schemas.CurrentContext = Depends(OR_context)):
    data = sessions_notes.delete(tenant_id=context.tenant_id, project_id=projectId, user_id=context.user_id,
                                 note_id=noteId)
    return data


@app.get('/{projectId}/notes/{noteId}/slack/{webhookId}', tags=["sessions", "notes"])
def share_note_to_slack(projectId: int, noteId: int, webhookId: int,
                        context: schemas.CurrentContext = Depends(OR_context)):
    return sessions_notes.share_to_slack(tenant_id=context.tenant_id, project_id=projectId, user_id=context.user_id,
                                         note_id=noteId, webhook_id=webhookId)


@app.get('/{projectId}/notes/{noteId}/msteams/{webhookId}', tags=["sessions", "notes"])
def share_note_to_msteams(projectId: int, noteId: int, webhookId: int,
                          context: schemas.CurrentContext = Depends(OR_context)):
    return sessions_notes.share_to_msteams(tenant_id=context.tenant_id, project_id=projectId, user_id=context.user_id,
                                           note_id=noteId, webhook_id=webhookId)


@app.post('/{projectId}/notes', tags=["sessions", "notes"])
def get_all_notes(projectId: int, data: schemas.SearchNoteSchema = Body(...),
                  context: schemas.CurrentContext = Depends(OR_context)):
    data = sessions_notes.get_all_notes_by_project_id(tenant_id=context.tenant_id, project_id=projectId,
                                                      user_id=context.user_id, data=data)
    if "errors" in data:
        return data
    return {'data': data}


@app.post('/{projectId}/click_maps/search', tags=["click maps"])
def click_map_search(projectId: int, data: schemas.ClickMapSessionsSearch = Body(...),
                     context: schemas.CurrentContext = Depends(OR_context)):
    return {"data": click_maps.search_short_session(user_id=context.user_id, data=data, project_id=projectId)}


@app.post('/{project_id}/feature-flags/search', tags=["feature flags"])
def search_feature_flags(project_id: int,
                         data: schemas.SearchFlagsSchema = Body(...),
                         context: schemas.CurrentContext = Depends(OR_context)):
    return feature_flags.search_feature_flags(project_id=project_id, user_id=context.user_id, data=data)


@app.get('/{project_id}/feature-flags/{feature_flag_id}', tags=["feature flags"])
def get_feature_flag(project_id: int, feature_flag_id: int):
    return feature_flags.get_feature_flag(project_id=project_id, feature_flag_id=feature_flag_id)


@app.post('/{project_id}/feature-flags', tags=["feature flags"])
def add_feature_flag(project_id: int, data: schemas.FeatureFlagSchema = Body(...),
                     context: schemas.CurrentContext = Depends(OR_context)):
    return feature_flags.create_feature_flag(project_id=project_id, user_id=context.user_id, feature_flag_data=data)


@app.put('/{project_id}/feature-flags/{feature_flag_id}', tags=["feature flags"])
def update_feature_flag(project_id: int, feature_flag_id: int, data: schemas.FeatureFlagSchema = Body(...),
                        context: schemas.CurrentContext = Depends(OR_context)):
    return feature_flags.update_feature_flag(project_id=project_id, feature_flag_id=feature_flag_id,
                                             user_id=context.user_id, feature_flag=data)


@app.delete('/{project_id}/feature-flags/{feature_flag_id}', tags=["feature flags"])
def delete_feature_flag(project_id: int, feature_flag_id: int, _=Body(None)):
    return {"data": feature_flags.delete_feature_flag(project_id=project_id, feature_flag_id=feature_flag_id)}


@app.post('/{project_id}/feature-flags/{feature_flag_id}/status', tags=["feature flags"])
def update_feature_flag_status(project_id: int, feature_flag_id: int,
                               data: schemas.FeatureFlagStatus = Body(...)):
    return {"data": feature_flags.update_feature_flag_status(project_id=project_id, feature_flag_id=feature_flag_id,
                                                             is_active=data.is_active)}<|MERGE_RESOLUTION|>--- conflicted
+++ resolved
@@ -80,17 +80,10 @@
     return response
 
 
-<<<<<<< HEAD
-
-@app.get('/logout', tags=["login", "logout"])
-def logout_user(context: schemas.CurrentContext = Depends(OR_context)):
-    users.logout(user_id=context.user_id)
-=======
 @app.get('/logout', tags=["login"])
 def logout_user(response: Response, context: schemas.CurrentContext = Depends(OR_context)):
     users.logout(user_id=context.user_id)
     response.delete_cookie(key="refreshToken", path="/api/refresh")
->>>>>>> 1ecd2602
     return {"data": "success"}
 
 
@@ -240,30 +233,18 @@
 
 
 @app.post('/{projectId}/sessions/search', tags=["sessions"])
-<<<<<<< HEAD
-def sessions_search(projectId: int, data: schemas.FlatSessionsSearchPayloadSchema = Body(...),
-                    context: schemas.CurrentContext = Depends(OR_context)):
-    data = sessions.search_sessions(data=data, project_id=projectId, user_id=context.user_id)
-=======
 def sessions_search(projectId: int, data: schemas.SessionsSearchPayloadSchema = Body(...),
                     context: schemas.CurrentContext = Depends(OR_context)):
     data = sessions.search_sessions(data=data, project_id=projectId, user_id=context.user_id,
                                     platform=context.project.platform)
->>>>>>> 1ecd2602
     return {'data': data}
 
 
 @app.post('/{projectId}/sessions/search/ids', tags=["sessions"])
-<<<<<<< HEAD
-def session_ids_search(projectId: int, data: schemas.FlatSessionsSearchPayloadSchema = Body(...),
-                       context: schemas.CurrentContext = Depends(OR_context)):
-    data = sessions.search_sessions(data=data, project_id=projectId, user_id=context.user_id, ids_only=True)
-=======
 def session_ids_search(projectId: int, data: schemas.SessionsSearchPayloadSchema = Body(...),
                        context: schemas.CurrentContext = Depends(OR_context)):
     data = sessions.search_sessions(data=data, project_id=projectId, user_id=context.user_id, ids_only=True,
                                     platform=context.project.platform)
->>>>>>> 1ecd2602
     return {'data': data}
 
 
