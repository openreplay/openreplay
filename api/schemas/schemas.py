from typing import Annotated, Any
from typing import Optional, List, Union, Literal

from pydantic import Field, EmailStr, HttpUrl, SecretStr, AnyHttpUrl
from pydantic import field_validator, model_validator, computed_field
from pydantic.functional_validators import BeforeValidator

from chalicelib.utils.TimeUTC import TimeUTC
from .overrides import BaseModel, Enum, ORUnion
from .transformers_validators import transform_email, remove_whitespace, remove_duplicate_values, single_to_list, \
    force_is_event, NAME_PATTERN, int_to_string, check_alphanumeric


def transform_old_filter_type(cls, values):
    if values.get("type") is None:
        return values
    values["type"] = {
        # filters
        "USEROS": FilterType.USER_OS.value,
        "USERBROWSER": FilterType.USER_BROWSER.value,
        "USERDEVICE": FilterType.USER_DEVICE.value,
        "USERCOUNTRY": FilterType.USER_COUNTRY.value,
        "USERID": FilterType.USER_ID.value,
        "USERANONYMOUSID": FilterType.USER_ANONYMOUS_ID.value,
        "REFERRER": FilterType.REFERRER.value,
        "REVID": FilterType.REV_ID.value,
        "USEROS_IOS": FilterType.USER_OS_MOBILE.value,
        "USERDEVICE_IOS": FilterType.USER_DEVICE_MOBILE.value,
        "USERCOUNTRY_IOS": FilterType.USER_COUNTRY_MOBILE.value,
        "USERID_IOS": FilterType.USER_ID_MOBILE.value,
        "USERANONYMOUSID_IOS": FilterType.USER_ANONYMOUS_ID_MOBILE.value,
        "REVID_IOS": FilterType.REV_ID_MOBILE.value,
        "DURATION": FilterType.DURATION.value,
        "PLATFORM": FilterType.PLATFORM.value,
        "METADATA": FilterType.METADATA.value,
        "ISSUE": FilterType.ISSUE.value,
        "EVENTS_COUNT": FilterType.EVENTS_COUNT.value,
        "UTM_SOURCE": FilterType.UTM_SOURCE.value,
        "UTM_MEDIUM": FilterType.UTM_MEDIUM.value,
        "UTM_CAMPAIGN": FilterType.UTM_CAMPAIGN.value,
        # events:
        "CLICK": EventType.CLICK.value,
        "INPUT": EventType.INPUT.value,
        "LOCATION": EventType.LOCATION.value,
        "CUSTOM": EventType.CUSTOM.value,
        "REQUEST": EventType.REQUEST.value,
        "FETCH": EventType.REQUEST_DETAILS.value,
        "GRAPHQL": EventType.GRAPHQL.value,
        "STATEACTION": EventType.STATE_ACTION.value,
        "ERROR": EventType.ERROR.value,
        "CLICK_IOS": EventType.CLICK_MOBILE.value,
        "INPUT_IOS": EventType.INPUT_MOBILE.value,
        "VIEW_IOS": EventType.VIEW_MOBILE.value,
        "CUSTOM_IOS": EventType.CUSTOM_MOBILE.value,
        "REQUEST_IOS": EventType.REQUEST_MOBILE.value,
        "ERROR_IOS": EventType.ERROR_MOBILE.value,
        "DOM_COMPLETE": PerformanceEventType.LOCATION_DOM_COMPLETE.value,
        "LARGEST_CONTENTFUL_PAINT_TIME": PerformanceEventType.LOCATION_LARGEST_CONTENTFUL_PAINT_TIME.value,
        "TTFB": PerformanceEventType.LOCATION_TTFB.value,
        "AVG_CPU_LOAD": PerformanceEventType.LOCATION_AVG_CPU_LOAD.value,
        "AVG_MEMORY_USAGE": PerformanceEventType.LOCATION_AVG_MEMORY_USAGE.value,
        "FETCH_FAILED": PerformanceEventType.FETCH_FAILED.value,
    }.get(values["type"], values["type"])
    return values


class _GRecaptcha(BaseModel):
    g_recaptcha_response: Optional[str] = Field(default=None, alias='g-recaptcha-response')


class UserLoginSchema(_GRecaptcha):
    email: EmailStr = Field(...)
    password: SecretStr = Field(...)

    _transform_email = field_validator('email', mode='before')(transform_email)


class UserSignupSchema(UserLoginSchema):
    fullname: str = Field(..., min_length=1)
    organizationName: str = Field(..., min_length=1)

    _transform_fullname = field_validator('fullname', mode='before')(remove_whitespace)
    _transform_organizationName = field_validator('organizationName', mode='before')(remove_whitespace)

    _check_alphanumeric = field_validator('fullname', 'organizationName')(check_alphanumeric)


class EditAccountSchema(BaseModel):
    name: Optional[str] = Field(default=None)
    tenantName: Optional[str] = Field(default=None)
    opt_out: Optional[bool] = Field(default=None)

    _transform_name = field_validator('name', mode='before')(remove_whitespace)
    _transform_tenantName = field_validator('tenantName', mode='before')(remove_whitespace)
    _check_alphanumeric = field_validator('name', 'tenantName')(check_alphanumeric)


class ForgetPasswordPayloadSchema(_GRecaptcha):
    email: EmailStr = Field(...)

    _transform_email = field_validator('email', mode='before')(transform_email)


class EditUserPasswordSchema(BaseModel):
    old_password: SecretStr = Field(...)
    new_password: SecretStr = Field(...)


class CreateProjectSchema(BaseModel):
    name: str = Field(default="my first project", pattern=NAME_PATTERN)
    platform: Literal["web", "ios"] = Field(default="web")

    _transform_name = field_validator('name', mode='before')(remove_whitespace)


class ProjectContext(BaseModel):
    project_id: int = Field(..., gt=0)
    project_key: str = Field(...)
    name: str = Field(...)
    platform: Literal["web", "ios"] = Field(...)


class CurrentAPIContext(BaseModel):
    tenant_id: int = Field(...)
    project: Optional[ProjectContext] = Field(default=None)


class CurrentContext(CurrentAPIContext):
    user_id: int = Field(...)
    email: EmailStr = Field(...)
    role: str = Field(...)

    _transform_email = field_validator('email', mode='before')(transform_email)

    @computed_field
    @property
    def is_owner(self) -> bool:
        return self.role == "owner"

    @computed_field
    @property
    def is_admin(self) -> bool:
        return self.role == "admin"

    @computed_field
    @property
    def is_member(self) -> bool:
        return self.role == "member"


class AddCollaborationSchema(BaseModel):
    name: str = Field(..., pattern=NAME_PATTERN)
    url: HttpUrl = Field(...)

    _transform_name = field_validator('name', mode='before')(remove_whitespace)
    _transform_url = field_validator('url', mode='before')(remove_whitespace)


class EditCollaborationSchema(AddCollaborationSchema):
    name: Optional[str] = Field(default=None, pattern=NAME_PATTERN)


class _TimedSchema(BaseModel):
    startTimestamp: int = Field(default=None)
    endTimestamp: int = Field(default=None)

    @model_validator(mode="before")
    @classmethod
    def transform_time(cls, values):
        if values.get("startTimestamp") is None and values.get("startDate") is not None:
            values["startTimestamp"] = values["startDate"]
        if values.get("endTimestamp") is None and values.get("endDate") is not None:
            values["endTimestamp"] = values["endDate"]
        return values

    @model_validator(mode="after")
    def __time_validator(self):
        if self.startTimestamp is not None:
            assert 0 <= self.startTimestamp, "startTimestamp must be greater or equal to 0"
        if self.endTimestamp is not None:
            assert 0 <= self.endTimestamp, "endTimestamp must be greater or equal to 0"
        if self.startTimestamp is not None and self.endTimestamp is not None:
            assert self.startTimestamp <= self.endTimestamp, \
                "endTimestamp must be greater or equal to startTimestamp"
        return self


class NotificationsViewSchema(_TimedSchema):
    ids: List[int] = Field(default=[])
    startTimestamp: Optional[int] = Field(default=None)
    endTimestamp: Optional[int] = Field(default=None)


class IssueTrackingIntegration(BaseModel):
    token: str = Field(...)


class IssueTrackingGithubSchema(IssueTrackingIntegration):
    pass


class IssueTrackingJiraSchema(IssueTrackingIntegration):
    username: str = Field(...)
    url: HttpUrl = Field(...)

    @field_validator('url')
    @classmethod
    def transform_url(cls, v: HttpUrl):
        return HttpUrl.build(scheme=v.scheme.lower(), host=v.host.lower())


class WebhookSchema(BaseModel):
    webhook_id: Optional[int] = Field(default=None)
    processed_endpoint: AnyHttpUrl = Field(..., alias="endpoint")
    endpoint: Optional[str] = Field(default=None, doc_hidden=True)
    auth_header: Optional[str] = Field(default=None)
    name: str = Field(default="", max_length=100, pattern=NAME_PATTERN)

    _transform_name = field_validator('name', mode='before')(remove_whitespace)


class CreateMemberSchema(BaseModel):
    user_id: Optional[int] = Field(default=None)
    name: str = Field(...)
    email: EmailStr = Field(...)
    admin: Optional[bool] = Field(default=False)

    _transform_email = field_validator('email', mode='before')(transform_email)
    _transform_name = field_validator('name', mode='before')(remove_whitespace)


class EditMemberSchema(BaseModel):
    name: str = Field(...)
    email: EmailStr = Field(...)
    admin: bool = Field(default=False)

    _transform_email = field_validator('email', mode='before')(transform_email)
    _transform_name = field_validator('name', mode='before')(remove_whitespace)
    _check_alphanumeric = field_validator('name')(check_alphanumeric)


class EditPasswordByInvitationSchema(BaseModel):
    invitation: str = Field(...)
    passphrase: str = Field(..., alias="pass")
    password: SecretStr = Field(...)


class AssignmentSchema(BaseModel):
    assignee: str = Field(...)
    description: str = Field(...)
    title: str = Field(...)
    issue_type: str = Field(...)

    _transform_title = field_validator('title', mode='before')(remove_whitespace)


class CommentAssignmentSchema(BaseModel):
    message: str = Field(...)


class IntegrationNotificationSchema(BaseModel):
    comment: Optional[str] = Field(default=None)


class GdprSchema(BaseModel):
    maskEmails: bool = Field(...)
    sampleRate: int = Field(...)
    maskNumbers: bool = Field(...)
    defaultInputMode: str = Field(...)


class SampleRateSchema(BaseModel):
    rate: int = Field(..., ge=0, le=100)
    capture_all: bool = Field(default=False)


class WeeklyReportConfigSchema(BaseModel):
    weekly_report: bool = Field(default=True)


class IntegrationBase(BaseModel):
    pass


class IntegrationSentrySchema(IntegrationBase):
    project_slug: str = Field(...)
    organization_slug: str = Field(...)
    token: str = Field(...)


class IntegrationDatadogSchema(IntegrationBase):
    api_key: str = Field(...)
    application_key: str = Field(...)


class IntegartionStackdriverSchema(IntegrationBase):
    service_account_credentials: str = Field(...)
    log_name: str = Field(...)


class IntegrationNewrelicSchema(IntegrationBase):
    application_id: str = Field(...)
    x_query_key: str = Field(...)
    region: bool = Field(default=False)


class IntegrationRollbarSchema(IntegrationBase):
    access_token: str = Field(...)


class IntegrationBugsnagBasicSchema(IntegrationBase):
    authorization_token: str = Field(...)


class IntegrationBugsnagSchema(IntegrationBugsnagBasicSchema):
    bugsnag_project_id: str = Field(...)


class IntegrationCloudwatchBasicSchema(IntegrationBase):
    aws_access_key_id: str = Field(...)
    aws_secret_access_key: str = Field(...)
    region: str = Field(...)


class IntegrationCloudwatchSchema(IntegrationCloudwatchBasicSchema):
    log_group_name: str = Field(...)


class IntegrationElasticsearchTestSchema(IntegrationBase):
    host: str = Field(...)
    port: int = Field(...)
    api_key_id: Optional[str] = Field(default=None)
    api_key: str = Field(...)


class IntegrationElasticsearchSchema(IntegrationElasticsearchTestSchema):
    indexes: str = Field(...)


class IntegrationSumologicSchema(IntegrationBase):
    access_id: str = Field(...)
    access_key: str = Field(...)
    region: str = Field(...)


class MetadataSchema(BaseModel):
    index: Optional[int] = Field(default=None)
    key: str = Field(...)

    _transform_key = field_validator('key', mode='before')(remove_whitespace)


class _AlertMessageSchema(BaseModel):
    type: str = Field(...)
    value: str = Field(...)

    _transform_value = field_validator('value', mode='before')(int_to_string)


class AlertDetectionType(str, Enum):
    PERCENT = "percent"
    CHANGE = "change"


class _AlertOptionSchema(BaseModel):
    message: List[_AlertMessageSchema] = Field([])
    currentPeriod: Literal[15, 30, 60, 120, 240, 1440] = Field(...)
    previousPeriod: Literal[15, 30, 60, 120, 240, 1440] = Field(default=15)
    lastNotification: Optional[int] = Field(default=None)
    renotifyInterval: Optional[int] = Field(default=720)


class AlertColumn(str, Enum):
    PERFORMANCE__DOM_CONTENT_LOADED__AVERAGE = "performance.dom_content_loaded.average"
    PERFORMANCE__FIRST_MEANINGFUL_PAINT__AVERAGE = "performance.first_meaningful_paint.average"
    PERFORMANCE__PAGE_LOAD_TIME__AVERAGE = "performance.page_load_time.average"
    PERFORMANCE__DOM_BUILD_TIME__AVERAGE = "performance.dom_build_time.average"
    PERFORMANCE__SPEED_INDEX__AVERAGE = "performance.speed_index.average"
    PERFORMANCE__PAGE_RESPONSE_TIME__AVERAGE = "performance.page_response_time.average"
    PERFORMANCE__TTFB__AVERAGE = "performance.ttfb.average"
    PERFORMANCE__TIME_TO_RENDER__AVERAGE = "performance.time_to_render.average"
    PERFORMANCE__CRASHES__COUNT = "performance.crashes.count"
    ERRORS__JAVASCRIPT__COUNT = "errors.javascript.count"
    ERRORS__BACKEND__COUNT = "errors.backend.count"
    CUSTOM = "CUSTOM"


class MathOperator(str, Enum):
    EQUAL = "="
    LESS = "<"
    GREATER = ">"
    LESS_EQ = "<="
    GREATER_EQ = ">="


class _AlertQuerySchema(BaseModel):
    left: Union[AlertColumn, int] = Field(...)
    right: float = Field(...)
    operator: MathOperator = Field(...)


class AlertDetectionMethod(str, Enum):
    THRESHOLD = "threshold"
    CHANGE = "change"


class AlertSchema(BaseModel):
    name: str = Field(..., pattern=NAME_PATTERN)
    detection_method: AlertDetectionMethod = Field(...)
    change: Optional[AlertDetectionType] = Field(default=AlertDetectionType.CHANGE)
    description: Optional[str] = Field(default=None)
    options: _AlertOptionSchema = Field(...)
    query: _AlertQuerySchema = Field(...)
    series_id: Optional[int] = Field(default=None, doc_hidden=True)

    @model_validator(mode="after")
    def transform_alert(self):
        self.series_id = None
        if isinstance(self.query.left, int):
            self.series_id = self.query.left
            self.query.left = AlertColumn.CUSTOM

        return self


class SourcemapUploadPayloadSchema(BaseModel):
    urls: List[str] = Field(..., alias="URL")


class ErrorSource(str, Enum):
    JS_EXCEPTION = "js_exception"
    BUGSNAG = "bugsnag"
    CLOUDWATCH = "cloudwatch"
    DATADOG = "datadog"
    NEWRELIC = "newrelic"
    ROLLBAR = "rollbar"
    SENTRY = "sentry"
    STACKDRIVER = "stackdriver"
    SUMOLOGIC = "sumologic"


class EventType(str, Enum):
    CLICK = "click"
    INPUT = "input"
    LOCATION = "location"
    CUSTOM = "custom"
    REQUEST = "request"
    REQUEST_DETAILS = "fetch"
    GRAPHQL = "graphql"
    STATE_ACTION = "stateAction"
    ERROR = "error"
    TAG = "tag"
    CLICK_MOBILE = "clickMobile"
    INPUT_MOBILE = "inputMobile"
    VIEW_MOBILE = "viewMobile"
    CUSTOM_MOBILE = "customMobile"
    REQUEST_MOBILE = "requestMobile"
    ERROR_MOBILE = "errorMobile"
    SWIPE_MOBILE = "swipeMobile"


class PerformanceEventType(str, Enum):
    LOCATION_DOM_COMPLETE = "domComplete"
    LOCATION_LARGEST_CONTENTFUL_PAINT_TIME = "largestContentfulPaintTime"
    LOCATION_TTFB = "ttfb"
    LOCATION_AVG_CPU_LOAD = "avgCpuLoad"
    LOCATION_AVG_MEMORY_USAGE = "avgMemoryUsage"
    FETCH_FAILED = "fetchFailed"
    # fetch_duration = "FETCH_DURATION"


class FilterType(str, Enum):
    USER_OS = "userOs"
    USER_BROWSER = "userBrowser"
    USER_DEVICE = "userDevice"
    USER_COUNTRY = "userCountry"
    USER_CITY = "userCity"
    USER_STATE = "userState"
    USER_ID = "userId"
    USER_ANONYMOUS_ID = "userAnonymousId"
    REFERRER = "referrer"
    REV_ID = "revId"
    # IOS
    USER_OS_MOBILE = "userOsIos"
    USER_DEVICE_MOBILE = "userDeviceIos"
    USER_COUNTRY_MOBILE = "userCountryIos"
    USER_ID_MOBILE = "userIdIos"
    USER_ANONYMOUS_ID_MOBILE = "userAnonymousIdIos"
    REV_ID_MOBILE = "revIdIos"
    #
    DURATION = "duration"
    PLATFORM = "platform"
    METADATA = "metadata"
    ISSUE = "issue"
    EVENTS_COUNT = "eventsCount"
    UTM_SOURCE = "utmSource"
    UTM_MEDIUM = "utmMedium"
    UTM_CAMPAIGN = "utmCampaign"
    # Mobile conditions
    THERMAL_STATE = "thermalState"
    MAIN_THREAD_CPU = "mainThreadCPU"
    VIEW_COMPONENT = "viewComponent"
    LOG_EVENT = "logEvent"
    CLICK_EVENT = "clickEvent"
    MEMORY_USAGE = "memoryUsage"


class SearchEventOperator(str, Enum):
    IS = "is"
    IS_ANY = "isAny"
    ON = "on"
    ON_ANY = "onAny"
    IS_NOT = "isNot"
    IS_UNDEFINED = "isUndefined"
    NOT_ON = "notOn"
    CONTAINS = "contains"
    NOT_CONTAINS = "notContains"
    STARTS_WITH = "startsWith"
    ENDS_WITH = "endsWith"


class ClickEventExtraOperator(str, Enum):
    IS = "selectorIs"
    IS_ANY = "selectorIsAny"
    IS_NOT = "selectorIsNot"
    IS_UNDEFINED = "selectorIsUndefined"
    CONTAINS = "selectorContains"
    NOT_CONTAINS = "selectorNotContains"
    STARTS_WITH = "selectorStartsWith"
    ENDS_WITH = "selectorEndsWith"


class PlatformType(str, Enum):
    MOBILE = "mobile"
    DESKTOP = "desktop"
    TABLET = "tablet"


class SearchEventOrder(str, Enum):
    THEN = "then"
    OR = "or"
    AND = "and"


class IssueType(str, Enum):
    CLICK_RAGE = 'click_rage'
    DEAD_CLICK = 'dead_click'
    EXCESSIVE_SCROLLING = 'excessive_scrolling'
    BAD_REQUEST = 'bad_request'
    MISSING_RESOURCE = 'missing_resource'
    MEMORY = 'memory'
    CPU = 'cpu'
    SLOW_RESOURCE = 'slow_resource'
    SLOW_PAGE_LOAD = 'slow_page_load'
    CRASH = 'crash'
    CUSTOM = 'custom'
    JS_EXCEPTION = 'js_exception'
    MOUSE_THRASHING = 'mouse_thrashing'
    # IOS
    TAP_RAGE = 'tap_rage'


class MetricFormatType(str, Enum):
    SESSION_COUNT = 'sessionCount'


class MetricExtendedFormatType(str, Enum):
    SESSION_COUNT = 'sessionCount'
    USER_COUNT = 'userCount'


class FetchFilterType(str, Enum):
    FETCH_URL = "fetchUrl"
    FETCH_STATUS_CODE = "fetchStatusCode"
    FETCH_METHOD = "fetchMethod"
    FETCH_DURATION = "fetchDuration"
    FETCH_REQUEST_BODY = "fetchRequestBody"
    FETCH_RESPONSE_BODY = "fetchResponseBody"


class GraphqlFilterType(str, Enum):
    GRAPHQL_NAME = "graphqlName"
    GRAPHQL_METHOD = "graphqlMethod"
    GRAPHQL_REQUEST_BODY = "graphqlRequestBody"
    GRAPHQL_RESPONSE_BODY = "graphqlResponseBody"


class RequestGraphqlFilterSchema(BaseModel):
    type: Union[FetchFilterType, GraphqlFilterType] = Field(...)
    value: List[Union[int, str]] = Field(...)
    operator: Union[SearchEventOperator, MathOperator] = Field(...)


class SessionSearchEventSchema2(BaseModel):
    is_event: Literal[True] = True
    value: List[Union[str, int]] = Field(...)
    type: Union[EventType, PerformanceEventType] = Field(...)
    operator: Union[SearchEventOperator, ClickEventExtraOperator] = Field(...)
    source: Optional[List[Union[ErrorSource, int, str]]] = Field(default=None)
    sourceOperator: Optional[MathOperator] = Field(default=None)
    filters: Optional[List[RequestGraphqlFilterSchema]] = Field(default=[])

    _remove_duplicate_values = field_validator('value', mode='before')(remove_duplicate_values)
    _single_to_list_values = field_validator('value', mode='before')(single_to_list)
    _transform = model_validator(mode='before')(transform_old_filter_type)

    @model_validator(mode="after")
    def event_validator(self):
        if isinstance(self.type, PerformanceEventType):
            if self.type == PerformanceEventType.FETCH_FAILED:
                return self

            assert self.sourceOperator is not None, \
                "sourceOperator should not be null for PerformanceEventType"
            assert self.source is not None, f"source is required for {self.type}"
            assert isinstance(self.source, list), f"source of type list is required for {self.type}"
            for c in self.source:
                assert isinstance(c, int), f"source value should be of type int for {self.type}"
        elif self.type == EventType.ERROR and self.source is None:
            self.source = [ErrorSource.JS_EXCEPTION]
        elif self.type == EventType.REQUEST_DETAILS:
            assert isinstance(self.filters, List) and len(self.filters) > 0, \
                f"filters should be defined for {EventType.REQUEST_DETAILS}"
        elif self.type == EventType.GRAPHQL:
            assert isinstance(self.filters, List) and len(self.filters) > 0, \
                f"filters should be defined for {EventType.GRAPHQL}"

        if isinstance(self.operator, ClickEventExtraOperator):
            assert self.type == EventType.CLICK, \
                f"operator:{self.operator} is only available for event-type: {EventType.CLICK}"
        return self


class SessionSearchFilterSchema(BaseModel):
    is_event: Literal[False] = False
    value: List[Union[IssueType, PlatformType, int, str]] = Field(default=[])
    type: FilterType = Field(...)
    operator: Union[SearchEventOperator, MathOperator] = Field(...)
    source: Optional[Union[ErrorSource, str]] = Field(default=None)

    _remove_duplicate_values = field_validator('value', mode='before')(remove_duplicate_values)
    _transform = model_validator(mode='before')(transform_old_filter_type)
    _single_to_list_values = field_validator('value', mode='before')(single_to_list)

    @model_validator(mode="before")
    @classmethod
    def _transform_data(cls, values):
        if values.get("source") is not None:
            if isinstance(values["source"], list):
                if len(values["source"]) == 0:
                    values["source"] = None
                elif len(values["source"]) == 1:
                    values["source"] = values["source"][0]
                else:
                    raise ValueError(f"Unsupported multi-values source")
        return values

    @model_validator(mode="after")
    def filter_validator(self):
        if self.type == FilterType.METADATA:
            assert self.source is not None and len(self.source) > 0, \
                "must specify a valid 'source' for metadata filter"
        elif self.type == FilterType.ISSUE:
            for i, v in enumerate(self.value):
                if IssueType.has_value(v):
                    self.value[i] = IssueType(v)
                else:
                    raise ValueError(f"value should be of type IssueType for {self.type} filter")
        elif self.type == FilterType.PLATFORM:
            for i, v in enumerate(self.value):
                if PlatformType.has_value(v):
                    self.value[i] = PlatformType(v)
                else:
                    raise ValueError(f"value should be of type PlatformType for {self.type} filter")
        elif self.type == FilterType.EVENTS_COUNT:
            if MathOperator.has_value(self.operator):
                self.operator = MathOperator(self.operator)
            else:
                raise ValueError(f"operator should be of type MathOperator for {self.type} filter")

            for v in self.value:
                assert isinstance(v, int), f"value should be of type int for {self.type} filter"
        else:
            if SearchEventOperator.has_value(self.operator):
                self.operator = SearchEventOperator(self.operator)
            else:
                raise ValueError(f"operator should be of type SearchEventOperator for {self.type} filter")

        return self


class _PaginatedSchema(BaseModel):
    limit: int = Field(default=200, gt=0, le=200)
    page: int = Field(default=1, gt=0)


class SortOrderType(str, Enum):
    ASC = "ASC"
    DESC = "DESC"


def add_missing_is_event(values: dict):
    if values.get("isEvent") is None:
        values["isEvent"] = (EventType.has_value(values["type"])
                             or PerformanceEventType.has_value(values["type"])
                             or ProductAnalyticsSelectedEventType.has_value(values["type"]))
    return values


# this type is created to allow mixing events&filters and specifying a discriminator
GroupedFilterType = Annotated[Union[SessionSearchFilterSchema, SessionSearchEventSchema2],
Field(discriminator='is_event'), BeforeValidator(add_missing_is_event)]


class SessionsSearchPayloadSchema(_TimedSchema, _PaginatedSchema):
    events: List[SessionSearchEventSchema2] = Field(default=[], doc_hidden=True)
    filters: List[GroupedFilterType] = Field(default=[])
    sort: str = Field(default="startTs")
    order: SortOrderType = Field(default=SortOrderType.DESC)
    events_order: Optional[SearchEventOrder] = Field(default=SearchEventOrder.THEN)
    group_by_user: bool = Field(default=False)
    bookmarked: bool = Field(default=False)

    @model_validator(mode="before")
    @classmethod
    def transform_order(cls, values):
        if values.get("sort") is None:
            values["sort"] = "startTs"

        if values.get("order") is None:
            values["order"] = SortOrderType.DESC
        else:
            values["order"] = values["order"].upper()
        return values

    @model_validator(mode="before")
    @classmethod
    def add_missing_attributes(cls, values):
        # in case isEvent is wrong:
        for f in values.get("filters") or []:
            if EventType.has_value(f["type"]) and not f.get("isEvent"):
                f["isEvent"] = True
            elif FilterType.has_value(f["type"]) and f.get("isEvent"):
                f["isEvent"] = False

        # in case the old search payload was passed
        for v in values.get("events") or []:
            v["isEvent"] = True

        return values

    @model_validator(mode="before")
    @classmethod
    def remove_wrong_filter_values(cls, values):
        for f in values.get("filters", []):
            vals = []
            for v in f.get("value", []):
<<<<<<< HEAD
=======
                if f.get("type", "") == FilterType.DURATION.value and v is None:
                    v = 0
>>>>>>> 51496ae5
                if v is not None and (f.get("type", "") != FilterType.DURATION.value
                                      or str(v).isnumeric()):
                    vals.append(v)
            f["value"] = vals
        return values

    @model_validator(mode="after")
    def split_filters_events(self):
        n_filters = []
        n_events = []
        for v in self.filters:
            if v.is_event:
                n_events.append(v)
            else:
                n_filters.append(v)
        self.events = n_events
        self.filters = n_filters
        return self

    @field_validator("filters", mode="after")
    @classmethod
    def merge_identical_filters(cls, values):
        # ignore 'issue' type as it could be used for step-filters and tab-filters at the same time
        i = 0
        while i < len(values):
            if values[i].is_event or values[i].type == FilterType.ISSUE:
                if values[i].type == FilterType.ISSUE:
                    values[i] = remove_duplicate_values(values[i])
                i += 1
                continue
            j = i + 1
            while j < len(values):
                if values[i].type == values[j].type \
                        and values[i].operator == values[j].operator \
                        and (values[i].type != FilterType.METADATA or values[i].source == values[j].source):
                    values[i].value += values[j].value
                    del values[j]
                else:
                    j += 1
            values[i] = remove_duplicate_values(values[i])
            i += 1

        return values


class ErrorStatus(str, Enum):
    ALL = 'all'
    UNRESOLVED = 'unresolved'
    RESOLVED = 'resolved'
    IGNORED = 'ignored'


class ErrorSort(str, Enum):
    OCCURRENCE = 'occurrence'
    USERS_COUNT = 'users'
    SESSIONS_COUNT = 'sessions'


class SearchErrorsSchema(SessionsSearchPayloadSchema):
    sort: ErrorSort = Field(default=ErrorSort.OCCURRENCE)
    density: Optional[int] = Field(default=7)
    status: Optional[ErrorStatus] = Field(default=ErrorStatus.ALL)
    query: Optional[str] = Field(default=None)


class ProductAnalyticsSelectedEventType(str, Enum):
    CLICK = EventType.CLICK.value
    INPUT = EventType.INPUT.value
    LOCATION = EventType.LOCATION.value
    CUSTOM_EVENT = EventType.CUSTOM.value


class PathAnalysisSubFilterSchema(BaseModel):
    is_event: Literal[True] = True
    value: List[str] = Field(...)
    type: ProductAnalyticsSelectedEventType = Field(...)
    operator: Union[SearchEventOperator, ClickEventExtraOperator] = Field(...)

    _remove_duplicate_values = field_validator('value', mode='before')(remove_duplicate_values)

    @model_validator(mode="before")
    @classmethod
    def __force_is_event(cls, values):
        values["isEvent"] = True
        return values


class _ProductAnalyticsFilter(BaseModel):
    is_event: Literal[False] = False
    type: FilterType
    operator: Union[SearchEventOperator, ClickEventExtraOperator, MathOperator] = Field(...)
    value: List[Union[IssueType, PlatformType, int, str]] = Field(...)
    source: Optional[str] = Field(default=None)

    _remove_duplicate_values = field_validator('value', mode='before')(remove_duplicate_values)


class _ProductAnalyticsEventFilter(BaseModel):
    is_event: Literal[True] = True
    type: ProductAnalyticsSelectedEventType
    operator: Union[SearchEventOperator, ClickEventExtraOperator, MathOperator] = Field(...)
    # TODO: support session metadata filters
    value: List[Union[IssueType, PlatformType, int, str]] = Field(...)

    _remove_duplicate_values = field_validator('value', mode='before')(remove_duplicate_values)


# this type is created to allow mixing events&filters and specifying a discriminator for PathAnalysis series filter
ProductAnalyticsFilter = Annotated[Union[_ProductAnalyticsFilter, _ProductAnalyticsEventFilter],
Field(discriminator='is_event')]


class PathAnalysisSchema(_TimedSchema, _PaginatedSchema):
    density: int = Field(default=7)
    filters: List[ProductAnalyticsFilter] = Field(default=[])
    type: Optional[str] = Field(default=None)

    _transform_filters = field_validator('filters', mode='before') \
        (force_is_event(events_enum=[ProductAnalyticsSelectedEventType]))


class MobileSignPayloadSchema(BaseModel):
    keys: List[str] = Field(...)


class CardSeriesFilterSchema(SearchErrorsSchema):
    sort: Optional[str] = Field(default=None)
    order: SortOrderType = Field(default=SortOrderType.DESC)
    group_by_user: Literal[False] = False


class CardSeriesSchema(BaseModel):
    series_id: Optional[int] = Field(default=None)
    name: Optional[str] = Field(default=None)
    index: Optional[int] = Field(default=None)
    filter: Optional[CardSeriesFilterSchema] = Field(default=None)


class MetricTimeseriesViewType(str, Enum):
    LINE_CHART = "lineChart"
    AREA_CHART = "areaChart"


class MetricTableViewType(str, Enum):
    TABLE = "table"


class MetricOtherViewType(str, Enum):
    OTHER_CHART = "chart"
    LIST_CHART = "list"


class MetricType(str, Enum):
    TIMESERIES = "timeseries"
    TABLE = "table"
    FUNNEL = "funnel"
    ERRORS = "errors"
    PERFORMANCE = "performance"
    RESOURCES = "resources"
    WEB_VITAL = "webVitals"
    PATH_ANALYSIS = "pathAnalysis"
    RETENTION = "retention"
    STICKINESS = "stickiness"
    HEAT_MAP = "heatMap"
    INSIGHTS = "insights"


class MetricOfErrors(str, Enum):
    DOMAINS_ERRORS_4XX = "domainsErrors4xx"
    DOMAINS_ERRORS_5XX = "domainsErrors5xx"
    ERRORS_PER_DOMAINS = "errorsPerDomains"
    ERRORS_PER_TYPE = "errorsPerType"
    IMPACTED_SESSIONS_BY_JS_ERRORS = "impactedSessionsByJsErrors"
    RESOURCES_BY_PARTY = "resourcesByParty"


class MetricOfWebVitals(str, Enum):
    AVG_SESSION_DURATION = "avgSessionDuration"
    AVG_USED_JS_HEAP_SIZE = "avgUsedJsHeapSize"
    AVG_VISITED_PAGES = "avgVisitedPages"
    COUNT_REQUESTS = "countRequests"
    COUNT_SESSIONS = "countSessions"
    COUNT_USERS = "userCount"
    SPEED_LOCATION = "speedLocation"


class MetricOfTable(str, Enum):
    USER_OS = FilterType.USER_OS.value
    USER_BROWSER = FilterType.USER_BROWSER.value
    USER_DEVICE = FilterType.USER_DEVICE.value
    USER_COUNTRY = FilterType.USER_COUNTRY.value
    USER_ID = FilterType.USER_ID.value
    ISSUES = FilterType.ISSUE.value
    VISITED_URL = "location"
    SESSIONS = "sessions"
    ERRORS = "jsException"
    REFERRER = "referrer"
    FETCH = EventType.REQUEST_DETAILS.value


class MetricOfTimeseries(str, Enum):
    SESSION_COUNT = "sessionCount"
    USER_COUNT = "userCount"


class MetricOfFunnels(str, Enum):
    SESSION_COUNT = MetricOfTimeseries.SESSION_COUNT.value


class MetricOfHeatMap(str, Enum):
    HEAT_MAP_URL = "heatMapUrl"


class MetricOfPathAnalysis(str, Enum):
    session_count = MetricOfTimeseries.SESSION_COUNT.value


# class CardSessionsSchema(SessionsSearchPayloadSchema):
class CardSessionsSchema(_TimedSchema, _PaginatedSchema):
    startTimestamp: int = Field(default=TimeUTC.now(-7))
    endTimestamp: int = Field(default=TimeUTC.now())
    density: int = Field(default=7, ge=1, le=200)
    series: List[CardSeriesSchema] = Field(default=[])

    # events: List[SessionSearchEventSchema2] = Field(default=[], doc_hidden=True)
    filters: List[GroupedFilterType] = Field(default=[])

    # Used mainly for PathAnalysis, and could be used by other cards
    hide_excess: Optional[bool] = Field(default=False, description="Hide extra values")

    _transform_filters = field_validator('filters', mode='before') \
        (force_is_event(events_enum=[EventType, PerformanceEventType]))

    @model_validator(mode="before")
    @classmethod
    def remove_wrong_filter_values(cls, values):
        for f in values.get("filters", []):
            vals = []
            for v in f.get("value", []):
                if v is not None:
                    vals.append(v)
            f["value"] = vals
        return values

    @model_validator(mode="before")
    @classmethod
    def __enforce_default(cls, values):
        if values.get("startTimestamp") is None:
            values["startTimestamp"] = TimeUTC.now(-7)

        if values.get("endTimestamp") is None:
            values["endTimestamp"] = TimeUTC.now()

        return values

    @model_validator(mode="after")
    def __enforce_default_after(self):
        for s in self.series:
            if s.filter is not None:
                s.filter.limit = self.limit
                s.filter.page = self.page
                s.filter.startTimestamp = self.startTimestamp
                s.filter.endTimestamp = self.endTimestamp

        return self

    # We don't need this as the UI is expecting filters to override the full series' filters
    # @model_validator(mode="after")
    # def __merge_out_filters_with_series(self):
    #     for f in self.filters:
    #         for s in self.series:
    #             found = False
    #
    #             if f.is_event:
    #                 sub = s.filter.events
    #             else:
    #                 sub = s.filter.filters
    #
    #             for e in sub:
    #                 if f.type == e.type and f.operator == e.operator:
    #                     found = True
    #                     if f.is_event:
    #                         # If extra event: append value
    #                         for v in f.value:
    #                             if v not in e.value:
    #                                 e.value.append(v)
    #                     else:
    #                         # If extra filter: override value
    #                         e.value = f.value
    #             if not found:
    #                 sub.append(f)
    #
    #     self.filters = []
    #
    #     return self

    # UI is expecting filters to override the full series' filters
    @model_validator(mode="after")
    def __override_series_filters_with_outer_filters(self):
        if len(self.filters) > 0:
            events = []
            filters = []
            for f in self.filters:
                if f.is_event:
                    events.append(f)
                else:
                    filters.append(f)
            for s in self.series:
                s.filter.events = events
                s.filter.filters = filters
        self.filters = []
        return self


class CardConfigSchema(BaseModel):
    col: Optional[int] = Field(default=None)
    row: Optional[int] = Field(default=2)
    position: Optional[int] = Field(default=0)


class __CardSchema(CardSessionsSchema):
    name: Optional[str] = Field(default=None)
    is_public: bool = Field(default=True)
    default_config: CardConfigSchema = Field(default=CardConfigSchema(), alias="config")
    thumbnail: Optional[str] = Field(default=None)
    metric_format: Optional[MetricFormatType] = Field(default=None)
    view_type: Any
    metric_type: MetricType = Field(...)
    metric_of: Any
    metric_value: List[IssueType] = Field(default=[])
    # This is used to save the selected session for heatmaps
    session_id: Optional[int] = Field(default=None)

    @computed_field
    @property
    def is_predefined(self) -> bool:
        return self.metric_type in [MetricType.ERRORS, MetricType.PERFORMANCE,
                                    MetricType.RESOURCES, MetricType.WEB_VITAL]


class CardTimeSeries(__CardSchema):
    metric_type: Literal[MetricType.TIMESERIES]
    metric_of: MetricOfTimeseries = Field(default=MetricOfTimeseries.SESSION_COUNT)
    view_type: MetricTimeseriesViewType

    @model_validator(mode="before")
    @classmethod
    def __enforce_default(cls, values):
        values["metricValue"] = []
        return values

    @model_validator(mode="after")
    def __transform(self):
        self.metric_of = MetricOfTimeseries(self.metric_of)
        return self


class CardTable(__CardSchema):
    metric_type: Literal[MetricType.TABLE]
    metric_of: MetricOfTable = Field(default=MetricOfTable.USER_ID)
    view_type: MetricTableViewType = Field(...)
    metric_format: MetricExtendedFormatType = Field(default=MetricExtendedFormatType.SESSION_COUNT)

    @model_validator(mode="before")
    @classmethod
    def __enforce_default(cls, values):
        if values.get("metricOf") is not None and values.get("metricOf") != MetricOfTable.ISSUES:
            values["metricValue"] = []
        return values

    @model_validator(mode="after")
    def __transform(self):
        self.metric_of = MetricOfTable(self.metric_of)
        return self

    @model_validator(mode="after")
    def __validator(self):
        if self.metric_of not in (MetricOfTable.ISSUES, MetricOfTable.USER_BROWSER,
                                  MetricOfTable.USER_DEVICE, MetricOfTable.USER_COUNTRY,
                                  MetricOfTable.VISITED_URL, MetricOfTable.REFERRER,
                                  MetricOfTable.FETCH):
            assert self.metric_format == MetricExtendedFormatType.SESSION_COUNT, \
                f'metricFormat:{MetricExtendedFormatType.USER_COUNT.value} is not supported for this metricOf'
        return self


class CardFunnel(__CardSchema):
    metric_type: Literal[MetricType.FUNNEL]
    metric_of: MetricOfFunnels = Field(default=MetricOfFunnels.SESSION_COUNT)
    view_type: MetricOtherViewType = Field(...)
    metric_format: MetricExtendedFormatType = Field(default=MetricExtendedFormatType.SESSION_COUNT)

    @model_validator(mode="before")
    @classmethod
    def __enforce_default(cls, values):
        if values.get("metricOf") and not MetricOfFunnels.has_value(values["metricOf"]):
            values["metricOf"] = MetricOfFunnels.SESSION_COUNT
        values["viewType"] = MetricOtherViewType.OTHER_CHART
        if values.get("series") is not None and len(values["series"]) > 0:
            values["series"] = [values["series"][0]]
        return values

    @model_validator(mode="after")
    def __transform(self):
        self.metric_of = MetricOfFunnels(self.metric_of)
        return self


class CardErrors(__CardSchema):
    metric_type: Literal[MetricType.ERRORS]
    metric_of: MetricOfErrors = Field(default=MetricOfErrors.IMPACTED_SESSIONS_BY_JS_ERRORS)
    view_type: MetricOtherViewType = Field(...)

    @model_validator(mode="before")
    @classmethod
    def __enforce_default(cls, values):
        values["series"] = []
        return values

    @model_validator(mode="after")
    def __transform(self):
        self.metric_of = MetricOfErrors(self.metric_of)
        return self


class CardWebVital(__CardSchema):
    metric_type: Literal[MetricType.WEB_VITAL]
    metric_of: MetricOfWebVitals = Field(default=MetricOfWebVitals.AVG_VISITED_PAGES)
    view_type: MetricOtherViewType = Field(...)

    @model_validator(mode="before")
    @classmethod
    def __enforce_default(cls, values):
        values["series"] = []
        return values

    @model_validator(mode="after")
    def __transform(self):
        self.metric_of = MetricOfWebVitals(self.metric_of)
        return self


class CardHeatMap(__CardSchema):
    metric_type: Literal[MetricType.HEAT_MAP]
    metric_of: MetricOfHeatMap = Field(default=MetricOfHeatMap.HEAT_MAP_URL)
    view_type: MetricOtherViewType = Field(...)

    @model_validator(mode="before")
    @classmethod
    def __enforce_default(cls, values):
        return values

    @model_validator(mode="after")
    def __transform(self):
        self.metric_of = MetricOfHeatMap(self.metric_of)
        return self


class MetricOfInsights(str, Enum):
    ISSUE_CATEGORIES = "issueCategories"


class CardInsights(__CardSchema):
    metric_type: Literal[MetricType.INSIGHTS]
    metric_of: MetricOfInsights = Field(default=MetricOfInsights.ISSUE_CATEGORIES)
    view_type: MetricOtherViewType = Field(...)

    @model_validator(mode="before")
    @classmethod
    def __enforce_default(cls, values):
        values["view_type"] = MetricOtherViewType.LIST_CHART
        return values

    @model_validator(mode="after")
    def __transform(self):
        self.metric_of = MetricOfInsights(self.metric_of)
        return self

    @model_validator(mode="after")
    def restrictions(self):
        raise ValueError(f"metricType:{MetricType.INSIGHTS} not supported yet.")


class CardPathAnalysisSeriesSchema(CardSeriesSchema):
    name: Optional[str] = Field(default=None)
    filter: PathAnalysisSchema = Field(...)
    density: int = Field(default=4, ge=2, le=10)

    @model_validator(mode="before")
    @classmethod
    def __enforce_default(cls, values):
        if values.get("filter") is None and values.get("startTimestamp") and values.get("endTimestamp"):
            values["filter"] = PathAnalysisSchema(startTimestamp=values["startTimestamp"],
                                                  endTimestamp=values["endTimestamp"],
                                                  density=values.get("density", 4))
        return values


class CardPathAnalysis(__CardSchema):
    metric_type: Literal[MetricType.PATH_ANALYSIS]
    metric_of: MetricOfPathAnalysis = Field(default=MetricOfPathAnalysis.session_count)
    view_type: MetricOtherViewType = Field(...)
    metric_value: List[ProductAnalyticsSelectedEventType] = Field(default=[])
    density: int = Field(default=4, ge=2, le=10)

    start_type: Literal["start", "end"] = Field(default="start")
    start_point: List[PathAnalysisSubFilterSchema] = Field(default=[])
    excludes: List[PathAnalysisSubFilterSchema] = Field(default=[])

    series: List[CardPathAnalysisSeriesSchema] = Field(default=[])

    @model_validator(mode="before")
    @classmethod
    def __enforce_default(cls, values):
        values["viewType"] = MetricOtherViewType.OTHER_CHART.value
        if values.get("series") is not None and len(values["series"]) > 0:
            values["series"] = [values["series"][0]]
        return values

    @model_validator(mode="after")
    def __clean_start_point_and_enforce_metric_value(self):
        start_point = []
        for s in self.start_point:
            if len(s.value) == 0:
                continue
            start_point.append(s)
            self.metric_value.append(s.type)

        self.start_point = start_point
        self.metric_value = remove_duplicate_values(self.metric_value)

        return self

    @model_validator(mode="after")
    def __validator(self):
        s_e_values = {}
        exclude_values = {}
        for f in self.start_point:
            s_e_values[f.type] = s_e_values.get(f.type, []) + f.value

        for f in self.excludes:
            exclude_values[f.type] = exclude_values.get(f.type, []) + f.value

        assert len(
            self.start_point) <= 1, \
            f"Only 1 startPoint with multiple values OR 1 endPoint with multiple values is allowed"
        for t in exclude_values:
            for v in t:
                assert v not in s_e_values.get(t, []), f"startPoint and endPoint cannot be excluded, value: {v}"

        return self


# Union of cards-schemas that doesn't change between FOSS and EE
__cards_union_base = Union[
    CardTimeSeries, CardTable, CardFunnel,
    CardErrors,
    CardWebVital, CardHeatMap,
    CardPathAnalysis]
CardSchema = ORUnion(Union[__cards_union_base, CardInsights], discriminator='metric_type')


class UpdateCardStatusSchema(BaseModel):
    active: bool = Field(...)


class SavedSearchSchema(BaseModel):
    name: str = Field(...)
    is_public: bool = Field(default=False)
    filter: SessionsSearchPayloadSchema = Field([])


class ProjectConditions(BaseModel):
    condition_id: Optional[int] = Field(default=None)
    name: str = Field(...)
    capture_rate: int = Field(..., ge=0, le=100)
    filters: List[GroupedFilterType] = Field(default=[])


class ProjectSettings(BaseModel):
    rate: int = Field(..., ge=0, le=100)
    conditional_capture: bool = Field(default=False)
    conditions: List[ProjectConditions] = Field(default=[])


class CreateDashboardSchema(BaseModel):
    name: str = Field(..., min_length=1)
    description: Optional[str] = Field(default='')
    is_public: bool = Field(default=False)
    is_pinned: bool = Field(default=False)
    metrics: Optional[List[int]] = Field(default=[])


class EditDashboardSchema(CreateDashboardSchema):
    is_public: Optional[bool] = Field(default=None)
    is_pinned: Optional[bool] = Field(default=None)


class UpdateWidgetPayloadSchema(BaseModel):
    config: dict = Field(default={})


class AddWidgetToDashboardPayloadSchema(UpdateWidgetPayloadSchema):
    metric_id: int = Field(...)


class TemplatePredefinedUnits(str, Enum):
    MILLISECOND = "ms"
    SECOND = "s"
    MINUTE = "min"
    MEMORY = "mb"
    FRAME = "f/s"
    PERCENTAGE = "%"
    COUNT = "count"


class LiveFilterType(str, Enum):
    USER_OS = FilterType.USER_OS.value
    USER_BROWSER = FilterType.USER_BROWSER.value
    USER_DEVICE = FilterType.USER_DEVICE.value
    USER_COUNTRY = FilterType.USER_COUNTRY.value
    USER_CITY = FilterType.USER_CITY.value
    USER_STATE = FilterType.USER_STATE.value
    USER_ID = FilterType.USER_ID.value
    USER_ANONYMOUS_ID = FilterType.USER_ANONYMOUS_ID.value
    REV_ID = FilterType.REV_ID.value
    PLATFORM = FilterType.PLATFORM.value
    PAGE_TITLE = "pageTitle"
    SESSION_ID = "sessionId"
    METADATA = FilterType.METADATA.value
    USER_UUID = "userUuid"
    TRACKER_VERSION = "trackerVersion"
    USER_BROWSER_VERSION = "userBrowserVersion"
    USER_DEVICE_TYPE = "userDeviceType"


class LiveSessionSearchFilterSchema(BaseModel):
    value: Union[List[str], str] = Field(...)
    type: LiveFilterType = Field(...)
    source: Optional[str] = Field(default=None)
    operator: Literal[SearchEventOperator.IS, SearchEventOperator.CONTAINS] \
        = Field(default=SearchEventOperator.CONTAINS)

    _transform = model_validator(mode='before')(transform_old_filter_type)

    @model_validator(mode="after")
    def __validator(self):
        if self.type is not None and self.type == LiveFilterType.METADATA:
            assert self.source is not None, "source should not be null for METADATA type"
            assert len(self.source) > 0, "source should not be empty for METADATA type"
        return self


class LiveSessionsSearchPayloadSchema(_PaginatedSchema):
    filters: List[LiveSessionSearchFilterSchema] = Field([])
    sort: Union[LiveFilterType, str] = Field(default="TIMESTAMP")
    order: SortOrderType = Field(default=SortOrderType.DESC)

    @model_validator(mode="before")
    @classmethod
    def __transform(cls, values):
        if values.get("order") is not None:
            values["order"] = values["order"].upper()
        if values.get("filters") is not None:
            i = 0
            while i < len(values["filters"]):
                if values["filters"][i]["value"] is None or len(values["filters"][i]["value"]) == 0:
                    del values["filters"][i]
                else:
                    i += 1
            for i in values["filters"]:
                if i.get("type") == LiveFilterType.PLATFORM:
                    i["type"] = LiveFilterType.USER_DEVICE_TYPE
        if values.get("sort") is not None:
            if values["sort"].lower() == "startts":
                values["sort"] = "TIMESTAMP"
        return values


class IntegrationType(str, Enum):
    GITHUB = "GITHUB"
    JIRA = "JIRA"
    SLACK = "SLACK"
    MS_TEAMS = "MSTEAMS"
    SENTRY = "SENTRY"
    BUGSNAG = "BUGSNAG"
    ROLLBAR = "ROLLBAR"
    ELASTICSEARCH = "ELASTICSEARCH"
    DATADOG = "DATADOG"
    SUMOLOGIC = "SUMOLOGIC"
    STACKDRIVER = "STACKDRIVER"
    CLOUDWATCH = "CLOUDWATCH"
    NEWRELIC = "NEWRELIC"
    DYNATRACE = "DYNATRACE"


class SearchNoteSchema(_PaginatedSchema):
    sort: str = Field(default="createdAt")
    order: SortOrderType = Field(default=SortOrderType.DESC)
    tags: Optional[List[str]] = Field(default=[])
    shared_only: bool = Field(default=False)
    mine_only: bool = Field(default=False)


class SessionNoteSchema(BaseModel):
    message: str = Field(..., min_length=2)
    tag: Optional[str] = Field(default=None)
    timestamp: int = Field(default=-1)
    is_public: bool = Field(default=False)


class SessionUpdateNoteSchema(SessionNoteSchema):
    message: Optional[str] = Field(default=None, min_length=2)
    timestamp: Optional[int] = Field(default=None, ge=-1)
    is_public: Optional[bool] = Field(default=None)

    @model_validator(mode="after")
    def __validator(self):
        assert self.message is not None or self.timestamp is not None or self.is_public is not None, \
            "at least 1 attribute should be provided for update"
        return self


class WebhookType(str, Enum):
    WEBHOOK = "webhook"
    SLACK = "slack"
    EMAIL = "email"
    MSTEAMS = "msteams"


class SearchCardsSchema(_PaginatedSchema):
    order: SortOrderType = Field(default=SortOrderType.DESC)
    shared_only: bool = Field(default=False)
    mine_only: bool = Field(default=False)
    query: Optional[str] = Field(default=None)


class _HeatMapSearchEventRaw(SessionSearchEventSchema2):
    type: Literal[EventType.LOCATION] = Field(...)


class HeatMapSessionsSearch(SessionsSearchPayloadSchema):
    events: Optional[List[_HeatMapSearchEventRaw]] = Field(default=[])
    filters: List[Union[SessionSearchFilterSchema, _HeatMapSearchEventRaw]] = Field(default=[])

    @model_validator(mode="before")
    @classmethod
    def __transform(cls, values):
        for f in values.get("filters", []):
            if f.get("type") == FilterType.DURATION:
                return values
        values["filters"] = values.get("filters", [])
        values["filters"].append({"value": [5000], "type": FilterType.DURATION,
                                  "operator": SearchEventOperator.IS, "filters": []})
        return values


class HeatMapFilterSchema(BaseModel):
    value: List[Literal[IssueType.CLICK_RAGE, IssueType.DEAD_CLICK]] = Field(default=[])
    type: Literal[FilterType.ISSUE] = Field(...)
    operator: Literal[SearchEventOperator.IS, MathOperator.EQUAL] = Field(...)


class GetHeatMapPayloadSchema(_TimedSchema):
    url: Optional[str] = Field(default=None)
    filters: List[HeatMapFilterSchema] = Field(default=[])
    click_rage: bool = Field(default=False)
    operator: Literal[SearchEventOperator.IS, SearchEventOperator.STARTS_WITH,
    SearchEventOperator.CONTAINS, SearchEventOperator.ENDS_WITH] = Field(default=SearchEventOperator.STARTS_WITH)


class GetClickMapPayloadSchema(GetHeatMapPayloadSchema):
    pass


class FeatureFlagVariant(BaseModel):
    variant_id: Optional[int] = Field(default=None)
    value: str = Field(...)
    description: Optional[str] = Field(default=None)
    payload: Optional[str] = Field(default=None)
    rollout_percentage: Optional[int] = Field(default=0, ge=0, le=100)


class FeatureFlagConditionFilterSchema(BaseModel):
    is_event: Literal[False] = False
    type: FilterType = Field(...)
    value: List[str] = Field(default=[], min_length=1)
    operator: Union[SearchEventOperator, MathOperator] = Field(...)
    source: Optional[str] = Field(default=None)
    sourceOperator: Optional[Union[SearchEventOperator, MathOperator]] = Field(default=None)

    @model_validator(mode="before")
    @classmethod
    def __force_is_event(cls, values):
        values["isEvent"] = False
        return values


class FeatureFlagCondition(BaseModel):
    condition_id: Optional[int] = Field(default=None)
    name: str = Field(...)
    rollout_percentage: Optional[int] = Field(default=0)
    filters: List[FeatureFlagConditionFilterSchema] = Field(default=[])


class SearchFlagsSchema(_PaginatedSchema):
    limit: int = Field(default=15, gt=0, le=200)
    user_id: Optional[int] = Field(default=None)
    order: SortOrderType = Field(default=SortOrderType.DESC)
    query: Optional[str] = Field(default=None)
    is_active: Optional[bool] = Field(default=None)


class FeatureFlagType(str, Enum):
    SINGLE_VARIANT = "single"
    MULTI_VARIANT = "multi"


class FeatureFlagStatus(BaseModel):
    is_active: bool = Field(...)


class FeatureFlagSchema(BaseModel):
    payload: Optional[str] = Field(default=None)
    flag_key: str = Field(..., pattern=r'^[a-zA-Z0-9\-]+$')
    description: Optional[str] = Field(default=None)
    flag_type: FeatureFlagType = Field(default=FeatureFlagType.SINGLE_VARIANT)
    is_persist: Optional[bool] = Field(default=False)
    is_active: Optional[bool] = Field(default=True)
    conditions: List[FeatureFlagCondition] = Field(default=[], min_length=1)
    variants: List[FeatureFlagVariant] = Field(default=[])


class ModuleType(str, Enum):
    ASSIST = "assist"
    NOTES = "notes"
    BUG_REPORTS = "bug-reports"
    OFFLINE_RECORDINGS = "offline-recordings"
    ALERTS = "alerts"
    ASSIST_STATS = "assist-stats"
    RECOMMENDATIONS = "recommendations"
    FEATURE_FLAGS = "feature-flags"
    USABILITY_TESTS = "usability-tests"


class ModuleStatus(BaseModel):
    module: ModuleType = Field(...)
    status: bool = Field(...)


class TagUpdate(BaseModel):
    name: str = Field(..., min_length=1, max_length=100, pattern='^[a-zA-Z0-9\" -]*$')


class TagCreate(TagUpdate):
    selector: str = Field(..., min_length=1, max_length=255)
    ignoreClickRage: bool = Field(default=False)
    ignoreDeadClick: bool = Field(default=False)


class ScopeSchema(BaseModel):
    scope: int = Field(default=1, ge=1, le=2)<|MERGE_RESOLUTION|>--- conflicted
+++ resolved
@@ -755,11 +755,8 @@
         for f in values.get("filters", []):
             vals = []
             for v in f.get("value", []):
-<<<<<<< HEAD
-=======
                 if f.get("type", "") == FilterType.DURATION.value and v is None:
                     v = 0
->>>>>>> 51496ae5
                 if v is not None and (f.get("type", "") != FilterType.DURATION.value
                                       or str(v).isnumeric()):
                     vals.append(v)
