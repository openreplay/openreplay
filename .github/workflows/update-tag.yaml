on:
  workflow_dispatch:
    inputs:
      services:
        description: "This action will update the latest tag with current main branch HEAD. Should I proceed ? true/false"
        required: true
        default: "false"
  push:
    branches:
      - main

name: Release tag update --force

jobs:
  deploy:
    name: Build Patch from main
    runs-on: ubuntu-latest
    if: ${{ github.event_name == 'push' || github.event.inputs.services == 'true' }}
    steps:
      - name: Checkout
        uses: actions/checkout@v2

      - name: Get latest release tag using GitHub API
        id: get-latest-tag
        run: |
          LATEST_TAG=$(curl -s -H "Authorization: token ${{ secrets.GITHUB_TOKEN }}" \
            "https://api.github.com/repos/${{ github.repository }}/releases/latest" \
            | jq -r .tag_name)
          
<<<<<<< HEAD
=======
          GIT_LATEST_TAG=$(git tag --list 'v[0-9]*' --sort=-v:refname | head -n 1)
>>>>>>> b2e961d6
          # Fallback to git command if API doesn't return a tag
          if [ "$LATEST_TAG" == "null" ] || [ -z "$LATEST_TAG" ]; then
            echo "Not found latest tag"
            exit 100
          fi
<<<<<<< HEAD
=======
          if [ "$GIT_LATEST_TAG" == "null" ] || [ -z "$GIT_LATEST_TAG" ]; then
            echo "Not found git latest tag"
            exit 100
          fi
          if [ "$GIT_LATEST_TAG" != "$LATEST_TAG" ]; then
            echo "Latest tag in git repo doesn't match latest tag in GitHub. Exiting."
            exit 100
          fi
>>>>>>> b2e961d6
          
          echo "LATEST_TAG=$LATEST_TAG" >> $GITHUB_ENV
          echo "Latest tag: $LATEST_TAG"

      - name: Set Remote with GITHUB_TOKEN
        run: |
          git config --unset http.https://github.com/.extraheader
          git remote set-url origin https://x-access-token:${{ secrets.ACTIONS_COMMMIT_TOKEN }}@github.com/${{ github.repository }}.git

      - name: Push main branch to tag
        run: |
          git fetch --tags
          git checkout main
          echo "Updating tag ${{ env.LATEST_TAG }} to point to latest commit on main"
          git push origin HEAD:refs/tags/${{ env.LATEST_TAG }} --force<|MERGE_RESOLUTION|>--- conflicted
+++ resolved
@@ -27,26 +27,11 @@
             "https://api.github.com/repos/${{ github.repository }}/releases/latest" \
             | jq -r .tag_name)
           
-<<<<<<< HEAD
-=======
-          GIT_LATEST_TAG=$(git tag --list 'v[0-9]*' --sort=-v:refname | head -n 1)
->>>>>>> b2e961d6
           # Fallback to git command if API doesn't return a tag
           if [ "$LATEST_TAG" == "null" ] || [ -z "$LATEST_TAG" ]; then
             echo "Not found latest tag"
             exit 100
           fi
-<<<<<<< HEAD
-=======
-          if [ "$GIT_LATEST_TAG" == "null" ] || [ -z "$GIT_LATEST_TAG" ]; then
-            echo "Not found git latest tag"
-            exit 100
-          fi
-          if [ "$GIT_LATEST_TAG" != "$LATEST_TAG" ]; then
-            echo "Latest tag in git repo doesn't match latest tag in GitHub. Exiting."
-            exit 100
-          fi
->>>>>>> b2e961d6
           
           echo "LATEST_TAG=$LATEST_TAG" >> $GITHUB_ENV
           echo "Latest tag: $LATEST_TAG"
