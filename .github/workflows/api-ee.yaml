# This action will push the chalice changes to aws
on:
  workflow_dispatch:
    inputs:
      skip_security_checks:
        description: 'Skip Security checks if there is a unfixable vuln or error. Value: true/false'
        required: false
        default: 'false'
  push:
    branches:
      - dev
      - api-*
      - v1.11.0-patch
<<<<<<< HEAD
=======
      - actions_test
>>>>>>> 269674c2
    paths:
      - "ee/api/**"
      - "api/**"
      - "!api/.gitignore"
      - "!api/app_alerts.py"
      - "!api/*-dev.sh"
      - "!api/requirements-*.txt"
      - "!ee/api/.gitignore"
      - "!ee/api/app_alerts.py"
      - "!ee/api/app_crons.py"
      - "!ee/api/*-dev.sh"
      - "!ee/api/requirements-*.txt"


name: Build and Deploy Chalice EE

jobs:
  deploy:
    name: Deploy
    runs-on: ubuntu-latest

    steps:
    - name: Checkout
      uses: actions/checkout@v2
      with:
        # We need to diff with old commit 
        # to see which workers got changed.
        fetch-depth: 2

    - name: Docker login
      run: |
        docker login ${{ secrets.EE_REGISTRY_URL }} -u ${{ secrets.EE_DOCKER_USERNAME }} -p "${{ secrets.EE_REGISTRY_TOKEN }}" 

    - uses: azure/k8s-set-context@v1
      with:
        method: kubeconfig
        kubeconfig: ${{ secrets.EE_KUBECONFIG }} # Use content of kubeconfig in secret.
      id: setcontext

    # Caching docker images
    - uses: satackey/action-docker-layer-caching@v0.0.11
      # Ignore the failure of a step and avoid terminating the job.
      continue-on-error: true


    - name: Building and Pushing api image
      id: build-image
      env:
        DOCKER_REPO: ${{ secrets.EE_REGISTRY_URL }}
        IMAGE_TAG: ${{ github.ref_name }}_${{ github.sha }}-ee
        ENVIRONMENT: staging
      run: |
        skip_security_checks=${{ github.event.inputs.skip_security_checks }}
        cd api
        PUSH_IMAGE=0 bash -x ./build.sh ee
        [[ "x$skip_security_checks" == "xtrue" ]]  || {
          curl -L https://github.com/aquasecurity/trivy/releases/download/v0.34.0/trivy_0.34.0_Linux-64bit.tar.gz | tar -xzf - -C ./ 
          images=("chalice")
          for image in ${images[*]};do
            ./trivy image --exit-code 1 --security-checks vuln --vuln-type os,library --severity "HIGH,CRITICAL"  --ignore-unfixed $DOCKER_REPO/$image:$IMAGE_TAG 
          done
          err_code=$?
          [[ $err_code -ne 0 ]] && {
            exit $err_code
          }
        } && {
          echo "Skipping Security Checks"
        }
        images=("chalice")
        for image in ${images[*]};do
          docker push $DOCKER_REPO/$image:$IMAGE_TAG 
        done
    - name: Creating old image input
      run: |
        #
        # Create yaml with existing image tags
        #
        kubectl get pods -n app -o jsonpath="{.items[*].spec.containers[*].image}" |\
        tr -s '[[:space:]]' '\n' | sort | uniq -c | grep '/foss/' | cut -d '/' -f3 > /tmp/image_tag.txt

        echo > /tmp/image_override.yaml

        for line in `cat /tmp/image_tag.txt`;
        do
            image_array=($(echo "$line" | tr ':' '\n'))
            cat <<EOF >> /tmp/image_override.yaml
        ${image_array[0]}:
          image:
            # We've to strip off the -ee, as helm will append it.
            tag: `echo ${image_array[1]} | cut -d '-' -f 1`
        EOF
        done

    - name: Deploy to kubernetes
      run: |
        cd scripts/helmcharts/

        ## Update secerts
        sed -i "s#openReplayContainerRegistry.*#openReplayContainerRegistry: \"${{ secrets.OSS_REGISTRY_URL }}\"#g" vars.yaml
        sed -i "s/postgresqlPassword: \"changeMePassword\"/postgresqlPassword: \"${{ secrets.EE_PG_PASSWORD }}\"/g" vars.yaml
        sed -i "s/accessKey: \"changeMeMinioAccessKey\"/accessKey: \"${{ secrets.EE_MINIO_ACCESS_KEY }}\"/g" vars.yaml
        sed -i "s/secretKey: \"changeMeMinioPassword\"/secretKey: \"${{ secrets.EE_MINIO_SECRET_KEY }}\"/g" vars.yaml
        sed -i "s/jwt_secret: \"SetARandomStringHere\"/jwt_secret: \"${{ secrets.EE_JWT_SECRET }}\"/g" vars.yaml
        sed -i "s/domainName: \"\"/domainName: \"${{ secrets.EE_DOMAIN_NAME }}\"/g" vars.yaml
        sed -i "s/enterpriseEditionLicense: \"\"/enterpriseEditionLicense: \"${{ secrets.EE_LICENSE_KEY }}\"/g" vars.yaml

        # Update changed image tag
        sed -i "/chalice/{n;n;n;s/.*/    tag: ${IMAGE_TAG}/}" /tmp/image_override.yaml

        cat /tmp/image_override.yaml
        # Deploy command
        mv openreplay/charts/{ingress-nginx,chalice,quickwit} /tmp
        rm -rf  openreplay/charts/*
        mv /tmp/{ingress-nginx,chalice,quickwit} openreplay/charts/
        helm template openreplay -n app openreplay -f vars.yaml -f /tmp/image_override.yaml --set ingress-nginx.enabled=false --set skipMigration=true --no-hooks --kube-version=$k_version | kubectl apply -f -
      env:
        DOCKER_REPO: ${{ secrets.EE_REGISTRY_URL }}
        # We're not passing -ee flag, because helm will add that.
        IMAGE_TAG: ${{ github.ref_name }}_${{ github.sha }}
        ENVIRONMENT: staging

    - name: Alert slack
      if: ${{ failure() }}
      uses: rtCamp/action-slack-notify@v2
      env:
        SLACK_CHANNEL: ee
        SLACK_TITLE: "Failed ${{ github.workflow }}"
        SLACK_COLOR: ${{ job.status }} # or a specific color like 'good' or '#ff00ff'
        SLACK_WEBHOOK: ${{ secrets.SLACK_WEB_HOOK }}
        SLACK_USERNAME: "OR Bot"
        SLACK_MESSAGE: 'Build failed :bomb:'

    - name: Debug Job
      # if: ${{ failure() }}
      uses: mxschmitt/action-tmate@v3
      env:
        DOCKER_REPO: ${{ secrets.EE_REGISTRY_URL }}
        IMAGE_TAG: ${{ github.sha }}-ee
        ENVIRONMENT: staging
<|MERGE_RESOLUTION|>--- conflicted
+++ resolved
@@ -11,10 +11,7 @@
       - dev
       - api-*
       - v1.11.0-patch
-<<<<<<< HEAD
-=======
       - actions_test
->>>>>>> 269674c2
     paths:
       - "ee/api/**"
       - "api/**"
