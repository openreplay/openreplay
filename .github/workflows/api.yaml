# This action will push the chalice changes to aws
on:
  workflow_dispatch:
  push:
    branches:
<<<<<<< HEAD
      - dev
      - api-v1.5.5
=======
      - api-v1.6.1
>>>>>>> 2a6ca316
    paths:
      - api/**

name: Build and Deploy Chalice

jobs:
  deploy:
    name: Deploy
    runs-on: ubuntu-latest

    steps:
    - name: Checkout
      uses: actions/checkout@v2
      with:
        # We need to diff with old commit 
        # to see which workers got changed.
        fetch-depth: 2

    - name: Docker login
      run: |
        docker login ${{ secrets.OSS_REGISTRY_URL }} -u ${{ secrets.OSS_DOCKER_USERNAME }} -p "${{ secrets.OSS_REGISTRY_TOKEN }}" 

    - uses: azure/k8s-set-context@v1
      with:
        method: kubeconfig
        kubeconfig: ${{ secrets.OSS_KUBECONFIG }} # Use content of kubeconfig in secret.
      id: setcontext

    # Caching docker images
    - uses: satackey/action-docker-layer-caching@v0.0.11
      # Ignore the failure of a step and avoid terminating the job.
      continue-on-error: true


    - name: Building and Pusing api image
      id: build-image
      env:
        DOCKER_REPO: ${{ secrets.OSS_REGISTRY_URL }}
        IMAGE_TAG: ${{ github.sha }}
        ENVIRONMENT: staging
      run: |
        cd api
        PUSH_IMAGE=1 bash build.sh
    - name: Creating old image input
      run: |
        #
        # Create yaml with existing image tags
        #
        kubectl get pods -n app -o jsonpath="{.items[*].spec.containers[*].image}" |\
        tr -s '[[:space:]]' '\n' | sort | uniq -c | grep '/foss/' | cut -d '/' -f3 > /tmp/image_tag.txt

        echo > /tmp/image_override.yaml

        for line in `cat /tmp/image_tag.txt`;
        do
            image_array=($(echo "$line" | tr ':' '\n'))
            cat <<EOF >> /tmp/image_override.yaml
        ${image_array[0]}:
          image:
            tag: ${image_array[1]}
        EOF
        done

    - name: Deploy to kubernetes
      run: |
        cd scripts/helmcharts/

        ## Update secerts
        sed -i "s/postgresqlPassword: \"changeMePassword\"/postgresqlPassword: \"${{ secrets.OSS_PG_PASSWORD }}\"/g" vars.yaml
        sed -i "s/accessKey: \"changeMeMinioAccessKey\"/accessKey: \"${{ secrets.OSS_MINIO_ACCESS_KEY }}\"/g" vars.yaml
        sed -i "s/secretKey: \"changeMeMinioPassword\"/secretKey: \"${{ secrets.OSS_MINIO_SECRET_KEY }}\"/g" vars.yaml
        sed -i "s/jwt_secret: \"SetARandomStringHere\"/jwt_secret: \"${{ secrets.OSS_JWT_SECRET }}\"/g" vars.yaml
        sed -i "s/domainName: \"\"/domainName: \"${{ secrets.OSS_DOMAIN_NAME }}\"/g" vars.yaml

        # Update changed image tag
        sed -i "/chalice/{n;n;s/.*/    tag: ${IMAGE_TAG}/}" /tmp/image_override.yaml

        cat /tmp/image_override.yaml
        # Deploy command
        mv openreplay/charts/{ingress-nginx,chalice} /tmp
        rm -rf  openreplay/charts/*
        mv /tmp/{ingress-nginx,chalice} openreplay/charts/
        helm template openreplay -n app openreplay -f vars.yaml -f /tmp/image_override.yaml --set ingress-nginx.enabled=false --set skipMigration=true --no-hooks | kubectl apply -n app -f -
      env:
        DOCKER_REPO: ${{ secrets.OSS_REGISTRY_URL }}
        IMAGE_TAG: ${{ github.sha }}
        ENVIRONMENT: staging

    # - name: Debug Job
    #   if: ${{ failure() }}
    #   uses: mxschmitt/action-tmate@v3
    #   env:
    #     DOCKER_REPO: ${{ secrets.OSS_REGISTRY_URL }}
    #     IMAGE_TAG: ${{ github.sha }}
    #     ENVIRONMENT: staging
    #<|MERGE_RESOLUTION|>--- conflicted
+++ resolved
@@ -3,12 +3,7 @@
   workflow_dispatch:
   push:
     branches:
-<<<<<<< HEAD
       - dev
-      - api-v1.5.5
-=======
-      - api-v1.6.1
->>>>>>> 2a6ca316
     paths:
       - api/**
 
