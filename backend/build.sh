#!/bin/bash

# Script to build api module
# flags to accept:
# ee: build for enterprise edition.
# Default will be OSS build.

# Example
# Usage: IMAGE_TAG=latest DOCKER_REPO=myDockerHubID bash build.sh <ee>

git_sha1=${IMAGE_TAG:-$(git rev-parse HEAD)}
ee="false"
check_prereq() {
    which docker || {
        echo "Docker not installed, please install docker."
        exit 1
    }
    return
<<<<<<< HEAD
=======
}

function build_service() {
    image="$1"
    echo "BUILDING $image"
    docker build -t ${DOCKER_REPO:-'local'}/$image:${git_sha1} --platform linux/amd64 --build-arg SERVICE_NAME=$image .
    [[ $PUSH_IMAGE -eq 1 ]] && {
        docker push ${DOCKER_REPO:-'local'}/$image:${git_sha1}
    }
    return
>>>>>>> a7bfbc8f
}

function build_api(){
    # Copy enterprise code
    [[ $1 == "ee" ]] && {
        cp -r ../ee/backend/* ./
        ee="true"
    }
    [[ $2 != "" ]] && {
<<<<<<< HEAD
        image="$2"
        docker build -t ${DOCKER_REPO:-'local'}/$image:${git_sha1} --build-arg SERVICE_NAME=$image .
        [[ $PUSH_IMAGE -eq 1 ]] && {
            docker push ${DOCKER_REPO:-'local'}/$image:${git_sha1}
        }
        echo "build completed for http"
=======
        build_service $2
>>>>>>> a7bfbc8f
        return
    }
    for image in $(ls cmd);
    do
        build_service $image
        echo "::set-output name=image::${DOCKER_REPO:-'local'}/$image:${git_sha1}"
    done
    echo "backend build completed"
}

check_prereq
build_api $1 $2<|MERGE_RESOLUTION|>--- conflicted
+++ resolved
@@ -16,8 +16,6 @@
         exit 1
     }
     return
-<<<<<<< HEAD
-=======
 }
 
 function build_service() {
@@ -28,7 +26,6 @@
         docker push ${DOCKER_REPO:-'local'}/$image:${git_sha1}
     }
     return
->>>>>>> a7bfbc8f
 }
 
 function build_api(){
@@ -38,16 +35,7 @@
         ee="true"
     }
     [[ $2 != "" ]] && {
-<<<<<<< HEAD
-        image="$2"
-        docker build -t ${DOCKER_REPO:-'local'}/$image:${git_sha1} --build-arg SERVICE_NAME=$image .
-        [[ $PUSH_IMAGE -eq 1 ]] && {
-            docker push ${DOCKER_REPO:-'local'}/$image:${git_sha1}
-        }
-        echo "build completed for http"
-=======
         build_service $2
->>>>>>> a7bfbc8f
         return
     }
     for image in $(ls cmd);
