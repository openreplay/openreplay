package main

import (
	"log"
	"os"
	"os/signal"
	"syscall"
	"time"

	config "openreplay/backend/internal/config/storage"
	"openreplay/backend/internal/storage"
	"openreplay/backend/pkg/failover"
	"openreplay/backend/pkg/messages"
	"openreplay/backend/pkg/monitoring"
	"openreplay/backend/pkg/queue"
	s3storage "openreplay/backend/pkg/storage"
)

func main() {
	metrics := monitoring.New("storage")

	log.SetFlags(log.LstdFlags | log.LUTC | log.Llongfile)

	cfg := config.New()

	s3 := s3storage.NewS3(cfg.S3Region, cfg.S3Bucket)
	srv, err := storage.New(cfg, s3, metrics)
	if err != nil {
		log.Printf("can't init storage service: %s", err)
		return
	}

	counter := storage.NewLogCounter()
	sessionFinder, err := failover.NewSessionFinder(cfg, srv)
	if err != nil {
		log.Fatalf("can't init sessionFinder module: %s", err)
	}

	consumer := queue.NewConsumer(
		cfg.GroupStorage,
		[]string{
			cfg.TopicTrigger,
		},
<<<<<<< HEAD
		func(sessionID uint64, iter messages.Iterator, meta *types.Meta) {
			for iter.Next() {
				if iter.Type() == messages.MsgSessionEnd {
					msg := iter.Message().Decode().(*messages.SessionEnd)
					if err := srv.UploadSessionFiles(sessionID); err != nil {
						log.Printf("can't find session: %d", sessionID)
						sessionFinder.Find(sessionID, msg.Timestamp)
					}
					// Log timestamp of last processed session
					counter.Update(sessionID, time.UnixMilli(meta.Timestamp))
=======
		messages.NewMessageIterator(
			func(msg messages.Message) {
				m := msg.(*messages.SessionEnd)
				if err := srv.UploadKey(strconv.FormatUint(msg.SessionID(), 10), 5); err != nil {
					log.Printf("can't find session: %d", msg.SessionID())
					sessionFinder.Find(msg.SessionID(), m.Timestamp)
>>>>>>> 15549050
				}
				// Log timestamp of last processed session
				counter.Update(msg.SessionID(), time.UnixMilli(msg.Meta().Batch().Timestamp()))
			},
			[]int{messages.MsgSessionEnd},
			true,
		),
		true,
		cfg.MessageSizeLimit,
	)

	log.Printf("Storage service started\n")

	sigchan := make(chan os.Signal, 1)
	signal.Notify(sigchan, syscall.SIGINT, syscall.SIGTERM)

	counterTick := time.Tick(time.Second * 30)
	for {
		select {
		case sig := <-sigchan:
			log.Printf("Caught signal %v: terminating\n", sig)
			sessionFinder.Stop()
			consumer.Close()
			os.Exit(0)
		case <-counterTick:
			go counter.Print()
		default:
			err := consumer.ConsumeNext()
			if err != nil {
				log.Fatalf("Error on consumption: %v", err)
			}
		}
	}
}<|MERGE_RESOLUTION|>--- conflicted
+++ resolved
@@ -41,25 +41,12 @@
 		[]string{
 			cfg.TopicTrigger,
 		},
-<<<<<<< HEAD
-		func(sessionID uint64, iter messages.Iterator, meta *types.Meta) {
-			for iter.Next() {
-				if iter.Type() == messages.MsgSessionEnd {
-					msg := iter.Message().Decode().(*messages.SessionEnd)
-					if err := srv.UploadSessionFiles(sessionID); err != nil {
-						log.Printf("can't find session: %d", sessionID)
-						sessionFinder.Find(sessionID, msg.Timestamp)
-					}
-					// Log timestamp of last processed session
-					counter.Update(sessionID, time.UnixMilli(meta.Timestamp))
-=======
 		messages.NewMessageIterator(
 			func(msg messages.Message) {
-				m := msg.(*messages.SessionEnd)
-				if err := srv.UploadKey(strconv.FormatUint(msg.SessionID(), 10), 5); err != nil {
+				sesEnd := msg.(*messages.SessionEnd)
+				if err := srv.UploadSessionFiles(msg.SessionID()); err != nil {
 					log.Printf("can't find session: %d", msg.SessionID())
-					sessionFinder.Find(msg.SessionID(), m.Timestamp)
->>>>>>> 15549050
+					sessionFinder.Find(msg.SessionID(), sesEnd.Timestamp)
 				}
 				// Log timestamp of last processed session
 				counter.Update(msg.SessionID(), time.UnixMilli(msg.Meta().Batch().Timestamp()))
