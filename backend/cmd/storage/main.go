package main

import (
	"log"
	"openreplay/backend/pkg/queue/types"
	"os"
	"os/signal"
	"strconv"
	"syscall"
	"time"

	config "openreplay/backend/internal/config/storage"
	"openreplay/backend/internal/storage"
	"openreplay/backend/pkg/failover"
	"openreplay/backend/pkg/messages"
	"openreplay/backend/pkg/monitoring"
	"openreplay/backend/pkg/queue"
	s3storage "openreplay/backend/pkg/storage"
)

func main() {
	metrics := monitoring.New("storage")

	log.SetFlags(log.LstdFlags | log.LUTC | log.Llongfile)

	cfg := config.New()

	s3 := s3storage.NewS3(cfg.S3Region, cfg.S3Bucket)
	srv, err := storage.New(cfg, s3, metrics)
	if err != nil {
		log.Printf("can't init storage service: %s", err)
		return
	}

	counter := storage.NewLogCounter()
	sessionFinder, err := failover.NewSessionFinder(cfg, srv)
	if err != nil {
		log.Fatalf("can't init sessionFinder module: %s", err)
	}

	consumer := queue.NewMessageConsumer(
		cfg.GroupStorage,
		[]string{
			cfg.TopicTrigger,
		},
		func(sessionID uint64, iter messages.Iterator, meta *types.Meta) {
			for iter.Next() {
				if iter.Type() == messages.MsgSessionEnd {
					msg := iter.Message().Decode().(*messages.SessionEnd)
					if err := srv.UploadKey(strconv.FormatUint(sessionID, 10), 5); err != nil {
<<<<<<< HEAD
=======
						log.Printf("can't find session: %d", sessionID)
>>>>>>> d3787475
						sessionFinder.Find(sessionID, msg.Timestamp)
					}
					// Log timestamp of last processed session
					counter.Update(sessionID, time.UnixMilli(meta.Timestamp))
				}
			}
		},
		true,
		cfg.MessageSizeLimit,
	)

	log.Printf("Storage service started\n")

	sigchan := make(chan os.Signal, 1)
	signal.Notify(sigchan, syscall.SIGINT, syscall.SIGTERM)

	counterTick := time.Tick(time.Second * 30)
	for {
		select {
		case sig := <-sigchan:
			log.Printf("Caught signal %v: terminating\n", sig)
			sessionFinder.Stop()
			consumer.Close()
			os.Exit(0)
		case <-counterTick:
			go counter.Print()
		default:
			err := consumer.ConsumeNext()
			if err != nil {
				log.Fatalf("Error on consumption: %v", err)
			}
		}
	}
}<|MERGE_RESOLUTION|>--- conflicted
+++ resolved
@@ -48,10 +48,7 @@
 				if iter.Type() == messages.MsgSessionEnd {
 					msg := iter.Message().Decode().(*messages.SessionEnd)
 					if err := srv.UploadKey(strconv.FormatUint(sessionID, 10), 5); err != nil {
-<<<<<<< HEAD
-=======
 						log.Printf("can't find session: %d", sessionID)
->>>>>>> d3787475
 						sessionFinder.Find(sessionID, msg.Timestamp)
 					}
 					// Log timestamp of last processed session
