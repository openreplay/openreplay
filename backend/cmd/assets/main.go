--- conflicted
+++ resolved
@@ -24,18 +24,7 @@
 
 	cfg := config.New()
 
-<<<<<<< HEAD
-	cacher := cacher.NewCacher(
-		cfg.AWSRegion,
-		cfg.S3BucketAssets,
-		cfg.AssetsOrigin,
-		cfg.AssetsSizeLimit,
-		cfg.AssetsRequestHeaders,
-		metrics,
-	)
-=======
 	cacher := cacher.NewCacher(cfg, metrics)
->>>>>>> f51da445
 
 	totalAssets, err := metrics.RegisterCounter("assets_total")
 	if err != nil {
