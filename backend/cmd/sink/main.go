--- conflicted
+++ resolved
@@ -77,11 +77,7 @@
 
 				// Filter message
 				if !IsReplayerType(msg.TypeID()) {
-<<<<<<< HEAD
-					return
-=======
 					continue
->>>>>>> d3787475
 				}
 
 				// If message timestamp is empty, use at least ts of session start
