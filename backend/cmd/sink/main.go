--- conflicted
+++ resolved
@@ -87,8 +87,14 @@
 
 		// Write encoded message with index to session file
 		data := msg.EncodeWithIndex()
-		if err := writer.Write(msg.SessionID(), data); err != nil {
-			log.Printf("Writer error: %v\n", err)
+		if messages.IsDOMType(msg.TypeID()) {
+			if err := writer.WriteDOM(msg.SessionID(), data); err != nil {
+				log.Printf("Writer error: %v\n", err)
+			}
+		} else {
+			if err := writer.WriteDEV(msg.SessionID(), data); err != nil {
+				log.Printf("Writer error: %v\n", err)
+			}
 		}
 
 		// [METRICS] Increase the number of written to the files messages and the message size
@@ -101,69 +107,7 @@
 		[]string{
 			cfg.TopicRawWeb,
 		},
-<<<<<<< HEAD
-		func(sessionID uint64, iter Iterator, meta *types.Meta) {
-			for iter.Next() {
-				// [METRICS] Increase the number of processed messages
-				totalMessages.Add(context.Background(), 1)
-
-				// Send SessionEnd trigger to storage service
-				if iter.Type() == MsgSessionEnd {
-					if err := producer.Produce(cfg.TopicTrigger, sessionID, iter.Message().Encode()); err != nil {
-						log.Printf("can't send SessionEnd to trigger topic: %s; sessID: %d", err, sessionID)
-					}
-					continue
-				}
-
-				msg := iter.Message()
-				// Process assets
-				if iter.Type() == MsgSetNodeAttributeURLBased ||
-					iter.Type() == MsgSetCSSDataURLBased ||
-					iter.Type() == MsgCSSInsertRuleURLBased ||
-					iter.Type() == MsgAdoptedSSReplaceURLBased ||
-					iter.Type() == MsgAdoptedSSInsertRuleURLBased {
-					m := msg.Decode()
-					if m == nil {
-						return
-					}
-					msg = assetMessageHandler.ParseAssets(sessionID, m) // TODO: filter type only once (use iterator inide or bring ParseAssets out here).
-				}
-
-				// Filter message
-				if !IsReplayerType(msg.TypeID()) {
-					continue
-				}
-
-				// If message timestamp is empty, use at least ts of session start
-				ts := msg.Meta().Timestamp
-				if ts == 0 {
-					log.Printf("zero ts; sessID: %d, msgType: %d", sessionID, iter.Type())
-				} else {
-					// Log ts of last processed message
-					counter.Update(sessionID, time.UnixMilli(ts))
-				}
-
-				// Write encoded message with index to session file
-				data := msg.EncodeWithIndex()
-				if IsDOMType(iter.Type()) {
-					if err := writer.WriteDOM(sessionID, data); err != nil {
-						log.Printf("Writer error: %v\n", err)
-					}
-				} else {
-					if err := writer.WriteDEV(sessionID, data); err != nil {
-						log.Printf("Writer error: %v\n", err)
-					}
-				}
-
-				// [METRICS] Increase the number of written to the files messages and the message size
-				messageSize.Record(context.Background(), float64(len(data)))
-				savedMessages.Add(context.Background(), 1)
-			}
-			iter.Close()
-		},
-=======
 		messages.NewMessageIterator(msgHandler, nil, false),
->>>>>>> 15549050
 		false,
 		cfg.MessageSizeLimit,
 	)
