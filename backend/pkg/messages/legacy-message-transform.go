package messages

<<<<<<< HEAD
func transformDepricated(msg Message) Message {
	switch m := msg.(type) {
	case *MouseClickDepricated:
		meta := m.Meta()
		meta.TypeID = 33
		return &MouseClick{
			meta:           meta,
			ID:             m.ID,
			HesitationTime: m.HesitationTime,
			Label:          m.Label,
			// Selector: '',
		}
	// case *FetchDepricated:
	// 	return &Fetch {
	//  		Method: m.Method,
	// 		URL: m.URL,
	// 		Request: m.Request,
	// 		Response: m.Response,
	// 		Status: m.Status,
	// 		Timestamp: m.Timestamp,
	// 		Duration: m.Duration,
	// 		// Headers: ''
	// 	}
=======
func transformDeprecated(msg Message) Message {
	switch m := msg.(type) {
	case *MouseClickDepricated:
		return &MouseClick{
			ID:             m.ID,
			HesitationTime: m.HesitationTime,
			Label:          m.Label,
		}
>>>>>>> a7bfbc8f
	default:
		return msg
	}
}<|MERGE_RESOLUTION|>--- conflicted
+++ resolved
@@ -1,30 +1,5 @@
 package messages
 
-<<<<<<< HEAD
-func transformDepricated(msg Message) Message {
-	switch m := msg.(type) {
-	case *MouseClickDepricated:
-		meta := m.Meta()
-		meta.TypeID = 33
-		return &MouseClick{
-			meta:           meta,
-			ID:             m.ID,
-			HesitationTime: m.HesitationTime,
-			Label:          m.Label,
-			// Selector: '',
-		}
-	// case *FetchDepricated:
-	// 	return &Fetch {
-	//  		Method: m.Method,
-	// 		URL: m.URL,
-	// 		Request: m.Request,
-	// 		Response: m.Response,
-	// 		Status: m.Status,
-	// 		Timestamp: m.Timestamp,
-	// 		Duration: m.Duration,
-	// 		// Headers: ''
-	// 	}
-=======
 func transformDeprecated(msg Message) Message {
 	switch m := msg.(type) {
 	case *MouseClickDepricated:
@@ -33,7 +8,6 @@
 			HesitationTime: m.HesitationTime,
 			Label:          m.Label,
 		}
->>>>>>> a7bfbc8f
 	default:
 		return msg
 	}
