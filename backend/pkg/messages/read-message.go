// Auto-generated, do not edit
package messages

import (
	"fmt"
	"io"
)


func DecodeBatchMeta(reader io.Reader) (Message, error) {
    var err error = nil
    msg := &BatchMeta{}
    		if msg.PageNo, err = ReadUint(reader); err != nil {
    			return nil, err
    		}
		if msg.FirstIndex, err = ReadUint(reader); err != nil {
    			return nil, err
    		}
		if msg.Timestamp, err = ReadInt(reader); err != nil {
    			return nil, err
    		}
    		return msg, err
}


func DecodeBatchMetadata(reader io.Reader) (Message, error) {
    var err error = nil
    msg := &BatchMetadata{}
    		if msg.Version, err = ReadUint(reader); err != nil {
    			return nil, err
    		}
		if msg.PageNo, err = ReadUint(reader); err != nil {
    			return nil, err
    		}
		if msg.FirstIndex, err = ReadUint(reader); err != nil {
    			return nil, err
    		}
		if msg.Timestamp, err = ReadInt(reader); err != nil {
    			return nil, err
    		}
		if msg.Location, err = ReadString(reader); err != nil {
    			return nil, err
    		}
    		return msg, err
}


func DecodePartitionedMessage(reader io.Reader) (Message, error) {
    var err error = nil
    msg := &PartitionedMessage{}
    		if msg.PartNo, err = ReadUint(reader); err != nil {
    			return nil, err
    		}
		if msg.PartTotal, err = ReadUint(reader); err != nil {
    			return nil, err
    		}
    		return msg, err
}


func DecodeTimestamp(reader io.Reader) (Message, error) {
    var err error = nil
    msg := &Timestamp{}
    		if msg.Timestamp, err = ReadUint(reader); err != nil {
    			return nil, err
    		}
    		return msg, err
}


func DecodeSessionStart(reader io.Reader) (Message, error) {
    var err error = nil
    msg := &SessionStart{}
    		if msg.Timestamp, err = ReadUint(reader); err != nil {
    			return nil, err
    		}
		if msg.ProjectID, err = ReadUint(reader); err != nil {
    			return nil, err
    		}
		if msg.TrackerVersion, err = ReadString(reader); err != nil {
    			return nil, err
    		}
		if msg.RevID, err = ReadString(reader); err != nil {
    			return nil, err
    		}
		if msg.UserUUID, err = ReadString(reader); err != nil {
    			return nil, err
    		}
		if msg.UserAgent, err = ReadString(reader); err != nil {
    			return nil, err
    		}
		if msg.UserOS, err = ReadString(reader); err != nil {
    			return nil, err
    		}
		if msg.UserOSVersion, err = ReadString(reader); err != nil {
    			return nil, err
    		}
		if msg.UserBrowser, err = ReadString(reader); err != nil {
    			return nil, err
    		}
		if msg.UserBrowserVersion, err = ReadString(reader); err != nil {
    			return nil, err
    		}
		if msg.UserDevice, err = ReadString(reader); err != nil {
    			return nil, err
    		}
		if msg.UserDeviceType, err = ReadString(reader); err != nil {
    			return nil, err
    		}
		if msg.UserDeviceMemorySize, err = ReadUint(reader); err != nil {
    			return nil, err
    		}
		if msg.UserDeviceHeapSize, err = ReadUint(reader); err != nil {
    			return nil, err
    		}
		if msg.UserCountry, err = ReadString(reader); err != nil {
    			return nil, err
    		}
		if msg.UserID, err = ReadString(reader); err != nil {
    			return nil, err
    		}
    		return msg, err
}


func DecodeSessionEnd(reader io.Reader) (Message, error) {
    var err error = nil
    msg := &SessionEnd{}
    		if msg.Timestamp, err = ReadUint(reader); err != nil {
    			return nil, err
    		}
		if msg.EncryptionKey, err = ReadString(reader); err != nil {
    			return nil, err
    		}
    		return msg, err
}


func DecodeSetPageLocation(reader io.Reader) (Message, error) {
    var err error = nil
    msg := &SetPageLocation{}
    		if msg.URL, err = ReadString(reader); err != nil {
    			return nil, err
    		}
		if msg.Referrer, err = ReadString(reader); err != nil {
    			return nil, err
    		}
		if msg.NavigationStart, err = ReadUint(reader); err != nil {
    			return nil, err
    		}
    		return msg, err
}


func DecodeSetViewportSize(reader io.Reader) (Message, error) {
    var err error = nil
    msg := &SetViewportSize{}
    		if msg.Width, err = ReadUint(reader); err != nil {
    			return nil, err
    		}
		if msg.Height, err = ReadUint(reader); err != nil {
    			return nil, err
    		}
    		return msg, err
}


func DecodeSetViewportScroll(reader io.Reader) (Message, error) {
    var err error = nil
    msg := &SetViewportScroll{}
    		if msg.X, err = ReadInt(reader); err != nil {
    			return nil, err
    		}
		if msg.Y, err = ReadInt(reader); err != nil {
    			return nil, err
    		}
    		return msg, err
}


func DecodeCreateDocument(reader io.Reader) (Message, error) {
    var err error = nil
    msg := &CreateDocument{}
    
    		return msg, err
}


func DecodeCreateElementNode(reader io.Reader) (Message, error) {
    var err error = nil
    msg := &CreateElementNode{}
    		if msg.ID, err = ReadUint(reader); err != nil {
    			return nil, err
    		}
		if msg.ParentID, err = ReadUint(reader); err != nil {
    			return nil, err
    		}
		if msg.index, err = ReadUint(reader); err != nil {
    			return nil, err
    		}
		if msg.Tag, err = ReadString(reader); err != nil {
    			return nil, err
    		}
		if msg.SVG, err = ReadBoolean(reader); err != nil {
    			return nil, err
    		}
    		return msg, err
}


func DecodeCreateTextNode(reader io.Reader) (Message, error) {
    var err error = nil
    msg := &CreateTextNode{}
    		if msg.ID, err = ReadUint(reader); err != nil {
    			return nil, err
    		}
		if msg.ParentID, err = ReadUint(reader); err != nil {
    			return nil, err
    		}
		if msg.Index, err = ReadUint(reader); err != nil {
    			return nil, err
    		}
    		return msg, err
}


func DecodeMoveNode(reader io.Reader) (Message, error) {
    var err error = nil
    msg := &MoveNode{}
    		if msg.ID, err = ReadUint(reader); err != nil {
    			return nil, err
    		}
		if msg.ParentID, err = ReadUint(reader); err != nil {
    			return nil, err
    		}
		if msg.Index, err = ReadUint(reader); err != nil {
    			return nil, err
    		}
    		return msg, err
}


func DecodeRemoveNode(reader io.Reader) (Message, error) {
    var err error = nil
    msg := &RemoveNode{}
    		if msg.ID, err = ReadUint(reader); err != nil {
    			return nil, err
    		}
    		return msg, err
}


func DecodeSetNodeAttribute(reader io.Reader) (Message, error) {
    var err error = nil
    msg := &SetNodeAttribute{}
    		if msg.ID, err = ReadUint(reader); err != nil {
    			return nil, err
    		}
		if msg.Name, err = ReadString(reader); err != nil {
    			return nil, err
    		}
		if msg.Value, err = ReadString(reader); err != nil {
    			return nil, err
    		}
    		return msg, err
}


func DecodeRemoveNodeAttribute(reader io.Reader) (Message, error) {
    var err error = nil
    msg := &RemoveNodeAttribute{}
    		if msg.ID, err = ReadUint(reader); err != nil {
    			return nil, err
    		}
		if msg.Name, err = ReadString(reader); err != nil {
    			return nil, err
    		}
    		return msg, err
}


func DecodeSetNodeData(reader io.Reader) (Message, error) {
    var err error = nil
    msg := &SetNodeData{}
    		if msg.ID, err = ReadUint(reader); err != nil {
    			return nil, err
    		}
		if msg.Data, err = ReadString(reader); err != nil {
    			return nil, err
    		}
    		return msg, err
}


func DecodeSetCSSData(reader io.Reader) (Message, error) {
    var err error = nil
    msg := &SetCSSData{}
    		if msg.ID, err = ReadUint(reader); err != nil {
    			return nil, err
    		}
		if msg.Data, err = ReadString(reader); err != nil {
    			return nil, err
    		}
    		return msg, err
}


func DecodeSetNodeScroll(reader io.Reader) (Message, error) {
    var err error = nil
    msg := &SetNodeScroll{}
    		if msg.ID, err = ReadUint(reader); err != nil {
    			return nil, err
    		}
		if msg.X, err = ReadInt(reader); err != nil {
    			return nil, err
    		}
		if msg.Y, err = ReadInt(reader); err != nil {
    			return nil, err
    		}
    		return msg, err
}


func DecodeSetInputTarget(reader io.Reader) (Message, error) {
    var err error = nil
    msg := &SetInputTarget{}
    		if msg.ID, err = ReadUint(reader); err != nil {
    			return nil, err
    		}
		if msg.Label, err = ReadString(reader); err != nil {
    			return nil, err
    		}
    		return msg, err
}


func DecodeSetInputValue(reader io.Reader) (Message, error) {
    var err error = nil
    msg := &SetInputValue{}
    		if msg.ID, err = ReadUint(reader); err != nil {
    			return nil, err
    		}
		if msg.Value, err = ReadString(reader); err != nil {
    			return nil, err
    		}
		if msg.Mask, err = ReadInt(reader); err != nil {
    			return nil, err
    		}
    		return msg, err
}


func DecodeSetInputChecked(reader io.Reader) (Message, error) {
    var err error = nil
    msg := &SetInputChecked{}
    		if msg.ID, err = ReadUint(reader); err != nil {
    			return nil, err
    		}
		if msg.Checked, err = ReadBoolean(reader); err != nil {
    			return nil, err
    		}
    		return msg, err
}


func DecodeMouseMove(reader io.Reader) (Message, error) {
    var err error = nil
    msg := &MouseMove{}
    		if msg.X, err = ReadUint(reader); err != nil {
    			return nil, err
    		}
		if msg.Y, err = ReadUint(reader); err != nil {
    			return nil, err
    		}
    		return msg, err
}


func DecodeConsoleLog(reader io.Reader) (Message, error) {
    var err error = nil
    msg := &ConsoleLog{}
    		if msg.Level, err = ReadString(reader); err != nil {
    			return nil, err
    		}
		if msg.Value, err = ReadString(reader); err != nil {
    			return nil, err
    		}
    		return msg, err
}


func DecodePageLoadTiming(reader io.Reader) (Message, error) {
    var err error = nil
    msg := &PageLoadTiming{}
    		if msg.RequestStart, err = ReadUint(reader); err != nil {
    			return nil, err
    		}
		if msg.ResponseStart, err = ReadUint(reader); err != nil {
    			return nil, err
    		}
		if msg.ResponseEnd, err = ReadUint(reader); err != nil {
    			return nil, err
    		}
		if msg.DomContentLoadedEventStart, err = ReadUint(reader); err != nil {
    			return nil, err
    		}
		if msg.DomContentLoadedEventEnd, err = ReadUint(reader); err != nil {
    			return nil, err
    		}
		if msg.LoadEventStart, err = ReadUint(reader); err != nil {
    			return nil, err
    		}
		if msg.LoadEventEnd, err = ReadUint(reader); err != nil {
    			return nil, err
    		}
		if msg.FirstPaint, err = ReadUint(reader); err != nil {
    			return nil, err
    		}
		if msg.FirstContentfulPaint, err = ReadUint(reader); err != nil {
    			return nil, err
    		}
    		return msg, err
}


func DecodePageRenderTiming(reader io.Reader) (Message, error) {
    var err error = nil
    msg := &PageRenderTiming{}
    		if msg.SpeedIndex, err = ReadUint(reader); err != nil {
    			return nil, err
    		}
		if msg.VisuallyComplete, err = ReadUint(reader); err != nil {
    			return nil, err
    		}
		if msg.TimeToInteractive, err = ReadUint(reader); err != nil {
    			return nil, err
    		}
    		return msg, err
}

func DecodeJSExceptionDeprecated(reader io.Reader) (Message, error) {
	var err error = nil
	msg := &JSExceptionDeprecated{}
	if msg.Name, err = ReadString(reader); err != nil {
		return nil, err
	}
	if msg.Message, err = ReadString(reader); err != nil {
		return nil, err
	}
	if msg.Payload, err = ReadString(reader); err != nil {
		return nil, err
	}
	return msg, err
}


func DecodeIntegrationEvent(reader io.Reader) (Message, error) {
    var err error = nil
    msg := &IntegrationEvent{}
    		if msg.Timestamp, err = ReadUint(reader); err != nil {
    			return nil, err
    		}
		if msg.Source, err = ReadString(reader); err != nil {
    			return nil, err
    		}
		if msg.Name, err = ReadString(reader); err != nil {
    			return nil, err
    		}
		if msg.Message, err = ReadString(reader); err != nil {
    			return nil, err
    		}
		if msg.Payload, err = ReadString(reader); err != nil {
    			return nil, err
    		}
    		return msg, err
}


func DecodeRawCustomEvent(reader io.Reader) (Message, error) {
    var err error = nil
    msg := &RawCustomEvent{}
    		if msg.Name, err = ReadString(reader); err != nil {
    			return nil, err
    		}
		if msg.Payload, err = ReadString(reader); err != nil {
    			return nil, err
    		}
    		return msg, err
}


func DecodeUserID(reader io.Reader) (Message, error) {
    var err error = nil
    msg := &UserID{}
    		if msg.ID, err = ReadString(reader); err != nil {
    			return nil, err
    		}
    		return msg, err
}


func DecodeUserAnonymousID(reader io.Reader) (Message, error) {
    var err error = nil
    msg := &UserAnonymousID{}
    		if msg.ID, err = ReadString(reader); err != nil {
    			return nil, err
    		}
    		return msg, err
}


func DecodeMetadata(reader io.Reader) (Message, error) {
    var err error = nil
    msg := &Metadata{}
    		if msg.Key, err = ReadString(reader); err != nil {
    			return nil, err
    		}
		if msg.Value, err = ReadString(reader); err != nil {
    			return nil, err
    		}
    		return msg, err
}


func DecodePageEvent(reader io.Reader) (Message, error) {
    var err error = nil
    msg := &PageEvent{}
    		if msg.MessageID, err = ReadUint(reader); err != nil {
    			return nil, err
    		}
		if msg.Timestamp, err = ReadUint(reader); err != nil {
    			return nil, err
    		}
		if msg.URL, err = ReadString(reader); err != nil {
    			return nil, err
    		}
		if msg.Referrer, err = ReadString(reader); err != nil {
    			return nil, err
    		}
		if msg.Loaded, err = ReadBoolean(reader); err != nil {
    			return nil, err
    		}
		if msg.RequestStart, err = ReadUint(reader); err != nil {
    			return nil, err
    		}
		if msg.ResponseStart, err = ReadUint(reader); err != nil {
    			return nil, err
    		}
		if msg.ResponseEnd, err = ReadUint(reader); err != nil {
    			return nil, err
    		}
		if msg.DomContentLoadedEventStart, err = ReadUint(reader); err != nil {
    			return nil, err
    		}
		if msg.DomContentLoadedEventEnd, err = ReadUint(reader); err != nil {
    			return nil, err
    		}
		if msg.LoadEventStart, err = ReadUint(reader); err != nil {
    			return nil, err
    		}
		if msg.LoadEventEnd, err = ReadUint(reader); err != nil {
    			return nil, err
    		}
		if msg.FirstPaint, err = ReadUint(reader); err != nil {
    			return nil, err
    		}
		if msg.FirstContentfulPaint, err = ReadUint(reader); err != nil {
    			return nil, err
    		}
		if msg.SpeedIndex, err = ReadUint(reader); err != nil {
    			return nil, err
    		}
		if msg.VisuallyComplete, err = ReadUint(reader); err != nil {
    			return nil, err
    		}
		if msg.TimeToInteractive, err = ReadUint(reader); err != nil {
    			return nil, err
    		}
    		return msg, err
}


func DecodeInputEvent(reader io.Reader) (Message, error) {
    var err error = nil
    msg := &InputEvent{}
    		if msg.MessageID, err = ReadUint(reader); err != nil {
    			return nil, err
    		}
		if msg.Timestamp, err = ReadUint(reader); err != nil {
    			return nil, err
    		}
		if msg.Value, err = ReadString(reader); err != nil {
    			return nil, err
    		}
		if msg.ValueMasked, err = ReadBoolean(reader); err != nil {
    			return nil, err
    		}
		if msg.Label, err = ReadString(reader); err != nil {
    			return nil, err
    		}
    		return msg, err
}


func DecodeClickEvent(reader io.Reader) (Message, error) {
    var err error = nil
    msg := &ClickEvent{}
    		if msg.MessageID, err = ReadUint(reader); err != nil {
    			return nil, err
    		}
		if msg.Timestamp, err = ReadUint(reader); err != nil {
    			return nil, err
    		}
		if msg.HesitationTime, err = ReadUint(reader); err != nil {
    			return nil, err
    		}
		if msg.Label, err = ReadString(reader); err != nil {
    			return nil, err
    		}
		if msg.Selector, err = ReadString(reader); err != nil {
    			return nil, err
    		}
    		return msg, err
}

<<<<<<< HEAD
=======

func DecodeErrorEvent(reader io.Reader) (Message, error) {
    var err error = nil
    msg := &ErrorEvent{}
    		if msg.MessageID, err = ReadUint(reader); err != nil {
    			return nil, err
    		}
		if msg.Timestamp, err = ReadUint(reader); err != nil {
    			return nil, err
    		}
		if msg.Source, err = ReadString(reader); err != nil {
    			return nil, err
    		}
		if msg.Name, err = ReadString(reader); err != nil {
    			return nil, err
    		}
		if msg.Message, err = ReadString(reader); err != nil {
    			return nil, err
    		}
		if msg.Payload, err = ReadString(reader); err != nil {
    			return nil, err
    		}
    		return msg, err
}


>>>>>>> 8343274c
func DecodeResourceEvent(reader io.Reader) (Message, error) {
    var err error = nil
    msg := &ResourceEvent{}
    		if msg.MessageID, err = ReadUint(reader); err != nil {
    			return nil, err
    		}
		if msg.Timestamp, err = ReadUint(reader); err != nil {
    			return nil, err
    		}
		if msg.Duration, err = ReadUint(reader); err != nil {
    			return nil, err
    		}
		if msg.TTFB, err = ReadUint(reader); err != nil {
    			return nil, err
    		}
		if msg.HeaderSize, err = ReadUint(reader); err != nil {
    			return nil, err
    		}
		if msg.EncodedBodySize, err = ReadUint(reader); err != nil {
    			return nil, err
    		}
		if msg.DecodedBodySize, err = ReadUint(reader); err != nil {
    			return nil, err
    		}
		if msg.URL, err = ReadString(reader); err != nil {
    			return nil, err
    		}
		if msg.Type, err = ReadString(reader); err != nil {
    			return nil, err
    		}
		if msg.Success, err = ReadBoolean(reader); err != nil {
    			return nil, err
    		}
		if msg.Method, err = ReadString(reader); err != nil {
    			return nil, err
    		}
		if msg.Status, err = ReadUint(reader); err != nil {
    			return nil, err
    		}
    		return msg, err
}


func DecodeCustomEvent(reader io.Reader) (Message, error) {
    var err error = nil
    msg := &CustomEvent{}
    		if msg.MessageID, err = ReadUint(reader); err != nil {
    			return nil, err
    		}
		if msg.Timestamp, err = ReadUint(reader); err != nil {
    			return nil, err
    		}
		if msg.Name, err = ReadString(reader); err != nil {
    			return nil, err
    		}
		if msg.Payload, err = ReadString(reader); err != nil {
    			return nil, err
    		}
    		return msg, err
}


func DecodeCSSInsertRule(reader io.Reader) (Message, error) {
    var err error = nil
    msg := &CSSInsertRule{}
    		if msg.ID, err = ReadUint(reader); err != nil {
    			return nil, err
    		}
		if msg.Rule, err = ReadString(reader); err != nil {
    			return nil, err
    		}
		if msg.Index, err = ReadUint(reader); err != nil {
    			return nil, err
    		}
    		return msg, err
}


func DecodeCSSDeleteRule(reader io.Reader) (Message, error) {
    var err error = nil
    msg := &CSSDeleteRule{}
    		if msg.ID, err = ReadUint(reader); err != nil {
    			return nil, err
    		}
		if msg.Index, err = ReadUint(reader); err != nil {
    			return nil, err
    		}
    		return msg, err
}


func DecodeFetch(reader io.Reader) (Message, error) {
    var err error = nil
    msg := &Fetch{}
    		if msg.Method, err = ReadString(reader); err != nil {
    			return nil, err
    		}
		if msg.URL, err = ReadString(reader); err != nil {
    			return nil, err
    		}
		if msg.Request, err = ReadString(reader); err != nil {
    			return nil, err
    		}
		if msg.Response, err = ReadString(reader); err != nil {
    			return nil, err
    		}
		if msg.Status, err = ReadUint(reader); err != nil {
    			return nil, err
    		}
		if msg.Timestamp, err = ReadUint(reader); err != nil {
    			return nil, err
    		}
		if msg.Duration, err = ReadUint(reader); err != nil {
    			return nil, err
    		}
    		return msg, err
}


func DecodeProfiler(reader io.Reader) (Message, error) {
    var err error = nil
    msg := &Profiler{}
    		if msg.Name, err = ReadString(reader); err != nil {
    			return nil, err
    		}
		if msg.Duration, err = ReadUint(reader); err != nil {
    			return nil, err
    		}
		if msg.Args, err = ReadString(reader); err != nil {
    			return nil, err
    		}
		if msg.Result, err = ReadString(reader); err != nil {
    			return nil, err
    		}
    		return msg, err
}


func DecodeOTable(reader io.Reader) (Message, error) {
    var err error = nil
    msg := &OTable{}
    		if msg.Key, err = ReadString(reader); err != nil {
    			return nil, err
    		}
		if msg.Value, err = ReadString(reader); err != nil {
    			return nil, err
    		}
    		return msg, err
}


func DecodeStateAction(reader io.Reader) (Message, error) {
    var err error = nil
    msg := &StateAction{}
    		if msg.Type, err = ReadString(reader); err != nil {
    			return nil, err
    		}
    		return msg, err
}


func DecodeStateActionEvent(reader io.Reader) (Message, error) {
    var err error = nil
    msg := &StateActionEvent{}
    		if msg.MessageID, err = ReadUint(reader); err != nil {
    			return nil, err
    		}
		if msg.Timestamp, err = ReadUint(reader); err != nil {
    			return nil, err
    		}
		if msg.Type, err = ReadString(reader); err != nil {
    			return nil, err
    		}
    		return msg, err
}


func DecodeRedux(reader io.Reader) (Message, error) {
    var err error = nil
    msg := &Redux{}
    		if msg.Action, err = ReadString(reader); err != nil {
    			return nil, err
    		}
		if msg.State, err = ReadString(reader); err != nil {
    			return nil, err
    		}
		if msg.Duration, err = ReadUint(reader); err != nil {
    			return nil, err
    		}
    		return msg, err
}


func DecodeVuex(reader io.Reader) (Message, error) {
    var err error = nil
    msg := &Vuex{}
    		if msg.Mutation, err = ReadString(reader); err != nil {
    			return nil, err
    		}
		if msg.State, err = ReadString(reader); err != nil {
    			return nil, err
    		}
    		return msg, err
}


func DecodeMobX(reader io.Reader) (Message, error) {
    var err error = nil
    msg := &MobX{}
    		if msg.Type, err = ReadString(reader); err != nil {
    			return nil, err
    		}
		if msg.Payload, err = ReadString(reader); err != nil {
    			return nil, err
    		}
    		return msg, err
}


func DecodeNgRx(reader io.Reader) (Message, error) {
    var err error = nil
    msg := &NgRx{}
    		if msg.Action, err = ReadString(reader); err != nil {
    			return nil, err
    		}
		if msg.State, err = ReadString(reader); err != nil {
    			return nil, err
    		}
		if msg.Duration, err = ReadUint(reader); err != nil {
    			return nil, err
    		}
    		return msg, err
}


func DecodeGraphQL(reader io.Reader) (Message, error) {
    var err error = nil
    msg := &GraphQL{}
    		if msg.OperationKind, err = ReadString(reader); err != nil {
    			return nil, err
    		}
		if msg.OperationName, err = ReadString(reader); err != nil {
    			return nil, err
    		}
		if msg.Variables, err = ReadString(reader); err != nil {
    			return nil, err
    		}
		if msg.Response, err = ReadString(reader); err != nil {
    			return nil, err
    		}
    		return msg, err
}


func DecodePerformanceTrack(reader io.Reader) (Message, error) {
    var err error = nil
    msg := &PerformanceTrack{}
    		if msg.Frames, err = ReadInt(reader); err != nil {
    			return nil, err
    		}
		if msg.Ticks, err = ReadInt(reader); err != nil {
    			return nil, err
    		}
		if msg.TotalJSHeapSize, err = ReadUint(reader); err != nil {
    			return nil, err
    		}
		if msg.UsedJSHeapSize, err = ReadUint(reader); err != nil {
    			return nil, err
    		}
    		return msg, err
}


func DecodeGraphQLEvent(reader io.Reader) (Message, error) {
    var err error = nil
    msg := &GraphQLEvent{}
    		if msg.MessageID, err = ReadUint(reader); err != nil {
    			return nil, err
    		}
		if msg.Timestamp, err = ReadUint(reader); err != nil {
    			return nil, err
    		}
		if msg.OperationKind, err = ReadString(reader); err != nil {
    			return nil, err
    		}
		if msg.OperationName, err = ReadString(reader); err != nil {
    			return nil, err
    		}
		if msg.Variables, err = ReadString(reader); err != nil {
    			return nil, err
    		}
		if msg.Response, err = ReadString(reader); err != nil {
    			return nil, err
    		}
    		return msg, err
}


func DecodeFetchEvent(reader io.Reader) (Message, error) {
    var err error = nil
    msg := &FetchEvent{}
    		if msg.MessageID, err = ReadUint(reader); err != nil {
    			return nil, err
    		}
		if msg.Timestamp, err = ReadUint(reader); err != nil {
    			return nil, err
    		}
		if msg.Method, err = ReadString(reader); err != nil {
    			return nil, err
    		}
		if msg.URL, err = ReadString(reader); err != nil {
    			return nil, err
    		}
		if msg.Request, err = ReadString(reader); err != nil {
    			return nil, err
    		}
		if msg.Response, err = ReadString(reader); err != nil {
    			return nil, err
    		}
		if msg.Status, err = ReadUint(reader); err != nil {
    			return nil, err
    		}
		if msg.Duration, err = ReadUint(reader); err != nil {
    			return nil, err
    		}
    		return msg, err
}


func DecodeDOMDrop(reader io.Reader) (Message, error) {
    var err error = nil
    msg := &DOMDrop{}
    		if msg.Timestamp, err = ReadUint(reader); err != nil {
    			return nil, err
    		}
    		return msg, err
}


func DecodeResourceTiming(reader io.Reader) (Message, error) {
    var err error = nil
    msg := &ResourceTiming{}
    		if msg.Timestamp, err = ReadUint(reader); err != nil {
    			return nil, err
    		}
		if msg.Duration, err = ReadUint(reader); err != nil {
    			return nil, err
    		}
		if msg.TTFB, err = ReadUint(reader); err != nil {
    			return nil, err
    		}
		if msg.HeaderSize, err = ReadUint(reader); err != nil {
    			return nil, err
    		}
		if msg.EncodedBodySize, err = ReadUint(reader); err != nil {
    			return nil, err
    		}
		if msg.DecodedBodySize, err = ReadUint(reader); err != nil {
    			return nil, err
    		}
		if msg.URL, err = ReadString(reader); err != nil {
    			return nil, err
    		}
		if msg.Initiator, err = ReadString(reader); err != nil {
    			return nil, err
    		}
    		return msg, err
}


func DecodeConnectionInformation(reader io.Reader) (Message, error) {
    var err error = nil
    msg := &ConnectionInformation{}
    		if msg.Downlink, err = ReadUint(reader); err != nil {
    			return nil, err
    		}
		if msg.Type, err = ReadString(reader); err != nil {
    			return nil, err
    		}
    		return msg, err
}


func DecodeSetPageVisibility(reader io.Reader) (Message, error) {
    var err error = nil
    msg := &SetPageVisibility{}
    		if msg.hidden, err = ReadBoolean(reader); err != nil {
    			return nil, err
    		}
    		return msg, err
}


func DecodePerformanceTrackAggr(reader io.Reader) (Message, error) {
    var err error = nil
    msg := &PerformanceTrackAggr{}
    		if msg.TimestampStart, err = ReadUint(reader); err != nil {
    			return nil, err
    		}
		if msg.TimestampEnd, err = ReadUint(reader); err != nil {
    			return nil, err
    		}
		if msg.MinFPS, err = ReadUint(reader); err != nil {
    			return nil, err
    		}
		if msg.AvgFPS, err = ReadUint(reader); err != nil {
    			return nil, err
    		}
		if msg.MaxFPS, err = ReadUint(reader); err != nil {
    			return nil, err
    		}
		if msg.MinCPU, err = ReadUint(reader); err != nil {
    			return nil, err
    		}
		if msg.AvgCPU, err = ReadUint(reader); err != nil {
    			return nil, err
    		}
		if msg.MaxCPU, err = ReadUint(reader); err != nil {
    			return nil, err
    		}
		if msg.MinTotalJSHeapSize, err = ReadUint(reader); err != nil {
    			return nil, err
    		}
		if msg.AvgTotalJSHeapSize, err = ReadUint(reader); err != nil {
    			return nil, err
    		}
		if msg.MaxTotalJSHeapSize, err = ReadUint(reader); err != nil {
    			return nil, err
    		}
		if msg.MinUsedJSHeapSize, err = ReadUint(reader); err != nil {
    			return nil, err
    		}
		if msg.AvgUsedJSHeapSize, err = ReadUint(reader); err != nil {
    			return nil, err
    		}
		if msg.MaxUsedJSHeapSize, err = ReadUint(reader); err != nil {
    			return nil, err
    		}
    		return msg, err
}


func DecodeLongTask(reader io.Reader) (Message, error) {
    var err error = nil
    msg := &LongTask{}
    		if msg.Timestamp, err = ReadUint(reader); err != nil {
    			return nil, err
    		}
		if msg.Duration, err = ReadUint(reader); err != nil {
    			return nil, err
    		}
		if msg.Context, err = ReadUint(reader); err != nil {
    			return nil, err
    		}
		if msg.ContainerType, err = ReadUint(reader); err != nil {
    			return nil, err
    		}
		if msg.ContainerSrc, err = ReadString(reader); err != nil {
    			return nil, err
    		}
		if msg.ContainerId, err = ReadString(reader); err != nil {
    			return nil, err
    		}
		if msg.ContainerName, err = ReadString(reader); err != nil {
    			return nil, err
    		}
    		return msg, err
}


func DecodeSetNodeAttributeURLBased(reader io.Reader) (Message, error) {
    var err error = nil
    msg := &SetNodeAttributeURLBased{}
    		if msg.ID, err = ReadUint(reader); err != nil {
    			return nil, err
    		}
		if msg.Name, err = ReadString(reader); err != nil {
    			return nil, err
    		}
		if msg.Value, err = ReadString(reader); err != nil {
    			return nil, err
    		}
		if msg.BaseURL, err = ReadString(reader); err != nil {
    			return nil, err
    		}
    		return msg, err
}


func DecodeSetCSSDataURLBased(reader io.Reader) (Message, error) {
    var err error = nil
    msg := &SetCSSDataURLBased{}
    		if msg.ID, err = ReadUint(reader); err != nil {
    			return nil, err
    		}
		if msg.Data, err = ReadString(reader); err != nil {
    			return nil, err
    		}
		if msg.BaseURL, err = ReadString(reader); err != nil {
    			return nil, err
    		}
    		return msg, err
}


func DecodeIssueEvent(reader io.Reader) (Message, error) {
    var err error = nil
    msg := &IssueEvent{}
    		if msg.MessageID, err = ReadUint(reader); err != nil {
    			return nil, err
    		}
		if msg.Timestamp, err = ReadUint(reader); err != nil {
    			return nil, err
    		}
		if msg.Type, err = ReadString(reader); err != nil {
    			return nil, err
    		}
		if msg.ContextString, err = ReadString(reader); err != nil {
    			return nil, err
    		}
		if msg.Context, err = ReadString(reader); err != nil {
    			return nil, err
    		}
		if msg.Payload, err = ReadString(reader); err != nil {
    			return nil, err
    		}
    		return msg, err
}


func DecodeTechnicalInfo(reader io.Reader) (Message, error) {
    var err error = nil
    msg := &TechnicalInfo{}
    		if msg.Type, err = ReadString(reader); err != nil {
    			return nil, err
    		}
		if msg.Value, err = ReadString(reader); err != nil {
    			return nil, err
    		}
    		return msg, err
}


func DecodeCustomIssue(reader io.Reader) (Message, error) {
    var err error = nil
    msg := &CustomIssue{}
    		if msg.Name, err = ReadString(reader); err != nil {
    			return nil, err
    		}
		if msg.Payload, err = ReadString(reader); err != nil {
    			return nil, err
    		}
    		return msg, err
}


func DecodeAssetCache(reader io.Reader) (Message, error) {
    var err error = nil
    msg := &AssetCache{}
    		if msg.URL, err = ReadString(reader); err != nil {
    			return nil, err
    		}
    		return msg, err
}


func DecodeCSSInsertRuleURLBased(reader io.Reader) (Message, error) {
    var err error = nil
    msg := &CSSInsertRuleURLBased{}
    		if msg.ID, err = ReadUint(reader); err != nil {
    			return nil, err
    		}
		if msg.Rule, err = ReadString(reader); err != nil {
    			return nil, err
    		}
		if msg.Index, err = ReadUint(reader); err != nil {
    			return nil, err
    		}
		if msg.BaseURL, err = ReadString(reader); err != nil {
    			return nil, err
    		}
    		return msg, err
}


func DecodeMouseClick(reader io.Reader) (Message, error) {
    var err error = nil
    msg := &MouseClick{}
    		if msg.ID, err = ReadUint(reader); err != nil {
    			return nil, err
    		}
		if msg.HesitationTime, err = ReadUint(reader); err != nil {
    			return nil, err
    		}
		if msg.Label, err = ReadString(reader); err != nil {
    			return nil, err
    		}
		if msg.Selector, err = ReadString(reader); err != nil {
    			return nil, err
    		}
    		return msg, err
}


func DecodeCreateIFrameDocument(reader io.Reader) (Message, error) {
    var err error = nil
    msg := &CreateIFrameDocument{}
    		if msg.FrameID, err = ReadUint(reader); err != nil {
    			return nil, err
    		}
		if msg.ID, err = ReadUint(reader); err != nil {
    			return nil, err
    		}
    		return msg, err
}


func DecodeAdoptedSSReplaceURLBased(reader io.Reader) (Message, error) {
    var err error = nil
    msg := &AdoptedSSReplaceURLBased{}
    		if msg.SheetID, err = ReadUint(reader); err != nil {
    			return nil, err
    		}
		if msg.Text, err = ReadString(reader); err != nil {
    			return nil, err
    		}
		if msg.BaseURL, err = ReadString(reader); err != nil {
    			return nil, err
    		}
    		return msg, err
}


func DecodeAdoptedSSReplace(reader io.Reader) (Message, error) {
    var err error = nil
    msg := &AdoptedSSReplace{}
    		if msg.SheetID, err = ReadUint(reader); err != nil {
    			return nil, err
    		}
		if msg.Text, err = ReadString(reader); err != nil {
    			return nil, err
    		}
    		return msg, err
}


func DecodeAdoptedSSInsertRuleURLBased(reader io.Reader) (Message, error) {
    var err error = nil
    msg := &AdoptedSSInsertRuleURLBased{}
    		if msg.SheetID, err = ReadUint(reader); err != nil {
    			return nil, err
    		}
		if msg.Rule, err = ReadString(reader); err != nil {
    			return nil, err
    		}
		if msg.Index, err = ReadUint(reader); err != nil {
    			return nil, err
    		}
		if msg.BaseURL, err = ReadString(reader); err != nil {
    			return nil, err
    		}
    		return msg, err
}


func DecodeAdoptedSSInsertRule(reader io.Reader) (Message, error) {
    var err error = nil
    msg := &AdoptedSSInsertRule{}
    		if msg.SheetID, err = ReadUint(reader); err != nil {
    			return nil, err
    		}
		if msg.Rule, err = ReadString(reader); err != nil {
    			return nil, err
    		}
		if msg.Index, err = ReadUint(reader); err != nil {
    			return nil, err
    		}
    		return msg, err
}


func DecodeAdoptedSSDeleteRule(reader io.Reader) (Message, error) {
    var err error = nil
    msg := &AdoptedSSDeleteRule{}
    		if msg.SheetID, err = ReadUint(reader); err != nil {
    			return nil, err
    		}
		if msg.Index, err = ReadUint(reader); err != nil {
    			return nil, err
    		}
    		return msg, err
}


func DecodeAdoptedSSAddOwner(reader io.Reader) (Message, error) {
    var err error = nil
    msg := &AdoptedSSAddOwner{}
    		if msg.SheetID, err = ReadUint(reader); err != nil {
    			return nil, err
    		}
		if msg.ID, err = ReadUint(reader); err != nil {
    			return nil, err
    		}
    		return msg, err
}


func DecodeAdoptedSSRemoveOwner(reader io.Reader) (Message, error) {
    var err error = nil
    msg := &AdoptedSSRemoveOwner{}
    		if msg.SheetID, err = ReadUint(reader); err != nil {
    			return nil, err
    		}
		if msg.ID, err = ReadUint(reader); err != nil {
    			return nil, err
    		}
    		return msg, err
}


func DecodeZustand(reader io.Reader) (Message, error) {
    var err error = nil
    msg := &Zustand{}
    		if msg.Mutation, err = ReadString(reader); err != nil {
    			return nil, err
    		}
		if msg.State, err = ReadString(reader); err != nil {
    			return nil, err
    		}
    		return msg, err
}

func DecodeJSException(reader io.Reader) (Message, error) {
	var err error = nil
	msg := &JSException{}
	if msg.Name, err = ReadString(reader); err != nil {
		return nil, err
	}
	if msg.Message, err = ReadString(reader); err != nil {
		return nil, err
	}
	if msg.Payload, err = ReadString(reader); err != nil {
		return nil, err
	}
	if msg.Metadata, err = ReadString(reader); err != nil {
		return nil, err
	}
	return msg, err
}

func DecodeSessionSearch(reader io.Reader) (Message, error) {
	var err error = nil
	msg := &SessionSearch{}
	if msg.Timestamp, err = ReadUint(reader); err != nil {
		return nil, err
	}
	if msg.Partition, err = ReadUint(reader); err != nil {
		return nil, err
	}
	return msg, err
}

func DecodeIOSBatchMeta(reader io.Reader) (Message, error) {
    var err error = nil
    msg := &IOSBatchMeta{}
    		if msg.Timestamp, err = ReadUint(reader); err != nil {
    			return nil, err
    		}
		if msg.Length, err = ReadUint(reader); err != nil {
    			return nil, err
    		}
		if msg.FirstIndex, err = ReadUint(reader); err != nil {
    			return nil, err
    		}
    		return msg, err
}


func DecodeIOSSessionStart(reader io.Reader) (Message, error) {
    var err error = nil
    msg := &IOSSessionStart{}
    		if msg.Timestamp, err = ReadUint(reader); err != nil {
    			return nil, err
    		}
		if msg.ProjectID, err = ReadUint(reader); err != nil {
    			return nil, err
    		}
		if msg.TrackerVersion, err = ReadString(reader); err != nil {
    			return nil, err
    		}
		if msg.RevID, err = ReadString(reader); err != nil {
    			return nil, err
    		}
		if msg.UserUUID, err = ReadString(reader); err != nil {
    			return nil, err
    		}
		if msg.UserOS, err = ReadString(reader); err != nil {
    			return nil, err
    		}
		if msg.UserOSVersion, err = ReadString(reader); err != nil {
    			return nil, err
    		}
		if msg.UserDevice, err = ReadString(reader); err != nil {
    			return nil, err
    		}
		if msg.UserDeviceType, err = ReadString(reader); err != nil {
    			return nil, err
    		}
		if msg.UserCountry, err = ReadString(reader); err != nil {
    			return nil, err
    		}
    		return msg, err
}


func DecodeIOSSessionEnd(reader io.Reader) (Message, error) {
    var err error = nil
    msg := &IOSSessionEnd{}
    		if msg.Timestamp, err = ReadUint(reader); err != nil {
    			return nil, err
    		}
    		return msg, err
}


func DecodeIOSMetadata(reader io.Reader) (Message, error) {
    var err error = nil
    msg := &IOSMetadata{}
    		if msg.Timestamp, err = ReadUint(reader); err != nil {
    			return nil, err
    		}
		if msg.Length, err = ReadUint(reader); err != nil {
    			return nil, err
    		}
		if msg.Key, err = ReadString(reader); err != nil {
    			return nil, err
    		}
		if msg.Value, err = ReadString(reader); err != nil {
    			return nil, err
    		}
    		return msg, err
}


func DecodeIOSCustomEvent(reader io.Reader) (Message, error) {
    var err error = nil
    msg := &IOSCustomEvent{}
    		if msg.Timestamp, err = ReadUint(reader); err != nil {
    			return nil, err
    		}
		if msg.Length, err = ReadUint(reader); err != nil {
    			return nil, err
    		}
		if msg.Name, err = ReadString(reader); err != nil {
    			return nil, err
    		}
		if msg.Payload, err = ReadString(reader); err != nil {
    			return nil, err
    		}
    		return msg, err
}


func DecodeIOSUserID(reader io.Reader) (Message, error) {
    var err error = nil
    msg := &IOSUserID{}
    		if msg.Timestamp, err = ReadUint(reader); err != nil {
    			return nil, err
    		}
		if msg.Length, err = ReadUint(reader); err != nil {
    			return nil, err
    		}
		if msg.Value, err = ReadString(reader); err != nil {
    			return nil, err
    		}
    		return msg, err
}


func DecodeIOSUserAnonymousID(reader io.Reader) (Message, error) {
    var err error = nil
    msg := &IOSUserAnonymousID{}
    		if msg.Timestamp, err = ReadUint(reader); err != nil {
    			return nil, err
    		}
		if msg.Length, err = ReadUint(reader); err != nil {
    			return nil, err
    		}
		if msg.Value, err = ReadString(reader); err != nil {
    			return nil, err
    		}
    		return msg, err
}


func DecodeIOSScreenChanges(reader io.Reader) (Message, error) {
    var err error = nil
    msg := &IOSScreenChanges{}
    		if msg.Timestamp, err = ReadUint(reader); err != nil {
    			return nil, err
    		}
		if msg.Length, err = ReadUint(reader); err != nil {
    			return nil, err
    		}
		if msg.X, err = ReadUint(reader); err != nil {
    			return nil, err
    		}
		if msg.Y, err = ReadUint(reader); err != nil {
    			return nil, err
    		}
		if msg.Width, err = ReadUint(reader); err != nil {
    			return nil, err
    		}
		if msg.Height, err = ReadUint(reader); err != nil {
    			return nil, err
    		}
    		return msg, err
}


func DecodeIOSCrash(reader io.Reader) (Message, error) {
    var err error = nil
    msg := &IOSCrash{}
    		if msg.Timestamp, err = ReadUint(reader); err != nil {
    			return nil, err
    		}
		if msg.Length, err = ReadUint(reader); err != nil {
    			return nil, err
    		}
		if msg.Name, err = ReadString(reader); err != nil {
    			return nil, err
    		}
		if msg.Reason, err = ReadString(reader); err != nil {
    			return nil, err
    		}
		if msg.Stacktrace, err = ReadString(reader); err != nil {
    			return nil, err
    		}
    		return msg, err
}


func DecodeIOSScreenEnter(reader io.Reader) (Message, error) {
    var err error = nil
    msg := &IOSScreenEnter{}
    		if msg.Timestamp, err = ReadUint(reader); err != nil {
    			return nil, err
    		}
		if msg.Length, err = ReadUint(reader); err != nil {
    			return nil, err
    		}
		if msg.Title, err = ReadString(reader); err != nil {
    			return nil, err
    		}
		if msg.ViewName, err = ReadString(reader); err != nil {
    			return nil, err
    		}
    		return msg, err
}


func DecodeIOSScreenLeave(reader io.Reader) (Message, error) {
    var err error = nil
    msg := &IOSScreenLeave{}
    		if msg.Timestamp, err = ReadUint(reader); err != nil {
    			return nil, err
    		}
		if msg.Length, err = ReadUint(reader); err != nil {
    			return nil, err
    		}
		if msg.Title, err = ReadString(reader); err != nil {
    			return nil, err
    		}
		if msg.ViewName, err = ReadString(reader); err != nil {
    			return nil, err
    		}
    		return msg, err
}


func DecodeIOSClickEvent(reader io.Reader) (Message, error) {
    var err error = nil
    msg := &IOSClickEvent{}
    		if msg.Timestamp, err = ReadUint(reader); err != nil {
    			return nil, err
    		}
		if msg.Length, err = ReadUint(reader); err != nil {
    			return nil, err
    		}
		if msg.Label, err = ReadString(reader); err != nil {
    			return nil, err
    		}
		if msg.X, err = ReadUint(reader); err != nil {
    			return nil, err
    		}
		if msg.Y, err = ReadUint(reader); err != nil {
    			return nil, err
    		}
    		return msg, err
}


func DecodeIOSInputEvent(reader io.Reader) (Message, error) {
    var err error = nil
    msg := &IOSInputEvent{}
    		if msg.Timestamp, err = ReadUint(reader); err != nil {
    			return nil, err
    		}
		if msg.Length, err = ReadUint(reader); err != nil {
    			return nil, err
    		}
		if msg.Value, err = ReadString(reader); err != nil {
    			return nil, err
    		}
		if msg.ValueMasked, err = ReadBoolean(reader); err != nil {
    			return nil, err
    		}
		if msg.Label, err = ReadString(reader); err != nil {
    			return nil, err
    		}
    		return msg, err
}


func DecodeIOSPerformanceEvent(reader io.Reader) (Message, error) {
    var err error = nil
    msg := &IOSPerformanceEvent{}
    		if msg.Timestamp, err = ReadUint(reader); err != nil {
    			return nil, err
    		}
		if msg.Length, err = ReadUint(reader); err != nil {
    			return nil, err
    		}
		if msg.Name, err = ReadString(reader); err != nil {
    			return nil, err
    		}
		if msg.Value, err = ReadUint(reader); err != nil {
    			return nil, err
    		}
    		return msg, err
}


func DecodeIOSLog(reader io.Reader) (Message, error) {
    var err error = nil
    msg := &IOSLog{}
    		if msg.Timestamp, err = ReadUint(reader); err != nil {
    			return nil, err
    		}
		if msg.Length, err = ReadUint(reader); err != nil {
    			return nil, err
    		}
		if msg.Severity, err = ReadString(reader); err != nil {
    			return nil, err
    		}
		if msg.Content, err = ReadString(reader); err != nil {
    			return nil, err
    		}
    		return msg, err
}


func DecodeIOSInternalError(reader io.Reader) (Message, error) {
    var err error = nil
    msg := &IOSInternalError{}
    		if msg.Timestamp, err = ReadUint(reader); err != nil {
    			return nil, err
    		}
		if msg.Length, err = ReadUint(reader); err != nil {
    			return nil, err
    		}
		if msg.Content, err = ReadString(reader); err != nil {
    			return nil, err
    		}
    		return msg, err
}


func DecodeIOSNetworkCall(reader io.Reader) (Message, error) {
    var err error = nil
    msg := &IOSNetworkCall{}
    		if msg.Timestamp, err = ReadUint(reader); err != nil {
    			return nil, err
    		}
		if msg.Length, err = ReadUint(reader); err != nil {
    			return nil, err
    		}
		if msg.Duration, err = ReadUint(reader); err != nil {
    			return nil, err
    		}
		if msg.Headers, err = ReadString(reader); err != nil {
    			return nil, err
    		}
		if msg.Body, err = ReadString(reader); err != nil {
    			return nil, err
    		}
		if msg.URL, err = ReadString(reader); err != nil {
    			return nil, err
    		}
		if msg.Success, err = ReadBoolean(reader); err != nil {
    			return nil, err
    		}
		if msg.Method, err = ReadString(reader); err != nil {
    			return nil, err
    		}
		if msg.Status, err = ReadUint(reader); err != nil {
    			return nil, err
    		}
    		return msg, err
}


func DecodeIOSPerformanceAggregated(reader io.Reader) (Message, error) {
    var err error = nil
    msg := &IOSPerformanceAggregated{}
    		if msg.TimestampStart, err = ReadUint(reader); err != nil {
    			return nil, err
    		}
		if msg.TimestampEnd, err = ReadUint(reader); err != nil {
    			return nil, err
    		}
		if msg.MinFPS, err = ReadUint(reader); err != nil {
    			return nil, err
    		}
		if msg.AvgFPS, err = ReadUint(reader); err != nil {
    			return nil, err
    		}
		if msg.MaxFPS, err = ReadUint(reader); err != nil {
    			return nil, err
    		}
		if msg.MinCPU, err = ReadUint(reader); err != nil {
    			return nil, err
    		}
		if msg.AvgCPU, err = ReadUint(reader); err != nil {
    			return nil, err
    		}
		if msg.MaxCPU, err = ReadUint(reader); err != nil {
    			return nil, err
    		}
		if msg.MinMemory, err = ReadUint(reader); err != nil {
    			return nil, err
    		}
		if msg.AvgMemory, err = ReadUint(reader); err != nil {
    			return nil, err
    		}
		if msg.MaxMemory, err = ReadUint(reader); err != nil {
    			return nil, err
    		}
		if msg.MinBattery, err = ReadUint(reader); err != nil {
    			return nil, err
    		}
		if msg.AvgBattery, err = ReadUint(reader); err != nil {
    			return nil, err
    		}
		if msg.MaxBattery, err = ReadUint(reader); err != nil {
    			return nil, err
    		}
    		return msg, err
}


func DecodeIOSIssueEvent(reader io.Reader) (Message, error) {
    var err error = nil
    msg := &IOSIssueEvent{}
    		if msg.Timestamp, err = ReadUint(reader); err != nil {
    			return nil, err
    		}
		if msg.Type, err = ReadString(reader); err != nil {
    			return nil, err
    		}
		if msg.ContextString, err = ReadString(reader); err != nil {
    			return nil, err
    		}
		if msg.Context, err = ReadString(reader); err != nil {
    			return nil, err
    		}
		if msg.Payload, err = ReadString(reader); err != nil {
    			return nil, err
    		}
    		return msg, err
}



func ReadMessage(t uint64, reader io.Reader) (Message, error) {
	switch t {

	case 80:
		return DecodeBatchMeta(reader)

	case 81:
		return DecodeBatchMetadata(reader)

	case 82:
		return DecodePartitionedMessage(reader)

	case 0:
		return DecodeTimestamp(reader)

	case 1:
		return DecodeSessionStart(reader)

	case 3:
		return DecodeSessionEnd(reader)

	case 4:
		return DecodeSetPageLocation(reader)

	case 5:
		return DecodeSetViewportSize(reader)

	case 6:
		return DecodeSetViewportScroll(reader)

	case 7:
		return DecodeCreateDocument(reader)

	case 8:
		return DecodeCreateElementNode(reader)

	case 9:
		return DecodeCreateTextNode(reader)

	case 10:
		return DecodeMoveNode(reader)

	case 11:
		return DecodeRemoveNode(reader)

	case 12:
		return DecodeSetNodeAttribute(reader)

	case 13:
		return DecodeRemoveNodeAttribute(reader)

	case 14:
		return DecodeSetNodeData(reader)

	case 15:
		return DecodeSetCSSData(reader)

	case 16:
		return DecodeSetNodeScroll(reader)

	case 17:
		return DecodeSetInputTarget(reader)

	case 18:
		return DecodeSetInputValue(reader)

	case 19:
		return DecodeSetInputChecked(reader)

	case 20:
		return DecodeMouseMove(reader)

	case 22:
		return DecodeConsoleLog(reader)

	case 23:
		return DecodePageLoadTiming(reader)

	case 24:
		return DecodePageRenderTiming(reader)

	case 25:
		return DecodeJSExceptionDeprecated(reader)

	case 26:
		return DecodeIntegrationEvent(reader)

	case 27:
		return DecodeRawCustomEvent(reader)

	case 28:
		return DecodeUserID(reader)

	case 29:
		return DecodeUserAnonymousID(reader)

	case 30:
		return DecodeMetadata(reader)

	case 31:
		return DecodePageEvent(reader)

	case 32:
		return DecodeInputEvent(reader)

	case 33:
		return DecodeClickEvent(reader)

	case 35:
		return DecodeResourceEvent(reader)

	case 36:
		return DecodeCustomEvent(reader)

	case 37:
		return DecodeCSSInsertRule(reader)

	case 38:
		return DecodeCSSDeleteRule(reader)

	case 39:
		return DecodeFetch(reader)

	case 40:
		return DecodeProfiler(reader)

	case 41:
		return DecodeOTable(reader)

	case 42:
		return DecodeStateAction(reader)

	case 43:
		return DecodeStateActionEvent(reader)

	case 44:
		return DecodeRedux(reader)

	case 45:
		return DecodeVuex(reader)

	case 46:
		return DecodeMobX(reader)

	case 47:
		return DecodeNgRx(reader)

	case 48:
		return DecodeGraphQL(reader)

	case 49:
		return DecodePerformanceTrack(reader)

	case 50:
		return DecodeGraphQLEvent(reader)

	case 51:
		return DecodeFetchEvent(reader)

	case 52:
		return DecodeDOMDrop(reader)

	case 53:
		return DecodeResourceTiming(reader)

	case 54:
		return DecodeConnectionInformation(reader)

	case 55:
		return DecodeSetPageVisibility(reader)

	case 56:
		return DecodePerformanceTrackAggr(reader)

	case 59:
		return DecodeLongTask(reader)

	case 60:
		return DecodeSetNodeAttributeURLBased(reader)

	case 61:
		return DecodeSetCSSDataURLBased(reader)

	case 62:
		return DecodeIssueEvent(reader)

	case 63:
		return DecodeTechnicalInfo(reader)

	case 64:
		return DecodeCustomIssue(reader)

	case 66:
		return DecodeAssetCache(reader)

	case 67:
		return DecodeCSSInsertRuleURLBased(reader)

	case 69:
		return DecodeMouseClick(reader)

	case 70:
		return DecodeCreateIFrameDocument(reader)

	case 71:
		return DecodeAdoptedSSReplaceURLBased(reader)

	case 72:
		return DecodeAdoptedSSReplace(reader)

	case 73:
		return DecodeAdoptedSSInsertRuleURLBased(reader)

	case 74:
		return DecodeAdoptedSSInsertRule(reader)

	case 75:
		return DecodeAdoptedSSDeleteRule(reader)

	case 76:
		return DecodeAdoptedSSAddOwner(reader)

	case 77:
		return DecodeAdoptedSSRemoveOwner(reader)

	case 79:
		return DecodeZustand(reader)

	case 78:
		return DecodeJSException(reader)

	case 127:
		return DecodeSessionSearch(reader)

	case 107:
		return DecodeIOSBatchMeta(reader)

	case 90:
		return DecodeIOSSessionStart(reader)

	case 91:
		return DecodeIOSSessionEnd(reader)

	case 92:
		return DecodeIOSMetadata(reader)

	case 93:
		return DecodeIOSCustomEvent(reader)

	case 94:
		return DecodeIOSUserID(reader)

	case 95:
		return DecodeIOSUserAnonymousID(reader)

	case 96:
		return DecodeIOSScreenChanges(reader)

	case 97:
		return DecodeIOSCrash(reader)

	case 98:
		return DecodeIOSScreenEnter(reader)

	case 99:
		return DecodeIOSScreenLeave(reader)

	case 100:
		return DecodeIOSClickEvent(reader)

	case 101:
		return DecodeIOSInputEvent(reader)

	case 102:
		return DecodeIOSPerformanceEvent(reader)

	case 103:
		return DecodeIOSLog(reader)

	case 104:
		return DecodeIOSInternalError(reader)

	case 105:
		return DecodeIOSNetworkCall(reader)

	case 110:
		return DecodeIOSPerformanceAggregated(reader)

	case 111:
		return DecodeIOSIssueEvent(reader)

	}
	return nil, fmt.Errorf("Unknown message code: %v", t)
}<|MERGE_RESOLUTION|>--- conflicted
+++ resolved
@@ -6,436 +6,410 @@
 	"io"
 )
 
-
 func DecodeBatchMeta(reader io.Reader) (Message, error) {
-    var err error = nil
-    msg := &BatchMeta{}
-    		if msg.PageNo, err = ReadUint(reader); err != nil {
-    			return nil, err
-    		}
-		if msg.FirstIndex, err = ReadUint(reader); err != nil {
-    			return nil, err
-    		}
-		if msg.Timestamp, err = ReadInt(reader); err != nil {
-    			return nil, err
-    		}
-    		return msg, err
-}
-
+	var err error = nil
+	msg := &BatchMeta{}
+	if msg.PageNo, err = ReadUint(reader); err != nil {
+		return nil, err
+	}
+	if msg.FirstIndex, err = ReadUint(reader); err != nil {
+		return nil, err
+	}
+	if msg.Timestamp, err = ReadInt(reader); err != nil {
+		return nil, err
+	}
+	return msg, err
+}
 
 func DecodeBatchMetadata(reader io.Reader) (Message, error) {
-    var err error = nil
-    msg := &BatchMetadata{}
-    		if msg.Version, err = ReadUint(reader); err != nil {
-    			return nil, err
-    		}
-		if msg.PageNo, err = ReadUint(reader); err != nil {
-    			return nil, err
-    		}
-		if msg.FirstIndex, err = ReadUint(reader); err != nil {
-    			return nil, err
-    		}
-		if msg.Timestamp, err = ReadInt(reader); err != nil {
-    			return nil, err
-    		}
-		if msg.Location, err = ReadString(reader); err != nil {
-    			return nil, err
-    		}
-    		return msg, err
-}
-
+	var err error = nil
+	msg := &BatchMetadata{}
+	if msg.Version, err = ReadUint(reader); err != nil {
+		return nil, err
+	}
+	if msg.PageNo, err = ReadUint(reader); err != nil {
+		return nil, err
+	}
+	if msg.FirstIndex, err = ReadUint(reader); err != nil {
+		return nil, err
+	}
+	if msg.Timestamp, err = ReadInt(reader); err != nil {
+		return nil, err
+	}
+	if msg.Location, err = ReadString(reader); err != nil {
+		return nil, err
+	}
+	return msg, err
+}
 
 func DecodePartitionedMessage(reader io.Reader) (Message, error) {
-    var err error = nil
-    msg := &PartitionedMessage{}
-    		if msg.PartNo, err = ReadUint(reader); err != nil {
-    			return nil, err
-    		}
-		if msg.PartTotal, err = ReadUint(reader); err != nil {
-    			return nil, err
-    		}
-    		return msg, err
-}
-
+	var err error = nil
+	msg := &PartitionedMessage{}
+	if msg.PartNo, err = ReadUint(reader); err != nil {
+		return nil, err
+	}
+	if msg.PartTotal, err = ReadUint(reader); err != nil {
+		return nil, err
+	}
+	return msg, err
+}
 
 func DecodeTimestamp(reader io.Reader) (Message, error) {
-    var err error = nil
-    msg := &Timestamp{}
-    		if msg.Timestamp, err = ReadUint(reader); err != nil {
-    			return nil, err
-    		}
-    		return msg, err
-}
-
+	var err error = nil
+	msg := &Timestamp{}
+	if msg.Timestamp, err = ReadUint(reader); err != nil {
+		return nil, err
+	}
+	return msg, err
+}
 
 func DecodeSessionStart(reader io.Reader) (Message, error) {
-    var err error = nil
-    msg := &SessionStart{}
-    		if msg.Timestamp, err = ReadUint(reader); err != nil {
-    			return nil, err
-    		}
-		if msg.ProjectID, err = ReadUint(reader); err != nil {
-    			return nil, err
-    		}
-		if msg.TrackerVersion, err = ReadString(reader); err != nil {
-    			return nil, err
-    		}
-		if msg.RevID, err = ReadString(reader); err != nil {
-    			return nil, err
-    		}
-		if msg.UserUUID, err = ReadString(reader); err != nil {
-    			return nil, err
-    		}
-		if msg.UserAgent, err = ReadString(reader); err != nil {
-    			return nil, err
-    		}
-		if msg.UserOS, err = ReadString(reader); err != nil {
-    			return nil, err
-    		}
-		if msg.UserOSVersion, err = ReadString(reader); err != nil {
-    			return nil, err
-    		}
-		if msg.UserBrowser, err = ReadString(reader); err != nil {
-    			return nil, err
-    		}
-		if msg.UserBrowserVersion, err = ReadString(reader); err != nil {
-    			return nil, err
-    		}
-		if msg.UserDevice, err = ReadString(reader); err != nil {
-    			return nil, err
-    		}
-		if msg.UserDeviceType, err = ReadString(reader); err != nil {
-    			return nil, err
-    		}
-		if msg.UserDeviceMemorySize, err = ReadUint(reader); err != nil {
-    			return nil, err
-    		}
-		if msg.UserDeviceHeapSize, err = ReadUint(reader); err != nil {
-    			return nil, err
-    		}
-		if msg.UserCountry, err = ReadString(reader); err != nil {
-    			return nil, err
-    		}
-		if msg.UserID, err = ReadString(reader); err != nil {
-    			return nil, err
-    		}
-    		return msg, err
-}
-
+	var err error = nil
+	msg := &SessionStart{}
+	if msg.Timestamp, err = ReadUint(reader); err != nil {
+		return nil, err
+	}
+	if msg.ProjectID, err = ReadUint(reader); err != nil {
+		return nil, err
+	}
+	if msg.TrackerVersion, err = ReadString(reader); err != nil {
+		return nil, err
+	}
+	if msg.RevID, err = ReadString(reader); err != nil {
+		return nil, err
+	}
+	if msg.UserUUID, err = ReadString(reader); err != nil {
+		return nil, err
+	}
+	if msg.UserAgent, err = ReadString(reader); err != nil {
+		return nil, err
+	}
+	if msg.UserOS, err = ReadString(reader); err != nil {
+		return nil, err
+	}
+	if msg.UserOSVersion, err = ReadString(reader); err != nil {
+		return nil, err
+	}
+	if msg.UserBrowser, err = ReadString(reader); err != nil {
+		return nil, err
+	}
+	if msg.UserBrowserVersion, err = ReadString(reader); err != nil {
+		return nil, err
+	}
+	if msg.UserDevice, err = ReadString(reader); err != nil {
+		return nil, err
+	}
+	if msg.UserDeviceType, err = ReadString(reader); err != nil {
+		return nil, err
+	}
+	if msg.UserDeviceMemorySize, err = ReadUint(reader); err != nil {
+		return nil, err
+	}
+	if msg.UserDeviceHeapSize, err = ReadUint(reader); err != nil {
+		return nil, err
+	}
+	if msg.UserCountry, err = ReadString(reader); err != nil {
+		return nil, err
+	}
+	if msg.UserID, err = ReadString(reader); err != nil {
+		return nil, err
+	}
+	return msg, err
+}
 
 func DecodeSessionEnd(reader io.Reader) (Message, error) {
-    var err error = nil
-    msg := &SessionEnd{}
-    		if msg.Timestamp, err = ReadUint(reader); err != nil {
-    			return nil, err
-    		}
-		if msg.EncryptionKey, err = ReadString(reader); err != nil {
-    			return nil, err
-    		}
-    		return msg, err
-}
-
+	var err error = nil
+	msg := &SessionEnd{}
+	if msg.Timestamp, err = ReadUint(reader); err != nil {
+		return nil, err
+	}
+	if msg.EncryptionKey, err = ReadString(reader); err != nil {
+		return nil, err
+	}
+	return msg, err
+}
 
 func DecodeSetPageLocation(reader io.Reader) (Message, error) {
-    var err error = nil
-    msg := &SetPageLocation{}
-    		if msg.URL, err = ReadString(reader); err != nil {
-    			return nil, err
-    		}
-		if msg.Referrer, err = ReadString(reader); err != nil {
-    			return nil, err
-    		}
-		if msg.NavigationStart, err = ReadUint(reader); err != nil {
-    			return nil, err
-    		}
-    		return msg, err
-}
-
+	var err error = nil
+	msg := &SetPageLocation{}
+	if msg.URL, err = ReadString(reader); err != nil {
+		return nil, err
+	}
+	if msg.Referrer, err = ReadString(reader); err != nil {
+		return nil, err
+	}
+	if msg.NavigationStart, err = ReadUint(reader); err != nil {
+		return nil, err
+	}
+	return msg, err
+}
 
 func DecodeSetViewportSize(reader io.Reader) (Message, error) {
-    var err error = nil
-    msg := &SetViewportSize{}
-    		if msg.Width, err = ReadUint(reader); err != nil {
-    			return nil, err
-    		}
-		if msg.Height, err = ReadUint(reader); err != nil {
-    			return nil, err
-    		}
-    		return msg, err
-}
-
+	var err error = nil
+	msg := &SetViewportSize{}
+	if msg.Width, err = ReadUint(reader); err != nil {
+		return nil, err
+	}
+	if msg.Height, err = ReadUint(reader); err != nil {
+		return nil, err
+	}
+	return msg, err
+}
 
 func DecodeSetViewportScroll(reader io.Reader) (Message, error) {
-    var err error = nil
-    msg := &SetViewportScroll{}
-    		if msg.X, err = ReadInt(reader); err != nil {
-    			return nil, err
-    		}
-		if msg.Y, err = ReadInt(reader); err != nil {
-    			return nil, err
-    		}
-    		return msg, err
-}
-
+	var err error = nil
+	msg := &SetViewportScroll{}
+	if msg.X, err = ReadInt(reader); err != nil {
+		return nil, err
+	}
+	if msg.Y, err = ReadInt(reader); err != nil {
+		return nil, err
+	}
+	return msg, err
+}
 
 func DecodeCreateDocument(reader io.Reader) (Message, error) {
-    var err error = nil
-    msg := &CreateDocument{}
-    
-    		return msg, err
-}
-
+	var err error = nil
+	msg := &CreateDocument{}
+
+	return msg, err
+}
 
 func DecodeCreateElementNode(reader io.Reader) (Message, error) {
-    var err error = nil
-    msg := &CreateElementNode{}
-    		if msg.ID, err = ReadUint(reader); err != nil {
-    			return nil, err
-    		}
-		if msg.ParentID, err = ReadUint(reader); err != nil {
-    			return nil, err
-    		}
-		if msg.index, err = ReadUint(reader); err != nil {
-    			return nil, err
-    		}
-		if msg.Tag, err = ReadString(reader); err != nil {
-    			return nil, err
-    		}
-		if msg.SVG, err = ReadBoolean(reader); err != nil {
-    			return nil, err
-    		}
-    		return msg, err
-}
-
+	var err error = nil
+	msg := &CreateElementNode{}
+	if msg.ID, err = ReadUint(reader); err != nil {
+		return nil, err
+	}
+	if msg.ParentID, err = ReadUint(reader); err != nil {
+		return nil, err
+	}
+	if msg.index, err = ReadUint(reader); err != nil {
+		return nil, err
+	}
+	if msg.Tag, err = ReadString(reader); err != nil {
+		return nil, err
+	}
+	if msg.SVG, err = ReadBoolean(reader); err != nil {
+		return nil, err
+	}
+	return msg, err
+}
 
 func DecodeCreateTextNode(reader io.Reader) (Message, error) {
-    var err error = nil
-    msg := &CreateTextNode{}
-    		if msg.ID, err = ReadUint(reader); err != nil {
-    			return nil, err
-    		}
-		if msg.ParentID, err = ReadUint(reader); err != nil {
-    			return nil, err
-    		}
-		if msg.Index, err = ReadUint(reader); err != nil {
-    			return nil, err
-    		}
-    		return msg, err
-}
-
+	var err error = nil
+	msg := &CreateTextNode{}
+	if msg.ID, err = ReadUint(reader); err != nil {
+		return nil, err
+	}
+	if msg.ParentID, err = ReadUint(reader); err != nil {
+		return nil, err
+	}
+	if msg.Index, err = ReadUint(reader); err != nil {
+		return nil, err
+	}
+	return msg, err
+}
 
 func DecodeMoveNode(reader io.Reader) (Message, error) {
-    var err error = nil
-    msg := &MoveNode{}
-    		if msg.ID, err = ReadUint(reader); err != nil {
-    			return nil, err
-    		}
-		if msg.ParentID, err = ReadUint(reader); err != nil {
-    			return nil, err
-    		}
-		if msg.Index, err = ReadUint(reader); err != nil {
-    			return nil, err
-    		}
-    		return msg, err
-}
-
+	var err error = nil
+	msg := &MoveNode{}
+	if msg.ID, err = ReadUint(reader); err != nil {
+		return nil, err
+	}
+	if msg.ParentID, err = ReadUint(reader); err != nil {
+		return nil, err
+	}
+	if msg.Index, err = ReadUint(reader); err != nil {
+		return nil, err
+	}
+	return msg, err
+}
 
 func DecodeRemoveNode(reader io.Reader) (Message, error) {
-    var err error = nil
-    msg := &RemoveNode{}
-    		if msg.ID, err = ReadUint(reader); err != nil {
-    			return nil, err
-    		}
-    		return msg, err
-}
-
+	var err error = nil
+	msg := &RemoveNode{}
+	if msg.ID, err = ReadUint(reader); err != nil {
+		return nil, err
+	}
+	return msg, err
+}
 
 func DecodeSetNodeAttribute(reader io.Reader) (Message, error) {
-    var err error = nil
-    msg := &SetNodeAttribute{}
-    		if msg.ID, err = ReadUint(reader); err != nil {
-    			return nil, err
-    		}
-		if msg.Name, err = ReadString(reader); err != nil {
-    			return nil, err
-    		}
-		if msg.Value, err = ReadString(reader); err != nil {
-    			return nil, err
-    		}
-    		return msg, err
-}
-
+	var err error = nil
+	msg := &SetNodeAttribute{}
+	if msg.ID, err = ReadUint(reader); err != nil {
+		return nil, err
+	}
+	if msg.Name, err = ReadString(reader); err != nil {
+		return nil, err
+	}
+	if msg.Value, err = ReadString(reader); err != nil {
+		return nil, err
+	}
+	return msg, err
+}
 
 func DecodeRemoveNodeAttribute(reader io.Reader) (Message, error) {
-    var err error = nil
-    msg := &RemoveNodeAttribute{}
-    		if msg.ID, err = ReadUint(reader); err != nil {
-    			return nil, err
-    		}
-		if msg.Name, err = ReadString(reader); err != nil {
-    			return nil, err
-    		}
-    		return msg, err
-}
-
+	var err error = nil
+	msg := &RemoveNodeAttribute{}
+	if msg.ID, err = ReadUint(reader); err != nil {
+		return nil, err
+	}
+	if msg.Name, err = ReadString(reader); err != nil {
+		return nil, err
+	}
+	return msg, err
+}
 
 func DecodeSetNodeData(reader io.Reader) (Message, error) {
-    var err error = nil
-    msg := &SetNodeData{}
-    		if msg.ID, err = ReadUint(reader); err != nil {
-    			return nil, err
-    		}
-		if msg.Data, err = ReadString(reader); err != nil {
-    			return nil, err
-    		}
-    		return msg, err
-}
-
+	var err error = nil
+	msg := &SetNodeData{}
+	if msg.ID, err = ReadUint(reader); err != nil {
+		return nil, err
+	}
+	if msg.Data, err = ReadString(reader); err != nil {
+		return nil, err
+	}
+	return msg, err
+}
 
 func DecodeSetCSSData(reader io.Reader) (Message, error) {
-    var err error = nil
-    msg := &SetCSSData{}
-    		if msg.ID, err = ReadUint(reader); err != nil {
-    			return nil, err
-    		}
-		if msg.Data, err = ReadString(reader); err != nil {
-    			return nil, err
-    		}
-    		return msg, err
-}
-
+	var err error = nil
+	msg := &SetCSSData{}
+	if msg.ID, err = ReadUint(reader); err != nil {
+		return nil, err
+	}
+	if msg.Data, err = ReadString(reader); err != nil {
+		return nil, err
+	}
+	return msg, err
+}
 
 func DecodeSetNodeScroll(reader io.Reader) (Message, error) {
-    var err error = nil
-    msg := &SetNodeScroll{}
-    		if msg.ID, err = ReadUint(reader); err != nil {
-    			return nil, err
-    		}
-		if msg.X, err = ReadInt(reader); err != nil {
-    			return nil, err
-    		}
-		if msg.Y, err = ReadInt(reader); err != nil {
-    			return nil, err
-    		}
-    		return msg, err
-}
-
+	var err error = nil
+	msg := &SetNodeScroll{}
+	if msg.ID, err = ReadUint(reader); err != nil {
+		return nil, err
+	}
+	if msg.X, err = ReadInt(reader); err != nil {
+		return nil, err
+	}
+	if msg.Y, err = ReadInt(reader); err != nil {
+		return nil, err
+	}
+	return msg, err
+}
 
 func DecodeSetInputTarget(reader io.Reader) (Message, error) {
-    var err error = nil
-    msg := &SetInputTarget{}
-    		if msg.ID, err = ReadUint(reader); err != nil {
-    			return nil, err
-    		}
-		if msg.Label, err = ReadString(reader); err != nil {
-    			return nil, err
-    		}
-    		return msg, err
-}
-
+	var err error = nil
+	msg := &SetInputTarget{}
+	if msg.ID, err = ReadUint(reader); err != nil {
+		return nil, err
+	}
+	if msg.Label, err = ReadString(reader); err != nil {
+		return nil, err
+	}
+	return msg, err
+}
 
 func DecodeSetInputValue(reader io.Reader) (Message, error) {
-    var err error = nil
-    msg := &SetInputValue{}
-    		if msg.ID, err = ReadUint(reader); err != nil {
-    			return nil, err
-    		}
-		if msg.Value, err = ReadString(reader); err != nil {
-    			return nil, err
-    		}
-		if msg.Mask, err = ReadInt(reader); err != nil {
-    			return nil, err
-    		}
-    		return msg, err
-}
-
+	var err error = nil
+	msg := &SetInputValue{}
+	if msg.ID, err = ReadUint(reader); err != nil {
+		return nil, err
+	}
+	if msg.Value, err = ReadString(reader); err != nil {
+		return nil, err
+	}
+	if msg.Mask, err = ReadInt(reader); err != nil {
+		return nil, err
+	}
+	return msg, err
+}
 
 func DecodeSetInputChecked(reader io.Reader) (Message, error) {
-    var err error = nil
-    msg := &SetInputChecked{}
-    		if msg.ID, err = ReadUint(reader); err != nil {
-    			return nil, err
-    		}
-		if msg.Checked, err = ReadBoolean(reader); err != nil {
-    			return nil, err
-    		}
-    		return msg, err
-}
-
+	var err error = nil
+	msg := &SetInputChecked{}
+	if msg.ID, err = ReadUint(reader); err != nil {
+		return nil, err
+	}
+	if msg.Checked, err = ReadBoolean(reader); err != nil {
+		return nil, err
+	}
+	return msg, err
+}
 
 func DecodeMouseMove(reader io.Reader) (Message, error) {
-    var err error = nil
-    msg := &MouseMove{}
-    		if msg.X, err = ReadUint(reader); err != nil {
-    			return nil, err
-    		}
-		if msg.Y, err = ReadUint(reader); err != nil {
-    			return nil, err
-    		}
-    		return msg, err
-}
-
+	var err error = nil
+	msg := &MouseMove{}
+	if msg.X, err = ReadUint(reader); err != nil {
+		return nil, err
+	}
+	if msg.Y, err = ReadUint(reader); err != nil {
+		return nil, err
+	}
+	return msg, err
+}
 
 func DecodeConsoleLog(reader io.Reader) (Message, error) {
-    var err error = nil
-    msg := &ConsoleLog{}
-    		if msg.Level, err = ReadString(reader); err != nil {
-    			return nil, err
-    		}
-		if msg.Value, err = ReadString(reader); err != nil {
-    			return nil, err
-    		}
-    		return msg, err
-}
-
+	var err error = nil
+	msg := &ConsoleLog{}
+	if msg.Level, err = ReadString(reader); err != nil {
+		return nil, err
+	}
+	if msg.Value, err = ReadString(reader); err != nil {
+		return nil, err
+	}
+	return msg, err
+}
 
 func DecodePageLoadTiming(reader io.Reader) (Message, error) {
-    var err error = nil
-    msg := &PageLoadTiming{}
-    		if msg.RequestStart, err = ReadUint(reader); err != nil {
-    			return nil, err
-    		}
-		if msg.ResponseStart, err = ReadUint(reader); err != nil {
-    			return nil, err
-    		}
-		if msg.ResponseEnd, err = ReadUint(reader); err != nil {
-    			return nil, err
-    		}
-		if msg.DomContentLoadedEventStart, err = ReadUint(reader); err != nil {
-    			return nil, err
-    		}
-		if msg.DomContentLoadedEventEnd, err = ReadUint(reader); err != nil {
-    			return nil, err
-    		}
-		if msg.LoadEventStart, err = ReadUint(reader); err != nil {
-    			return nil, err
-    		}
-		if msg.LoadEventEnd, err = ReadUint(reader); err != nil {
-    			return nil, err
-    		}
-		if msg.FirstPaint, err = ReadUint(reader); err != nil {
-    			return nil, err
-    		}
-		if msg.FirstContentfulPaint, err = ReadUint(reader); err != nil {
-    			return nil, err
-    		}
-    		return msg, err
-}
-
+	var err error = nil
+	msg := &PageLoadTiming{}
+	if msg.RequestStart, err = ReadUint(reader); err != nil {
+		return nil, err
+	}
+	if msg.ResponseStart, err = ReadUint(reader); err != nil {
+		return nil, err
+	}
+	if msg.ResponseEnd, err = ReadUint(reader); err != nil {
+		return nil, err
+	}
+	if msg.DomContentLoadedEventStart, err = ReadUint(reader); err != nil {
+		return nil, err
+	}
+	if msg.DomContentLoadedEventEnd, err = ReadUint(reader); err != nil {
+		return nil, err
+	}
+	if msg.LoadEventStart, err = ReadUint(reader); err != nil {
+		return nil, err
+	}
+	if msg.LoadEventEnd, err = ReadUint(reader); err != nil {
+		return nil, err
+	}
+	if msg.FirstPaint, err = ReadUint(reader); err != nil {
+		return nil, err
+	}
+	if msg.FirstContentfulPaint, err = ReadUint(reader); err != nil {
+		return nil, err
+	}
+	return msg, err
+}
 
 func DecodePageRenderTiming(reader io.Reader) (Message, error) {
-    var err error = nil
-    msg := &PageRenderTiming{}
-    		if msg.SpeedIndex, err = ReadUint(reader); err != nil {
-    			return nil, err
-    		}
-		if msg.VisuallyComplete, err = ReadUint(reader); err != nil {
-    			return nil, err
-    		}
-		if msg.TimeToInteractive, err = ReadUint(reader); err != nil {
-    			return nil, err
-    		}
-    		return msg, err
+	var err error = nil
+	msg := &PageRenderTiming{}
+	if msg.SpeedIndex, err = ReadUint(reader); err != nil {
+		return nil, err
+	}
+	if msg.VisuallyComplete, err = ReadUint(reader); err != nil {
+		return nil, err
+	}
+	if msg.TimeToInteractive, err = ReadUint(reader); err != nil {
+		return nil, err
+	}
+	return msg, err
 }
 
 func DecodeJSExceptionDeprecated(reader io.Reader) (Message, error) {
@@ -453,935 +427,859 @@
 	return msg, err
 }
 
-
 func DecodeIntegrationEvent(reader io.Reader) (Message, error) {
-    var err error = nil
-    msg := &IntegrationEvent{}
-    		if msg.Timestamp, err = ReadUint(reader); err != nil {
-    			return nil, err
-    		}
-		if msg.Source, err = ReadString(reader); err != nil {
-    			return nil, err
-    		}
-		if msg.Name, err = ReadString(reader); err != nil {
-    			return nil, err
-    		}
-		if msg.Message, err = ReadString(reader); err != nil {
-    			return nil, err
-    		}
-		if msg.Payload, err = ReadString(reader); err != nil {
-    			return nil, err
-    		}
-    		return msg, err
-}
-
+	var err error = nil
+	msg := &IntegrationEvent{}
+	if msg.Timestamp, err = ReadUint(reader); err != nil {
+		return nil, err
+	}
+	if msg.Source, err = ReadString(reader); err != nil {
+		return nil, err
+	}
+	if msg.Name, err = ReadString(reader); err != nil {
+		return nil, err
+	}
+	if msg.Message, err = ReadString(reader); err != nil {
+		return nil, err
+	}
+	if msg.Payload, err = ReadString(reader); err != nil {
+		return nil, err
+	}
+	return msg, err
+}
 
 func DecodeRawCustomEvent(reader io.Reader) (Message, error) {
-    var err error = nil
-    msg := &RawCustomEvent{}
-    		if msg.Name, err = ReadString(reader); err != nil {
-    			return nil, err
-    		}
-		if msg.Payload, err = ReadString(reader); err != nil {
-    			return nil, err
-    		}
-    		return msg, err
-}
-
+	var err error = nil
+	msg := &RawCustomEvent{}
+	if msg.Name, err = ReadString(reader); err != nil {
+		return nil, err
+	}
+	if msg.Payload, err = ReadString(reader); err != nil {
+		return nil, err
+	}
+	return msg, err
+}
 
 func DecodeUserID(reader io.Reader) (Message, error) {
-    var err error = nil
-    msg := &UserID{}
-    		if msg.ID, err = ReadString(reader); err != nil {
-    			return nil, err
-    		}
-    		return msg, err
-}
-
+	var err error = nil
+	msg := &UserID{}
+	if msg.ID, err = ReadString(reader); err != nil {
+		return nil, err
+	}
+	return msg, err
+}
 
 func DecodeUserAnonymousID(reader io.Reader) (Message, error) {
-    var err error = nil
-    msg := &UserAnonymousID{}
-    		if msg.ID, err = ReadString(reader); err != nil {
-    			return nil, err
-    		}
-    		return msg, err
-}
-
+	var err error = nil
+	msg := &UserAnonymousID{}
+	if msg.ID, err = ReadString(reader); err != nil {
+		return nil, err
+	}
+	return msg, err
+}
 
 func DecodeMetadata(reader io.Reader) (Message, error) {
-    var err error = nil
-    msg := &Metadata{}
-    		if msg.Key, err = ReadString(reader); err != nil {
-    			return nil, err
-    		}
-		if msg.Value, err = ReadString(reader); err != nil {
-    			return nil, err
-    		}
-    		return msg, err
-}
-
+	var err error = nil
+	msg := &Metadata{}
+	if msg.Key, err = ReadString(reader); err != nil {
+		return nil, err
+	}
+	if msg.Value, err = ReadString(reader); err != nil {
+		return nil, err
+	}
+	return msg, err
+}
 
 func DecodePageEvent(reader io.Reader) (Message, error) {
-    var err error = nil
-    msg := &PageEvent{}
-    		if msg.MessageID, err = ReadUint(reader); err != nil {
-    			return nil, err
-    		}
-		if msg.Timestamp, err = ReadUint(reader); err != nil {
-    			return nil, err
-    		}
-		if msg.URL, err = ReadString(reader); err != nil {
-    			return nil, err
-    		}
-		if msg.Referrer, err = ReadString(reader); err != nil {
-    			return nil, err
-    		}
-		if msg.Loaded, err = ReadBoolean(reader); err != nil {
-    			return nil, err
-    		}
-		if msg.RequestStart, err = ReadUint(reader); err != nil {
-    			return nil, err
-    		}
-		if msg.ResponseStart, err = ReadUint(reader); err != nil {
-    			return nil, err
-    		}
-		if msg.ResponseEnd, err = ReadUint(reader); err != nil {
-    			return nil, err
-    		}
-		if msg.DomContentLoadedEventStart, err = ReadUint(reader); err != nil {
-    			return nil, err
-    		}
-		if msg.DomContentLoadedEventEnd, err = ReadUint(reader); err != nil {
-    			return nil, err
-    		}
-		if msg.LoadEventStart, err = ReadUint(reader); err != nil {
-    			return nil, err
-    		}
-		if msg.LoadEventEnd, err = ReadUint(reader); err != nil {
-    			return nil, err
-    		}
-		if msg.FirstPaint, err = ReadUint(reader); err != nil {
-    			return nil, err
-    		}
-		if msg.FirstContentfulPaint, err = ReadUint(reader); err != nil {
-    			return nil, err
-    		}
-		if msg.SpeedIndex, err = ReadUint(reader); err != nil {
-    			return nil, err
-    		}
-		if msg.VisuallyComplete, err = ReadUint(reader); err != nil {
-    			return nil, err
-    		}
-		if msg.TimeToInteractive, err = ReadUint(reader); err != nil {
-    			return nil, err
-    		}
-    		return msg, err
-}
-
+	var err error = nil
+	msg := &PageEvent{}
+	if msg.MessageID, err = ReadUint(reader); err != nil {
+		return nil, err
+	}
+	if msg.Timestamp, err = ReadUint(reader); err != nil {
+		return nil, err
+	}
+	if msg.URL, err = ReadString(reader); err != nil {
+		return nil, err
+	}
+	if msg.Referrer, err = ReadString(reader); err != nil {
+		return nil, err
+	}
+	if msg.Loaded, err = ReadBoolean(reader); err != nil {
+		return nil, err
+	}
+	if msg.RequestStart, err = ReadUint(reader); err != nil {
+		return nil, err
+	}
+	if msg.ResponseStart, err = ReadUint(reader); err != nil {
+		return nil, err
+	}
+	if msg.ResponseEnd, err = ReadUint(reader); err != nil {
+		return nil, err
+	}
+	if msg.DomContentLoadedEventStart, err = ReadUint(reader); err != nil {
+		return nil, err
+	}
+	if msg.DomContentLoadedEventEnd, err = ReadUint(reader); err != nil {
+		return nil, err
+	}
+	if msg.LoadEventStart, err = ReadUint(reader); err != nil {
+		return nil, err
+	}
+	if msg.LoadEventEnd, err = ReadUint(reader); err != nil {
+		return nil, err
+	}
+	if msg.FirstPaint, err = ReadUint(reader); err != nil {
+		return nil, err
+	}
+	if msg.FirstContentfulPaint, err = ReadUint(reader); err != nil {
+		return nil, err
+	}
+	if msg.SpeedIndex, err = ReadUint(reader); err != nil {
+		return nil, err
+	}
+	if msg.VisuallyComplete, err = ReadUint(reader); err != nil {
+		return nil, err
+	}
+	if msg.TimeToInteractive, err = ReadUint(reader); err != nil {
+		return nil, err
+	}
+	return msg, err
+}
 
 func DecodeInputEvent(reader io.Reader) (Message, error) {
-    var err error = nil
-    msg := &InputEvent{}
-    		if msg.MessageID, err = ReadUint(reader); err != nil {
-    			return nil, err
-    		}
-		if msg.Timestamp, err = ReadUint(reader); err != nil {
-    			return nil, err
-    		}
-		if msg.Value, err = ReadString(reader); err != nil {
-    			return nil, err
-    		}
-		if msg.ValueMasked, err = ReadBoolean(reader); err != nil {
-    			return nil, err
-    		}
-		if msg.Label, err = ReadString(reader); err != nil {
-    			return nil, err
-    		}
-    		return msg, err
-}
-
+	var err error = nil
+	msg := &InputEvent{}
+	if msg.MessageID, err = ReadUint(reader); err != nil {
+		return nil, err
+	}
+	if msg.Timestamp, err = ReadUint(reader); err != nil {
+		return nil, err
+	}
+	if msg.Value, err = ReadString(reader); err != nil {
+		return nil, err
+	}
+	if msg.ValueMasked, err = ReadBoolean(reader); err != nil {
+		return nil, err
+	}
+	if msg.Label, err = ReadString(reader); err != nil {
+		return nil, err
+	}
+	return msg, err
+}
 
 func DecodeClickEvent(reader io.Reader) (Message, error) {
-    var err error = nil
-    msg := &ClickEvent{}
-    		if msg.MessageID, err = ReadUint(reader); err != nil {
-    			return nil, err
-    		}
-		if msg.Timestamp, err = ReadUint(reader); err != nil {
-    			return nil, err
-    		}
-		if msg.HesitationTime, err = ReadUint(reader); err != nil {
-    			return nil, err
-    		}
-		if msg.Label, err = ReadString(reader); err != nil {
-    			return nil, err
-    		}
-		if msg.Selector, err = ReadString(reader); err != nil {
-    			return nil, err
-    		}
-    		return msg, err
-}
-
-<<<<<<< HEAD
-=======
-
-func DecodeErrorEvent(reader io.Reader) (Message, error) {
-    var err error = nil
-    msg := &ErrorEvent{}
-    		if msg.MessageID, err = ReadUint(reader); err != nil {
-    			return nil, err
-    		}
-		if msg.Timestamp, err = ReadUint(reader); err != nil {
-    			return nil, err
-    		}
-		if msg.Source, err = ReadString(reader); err != nil {
-    			return nil, err
-    		}
-		if msg.Name, err = ReadString(reader); err != nil {
-    			return nil, err
-    		}
-		if msg.Message, err = ReadString(reader); err != nil {
-    			return nil, err
-    		}
-		if msg.Payload, err = ReadString(reader); err != nil {
-    			return nil, err
-    		}
-    		return msg, err
-}
-
-
->>>>>>> 8343274c
+	var err error = nil
+	msg := &ClickEvent{}
+	if msg.MessageID, err = ReadUint(reader); err != nil {
+		return nil, err
+	}
+	if msg.Timestamp, err = ReadUint(reader); err != nil {
+		return nil, err
+	}
+	if msg.HesitationTime, err = ReadUint(reader); err != nil {
+		return nil, err
+	}
+	if msg.Label, err = ReadString(reader); err != nil {
+		return nil, err
+	}
+	if msg.Selector, err = ReadString(reader); err != nil {
+		return nil, err
+	}
+	return msg, err
+}
+
 func DecodeResourceEvent(reader io.Reader) (Message, error) {
-    var err error = nil
-    msg := &ResourceEvent{}
-    		if msg.MessageID, err = ReadUint(reader); err != nil {
-    			return nil, err
-    		}
-		if msg.Timestamp, err = ReadUint(reader); err != nil {
-    			return nil, err
-    		}
-		if msg.Duration, err = ReadUint(reader); err != nil {
-    			return nil, err
-    		}
-		if msg.TTFB, err = ReadUint(reader); err != nil {
-    			return nil, err
-    		}
-		if msg.HeaderSize, err = ReadUint(reader); err != nil {
-    			return nil, err
-    		}
-		if msg.EncodedBodySize, err = ReadUint(reader); err != nil {
-    			return nil, err
-    		}
-		if msg.DecodedBodySize, err = ReadUint(reader); err != nil {
-    			return nil, err
-    		}
-		if msg.URL, err = ReadString(reader); err != nil {
-    			return nil, err
-    		}
-		if msg.Type, err = ReadString(reader); err != nil {
-    			return nil, err
-    		}
-		if msg.Success, err = ReadBoolean(reader); err != nil {
-    			return nil, err
-    		}
-		if msg.Method, err = ReadString(reader); err != nil {
-    			return nil, err
-    		}
-		if msg.Status, err = ReadUint(reader); err != nil {
-    			return nil, err
-    		}
-    		return msg, err
-}
-
+	var err error = nil
+	msg := &ResourceEvent{}
+	if msg.MessageID, err = ReadUint(reader); err != nil {
+		return nil, err
+	}
+	if msg.Timestamp, err = ReadUint(reader); err != nil {
+		return nil, err
+	}
+	if msg.Duration, err = ReadUint(reader); err != nil {
+		return nil, err
+	}
+	if msg.TTFB, err = ReadUint(reader); err != nil {
+		return nil, err
+	}
+	if msg.HeaderSize, err = ReadUint(reader); err != nil {
+		return nil, err
+	}
+	if msg.EncodedBodySize, err = ReadUint(reader); err != nil {
+		return nil, err
+	}
+	if msg.DecodedBodySize, err = ReadUint(reader); err != nil {
+		return nil, err
+	}
+	if msg.URL, err = ReadString(reader); err != nil {
+		return nil, err
+	}
+	if msg.Type, err = ReadString(reader); err != nil {
+		return nil, err
+	}
+	if msg.Success, err = ReadBoolean(reader); err != nil {
+		return nil, err
+	}
+	if msg.Method, err = ReadString(reader); err != nil {
+		return nil, err
+	}
+	if msg.Status, err = ReadUint(reader); err != nil {
+		return nil, err
+	}
+	return msg, err
+}
 
 func DecodeCustomEvent(reader io.Reader) (Message, error) {
-    var err error = nil
-    msg := &CustomEvent{}
-    		if msg.MessageID, err = ReadUint(reader); err != nil {
-    			return nil, err
-    		}
-		if msg.Timestamp, err = ReadUint(reader); err != nil {
-    			return nil, err
-    		}
-		if msg.Name, err = ReadString(reader); err != nil {
-    			return nil, err
-    		}
-		if msg.Payload, err = ReadString(reader); err != nil {
-    			return nil, err
-    		}
-    		return msg, err
-}
-
+	var err error = nil
+	msg := &CustomEvent{}
+	if msg.MessageID, err = ReadUint(reader); err != nil {
+		return nil, err
+	}
+	if msg.Timestamp, err = ReadUint(reader); err != nil {
+		return nil, err
+	}
+	if msg.Name, err = ReadString(reader); err != nil {
+		return nil, err
+	}
+	if msg.Payload, err = ReadString(reader); err != nil {
+		return nil, err
+	}
+	return msg, err
+}
 
 func DecodeCSSInsertRule(reader io.Reader) (Message, error) {
-    var err error = nil
-    msg := &CSSInsertRule{}
-    		if msg.ID, err = ReadUint(reader); err != nil {
-    			return nil, err
-    		}
-		if msg.Rule, err = ReadString(reader); err != nil {
-    			return nil, err
-    		}
-		if msg.Index, err = ReadUint(reader); err != nil {
-    			return nil, err
-    		}
-    		return msg, err
-}
-
+	var err error = nil
+	msg := &CSSInsertRule{}
+	if msg.ID, err = ReadUint(reader); err != nil {
+		return nil, err
+	}
+	if msg.Rule, err = ReadString(reader); err != nil {
+		return nil, err
+	}
+	if msg.Index, err = ReadUint(reader); err != nil {
+		return nil, err
+	}
+	return msg, err
+}
 
 func DecodeCSSDeleteRule(reader io.Reader) (Message, error) {
-    var err error = nil
-    msg := &CSSDeleteRule{}
-    		if msg.ID, err = ReadUint(reader); err != nil {
-    			return nil, err
-    		}
-		if msg.Index, err = ReadUint(reader); err != nil {
-    			return nil, err
-    		}
-    		return msg, err
-}
-
+	var err error = nil
+	msg := &CSSDeleteRule{}
+	if msg.ID, err = ReadUint(reader); err != nil {
+		return nil, err
+	}
+	if msg.Index, err = ReadUint(reader); err != nil {
+		return nil, err
+	}
+	return msg, err
+}
 
 func DecodeFetch(reader io.Reader) (Message, error) {
-    var err error = nil
-    msg := &Fetch{}
-    		if msg.Method, err = ReadString(reader); err != nil {
-    			return nil, err
-    		}
-		if msg.URL, err = ReadString(reader); err != nil {
-    			return nil, err
-    		}
-		if msg.Request, err = ReadString(reader); err != nil {
-    			return nil, err
-    		}
-		if msg.Response, err = ReadString(reader); err != nil {
-    			return nil, err
-    		}
-		if msg.Status, err = ReadUint(reader); err != nil {
-    			return nil, err
-    		}
-		if msg.Timestamp, err = ReadUint(reader); err != nil {
-    			return nil, err
-    		}
-		if msg.Duration, err = ReadUint(reader); err != nil {
-    			return nil, err
-    		}
-    		return msg, err
-}
-
+	var err error = nil
+	msg := &Fetch{}
+	if msg.Method, err = ReadString(reader); err != nil {
+		return nil, err
+	}
+	if msg.URL, err = ReadString(reader); err != nil {
+		return nil, err
+	}
+	if msg.Request, err = ReadString(reader); err != nil {
+		return nil, err
+	}
+	if msg.Response, err = ReadString(reader); err != nil {
+		return nil, err
+	}
+	if msg.Status, err = ReadUint(reader); err != nil {
+		return nil, err
+	}
+	if msg.Timestamp, err = ReadUint(reader); err != nil {
+		return nil, err
+	}
+	if msg.Duration, err = ReadUint(reader); err != nil {
+		return nil, err
+	}
+	return msg, err
+}
 
 func DecodeProfiler(reader io.Reader) (Message, error) {
-    var err error = nil
-    msg := &Profiler{}
-    		if msg.Name, err = ReadString(reader); err != nil {
-    			return nil, err
-    		}
-		if msg.Duration, err = ReadUint(reader); err != nil {
-    			return nil, err
-    		}
-		if msg.Args, err = ReadString(reader); err != nil {
-    			return nil, err
-    		}
-		if msg.Result, err = ReadString(reader); err != nil {
-    			return nil, err
-    		}
-    		return msg, err
-}
-
+	var err error = nil
+	msg := &Profiler{}
+	if msg.Name, err = ReadString(reader); err != nil {
+		return nil, err
+	}
+	if msg.Duration, err = ReadUint(reader); err != nil {
+		return nil, err
+	}
+	if msg.Args, err = ReadString(reader); err != nil {
+		return nil, err
+	}
+	if msg.Result, err = ReadString(reader); err != nil {
+		return nil, err
+	}
+	return msg, err
+}
 
 func DecodeOTable(reader io.Reader) (Message, error) {
-    var err error = nil
-    msg := &OTable{}
-    		if msg.Key, err = ReadString(reader); err != nil {
-    			return nil, err
-    		}
-		if msg.Value, err = ReadString(reader); err != nil {
-    			return nil, err
-    		}
-    		return msg, err
-}
-
+	var err error = nil
+	msg := &OTable{}
+	if msg.Key, err = ReadString(reader); err != nil {
+		return nil, err
+	}
+	if msg.Value, err = ReadString(reader); err != nil {
+		return nil, err
+	}
+	return msg, err
+}
 
 func DecodeStateAction(reader io.Reader) (Message, error) {
-    var err error = nil
-    msg := &StateAction{}
-    		if msg.Type, err = ReadString(reader); err != nil {
-    			return nil, err
-    		}
-    		return msg, err
-}
-
+	var err error = nil
+	msg := &StateAction{}
+	if msg.Type, err = ReadString(reader); err != nil {
+		return nil, err
+	}
+	return msg, err
+}
 
 func DecodeStateActionEvent(reader io.Reader) (Message, error) {
-    var err error = nil
-    msg := &StateActionEvent{}
-    		if msg.MessageID, err = ReadUint(reader); err != nil {
-    			return nil, err
-    		}
-		if msg.Timestamp, err = ReadUint(reader); err != nil {
-    			return nil, err
-    		}
-		if msg.Type, err = ReadString(reader); err != nil {
-    			return nil, err
-    		}
-    		return msg, err
-}
-
+	var err error = nil
+	msg := &StateActionEvent{}
+	if msg.MessageID, err = ReadUint(reader); err != nil {
+		return nil, err
+	}
+	if msg.Timestamp, err = ReadUint(reader); err != nil {
+		return nil, err
+	}
+	if msg.Type, err = ReadString(reader); err != nil {
+		return nil, err
+	}
+	return msg, err
+}
 
 func DecodeRedux(reader io.Reader) (Message, error) {
-    var err error = nil
-    msg := &Redux{}
-    		if msg.Action, err = ReadString(reader); err != nil {
-    			return nil, err
-    		}
-		if msg.State, err = ReadString(reader); err != nil {
-    			return nil, err
-    		}
-		if msg.Duration, err = ReadUint(reader); err != nil {
-    			return nil, err
-    		}
-    		return msg, err
-}
-
+	var err error = nil
+	msg := &Redux{}
+	if msg.Action, err = ReadString(reader); err != nil {
+		return nil, err
+	}
+	if msg.State, err = ReadString(reader); err != nil {
+		return nil, err
+	}
+	if msg.Duration, err = ReadUint(reader); err != nil {
+		return nil, err
+	}
+	return msg, err
+}
 
 func DecodeVuex(reader io.Reader) (Message, error) {
-    var err error = nil
-    msg := &Vuex{}
-    		if msg.Mutation, err = ReadString(reader); err != nil {
-    			return nil, err
-    		}
-		if msg.State, err = ReadString(reader); err != nil {
-    			return nil, err
-    		}
-    		return msg, err
-}
-
+	var err error = nil
+	msg := &Vuex{}
+	if msg.Mutation, err = ReadString(reader); err != nil {
+		return nil, err
+	}
+	if msg.State, err = ReadString(reader); err != nil {
+		return nil, err
+	}
+	return msg, err
+}
 
 func DecodeMobX(reader io.Reader) (Message, error) {
-    var err error = nil
-    msg := &MobX{}
-    		if msg.Type, err = ReadString(reader); err != nil {
-    			return nil, err
-    		}
-		if msg.Payload, err = ReadString(reader); err != nil {
-    			return nil, err
-    		}
-    		return msg, err
-}
-
+	var err error = nil
+	msg := &MobX{}
+	if msg.Type, err = ReadString(reader); err != nil {
+		return nil, err
+	}
+	if msg.Payload, err = ReadString(reader); err != nil {
+		return nil, err
+	}
+	return msg, err
+}
 
 func DecodeNgRx(reader io.Reader) (Message, error) {
-    var err error = nil
-    msg := &NgRx{}
-    		if msg.Action, err = ReadString(reader); err != nil {
-    			return nil, err
-    		}
-		if msg.State, err = ReadString(reader); err != nil {
-    			return nil, err
-    		}
-		if msg.Duration, err = ReadUint(reader); err != nil {
-    			return nil, err
-    		}
-    		return msg, err
-}
-
+	var err error = nil
+	msg := &NgRx{}
+	if msg.Action, err = ReadString(reader); err != nil {
+		return nil, err
+	}
+	if msg.State, err = ReadString(reader); err != nil {
+		return nil, err
+	}
+	if msg.Duration, err = ReadUint(reader); err != nil {
+		return nil, err
+	}
+	return msg, err
+}
 
 func DecodeGraphQL(reader io.Reader) (Message, error) {
-    var err error = nil
-    msg := &GraphQL{}
-    		if msg.OperationKind, err = ReadString(reader); err != nil {
-    			return nil, err
-    		}
-		if msg.OperationName, err = ReadString(reader); err != nil {
-    			return nil, err
-    		}
-		if msg.Variables, err = ReadString(reader); err != nil {
-    			return nil, err
-    		}
-		if msg.Response, err = ReadString(reader); err != nil {
-    			return nil, err
-    		}
-    		return msg, err
-}
-
+	var err error = nil
+	msg := &GraphQL{}
+	if msg.OperationKind, err = ReadString(reader); err != nil {
+		return nil, err
+	}
+	if msg.OperationName, err = ReadString(reader); err != nil {
+		return nil, err
+	}
+	if msg.Variables, err = ReadString(reader); err != nil {
+		return nil, err
+	}
+	if msg.Response, err = ReadString(reader); err != nil {
+		return nil, err
+	}
+	return msg, err
+}
 
 func DecodePerformanceTrack(reader io.Reader) (Message, error) {
-    var err error = nil
-    msg := &PerformanceTrack{}
-    		if msg.Frames, err = ReadInt(reader); err != nil {
-    			return nil, err
-    		}
-		if msg.Ticks, err = ReadInt(reader); err != nil {
-    			return nil, err
-    		}
-		if msg.TotalJSHeapSize, err = ReadUint(reader); err != nil {
-    			return nil, err
-    		}
-		if msg.UsedJSHeapSize, err = ReadUint(reader); err != nil {
-    			return nil, err
-    		}
-    		return msg, err
-}
-
+	var err error = nil
+	msg := &PerformanceTrack{}
+	if msg.Frames, err = ReadInt(reader); err != nil {
+		return nil, err
+	}
+	if msg.Ticks, err = ReadInt(reader); err != nil {
+		return nil, err
+	}
+	if msg.TotalJSHeapSize, err = ReadUint(reader); err != nil {
+		return nil, err
+	}
+	if msg.UsedJSHeapSize, err = ReadUint(reader); err != nil {
+		return nil, err
+	}
+	return msg, err
+}
 
 func DecodeGraphQLEvent(reader io.Reader) (Message, error) {
-    var err error = nil
-    msg := &GraphQLEvent{}
-    		if msg.MessageID, err = ReadUint(reader); err != nil {
-    			return nil, err
-    		}
-		if msg.Timestamp, err = ReadUint(reader); err != nil {
-    			return nil, err
-    		}
-		if msg.OperationKind, err = ReadString(reader); err != nil {
-    			return nil, err
-    		}
-		if msg.OperationName, err = ReadString(reader); err != nil {
-    			return nil, err
-    		}
-		if msg.Variables, err = ReadString(reader); err != nil {
-    			return nil, err
-    		}
-		if msg.Response, err = ReadString(reader); err != nil {
-    			return nil, err
-    		}
-    		return msg, err
-}
-
+	var err error = nil
+	msg := &GraphQLEvent{}
+	if msg.MessageID, err = ReadUint(reader); err != nil {
+		return nil, err
+	}
+	if msg.Timestamp, err = ReadUint(reader); err != nil {
+		return nil, err
+	}
+	if msg.OperationKind, err = ReadString(reader); err != nil {
+		return nil, err
+	}
+	if msg.OperationName, err = ReadString(reader); err != nil {
+		return nil, err
+	}
+	if msg.Variables, err = ReadString(reader); err != nil {
+		return nil, err
+	}
+	if msg.Response, err = ReadString(reader); err != nil {
+		return nil, err
+	}
+	return msg, err
+}
 
 func DecodeFetchEvent(reader io.Reader) (Message, error) {
-    var err error = nil
-    msg := &FetchEvent{}
-    		if msg.MessageID, err = ReadUint(reader); err != nil {
-    			return nil, err
-    		}
-		if msg.Timestamp, err = ReadUint(reader); err != nil {
-    			return nil, err
-    		}
-		if msg.Method, err = ReadString(reader); err != nil {
-    			return nil, err
-    		}
-		if msg.URL, err = ReadString(reader); err != nil {
-    			return nil, err
-    		}
-		if msg.Request, err = ReadString(reader); err != nil {
-    			return nil, err
-    		}
-		if msg.Response, err = ReadString(reader); err != nil {
-    			return nil, err
-    		}
-		if msg.Status, err = ReadUint(reader); err != nil {
-    			return nil, err
-    		}
-		if msg.Duration, err = ReadUint(reader); err != nil {
-    			return nil, err
-    		}
-    		return msg, err
-}
-
+	var err error = nil
+	msg := &FetchEvent{}
+	if msg.MessageID, err = ReadUint(reader); err != nil {
+		return nil, err
+	}
+	if msg.Timestamp, err = ReadUint(reader); err != nil {
+		return nil, err
+	}
+	if msg.Method, err = ReadString(reader); err != nil {
+		return nil, err
+	}
+	if msg.URL, err = ReadString(reader); err != nil {
+		return nil, err
+	}
+	if msg.Request, err = ReadString(reader); err != nil {
+		return nil, err
+	}
+	if msg.Response, err = ReadString(reader); err != nil {
+		return nil, err
+	}
+	if msg.Status, err = ReadUint(reader); err != nil {
+		return nil, err
+	}
+	if msg.Duration, err = ReadUint(reader); err != nil {
+		return nil, err
+	}
+	return msg, err
+}
 
 func DecodeDOMDrop(reader io.Reader) (Message, error) {
-    var err error = nil
-    msg := &DOMDrop{}
-    		if msg.Timestamp, err = ReadUint(reader); err != nil {
-    			return nil, err
-    		}
-    		return msg, err
-}
-
+	var err error = nil
+	msg := &DOMDrop{}
+	if msg.Timestamp, err = ReadUint(reader); err != nil {
+		return nil, err
+	}
+	return msg, err
+}
 
 func DecodeResourceTiming(reader io.Reader) (Message, error) {
-    var err error = nil
-    msg := &ResourceTiming{}
-    		if msg.Timestamp, err = ReadUint(reader); err != nil {
-    			return nil, err
-    		}
-		if msg.Duration, err = ReadUint(reader); err != nil {
-    			return nil, err
-    		}
-		if msg.TTFB, err = ReadUint(reader); err != nil {
-    			return nil, err
-    		}
-		if msg.HeaderSize, err = ReadUint(reader); err != nil {
-    			return nil, err
-    		}
-		if msg.EncodedBodySize, err = ReadUint(reader); err != nil {
-    			return nil, err
-    		}
-		if msg.DecodedBodySize, err = ReadUint(reader); err != nil {
-    			return nil, err
-    		}
-		if msg.URL, err = ReadString(reader); err != nil {
-    			return nil, err
-    		}
-		if msg.Initiator, err = ReadString(reader); err != nil {
-    			return nil, err
-    		}
-    		return msg, err
-}
-
+	var err error = nil
+	msg := &ResourceTiming{}
+	if msg.Timestamp, err = ReadUint(reader); err != nil {
+		return nil, err
+	}
+	if msg.Duration, err = ReadUint(reader); err != nil {
+		return nil, err
+	}
+	if msg.TTFB, err = ReadUint(reader); err != nil {
+		return nil, err
+	}
+	if msg.HeaderSize, err = ReadUint(reader); err != nil {
+		return nil, err
+	}
+	if msg.EncodedBodySize, err = ReadUint(reader); err != nil {
+		return nil, err
+	}
+	if msg.DecodedBodySize, err = ReadUint(reader); err != nil {
+		return nil, err
+	}
+	if msg.URL, err = ReadString(reader); err != nil {
+		return nil, err
+	}
+	if msg.Initiator, err = ReadString(reader); err != nil {
+		return nil, err
+	}
+	return msg, err
+}
 
 func DecodeConnectionInformation(reader io.Reader) (Message, error) {
-    var err error = nil
-    msg := &ConnectionInformation{}
-    		if msg.Downlink, err = ReadUint(reader); err != nil {
-    			return nil, err
-    		}
-		if msg.Type, err = ReadString(reader); err != nil {
-    			return nil, err
-    		}
-    		return msg, err
-}
-
+	var err error = nil
+	msg := &ConnectionInformation{}
+	if msg.Downlink, err = ReadUint(reader); err != nil {
+		return nil, err
+	}
+	if msg.Type, err = ReadString(reader); err != nil {
+		return nil, err
+	}
+	return msg, err
+}
 
 func DecodeSetPageVisibility(reader io.Reader) (Message, error) {
-    var err error = nil
-    msg := &SetPageVisibility{}
-    		if msg.hidden, err = ReadBoolean(reader); err != nil {
-    			return nil, err
-    		}
-    		return msg, err
-}
-
+	var err error = nil
+	msg := &SetPageVisibility{}
+	if msg.hidden, err = ReadBoolean(reader); err != nil {
+		return nil, err
+	}
+	return msg, err
+}
 
 func DecodePerformanceTrackAggr(reader io.Reader) (Message, error) {
-    var err error = nil
-    msg := &PerformanceTrackAggr{}
-    		if msg.TimestampStart, err = ReadUint(reader); err != nil {
-    			return nil, err
-    		}
-		if msg.TimestampEnd, err = ReadUint(reader); err != nil {
-    			return nil, err
-    		}
-		if msg.MinFPS, err = ReadUint(reader); err != nil {
-    			return nil, err
-    		}
-		if msg.AvgFPS, err = ReadUint(reader); err != nil {
-    			return nil, err
-    		}
-		if msg.MaxFPS, err = ReadUint(reader); err != nil {
-    			return nil, err
-    		}
-		if msg.MinCPU, err = ReadUint(reader); err != nil {
-    			return nil, err
-    		}
-		if msg.AvgCPU, err = ReadUint(reader); err != nil {
-    			return nil, err
-    		}
-		if msg.MaxCPU, err = ReadUint(reader); err != nil {
-    			return nil, err
-    		}
-		if msg.MinTotalJSHeapSize, err = ReadUint(reader); err != nil {
-    			return nil, err
-    		}
-		if msg.AvgTotalJSHeapSize, err = ReadUint(reader); err != nil {
-    			return nil, err
-    		}
-		if msg.MaxTotalJSHeapSize, err = ReadUint(reader); err != nil {
-    			return nil, err
-    		}
-		if msg.MinUsedJSHeapSize, err = ReadUint(reader); err != nil {
-    			return nil, err
-    		}
-		if msg.AvgUsedJSHeapSize, err = ReadUint(reader); err != nil {
-    			return nil, err
-    		}
-		if msg.MaxUsedJSHeapSize, err = ReadUint(reader); err != nil {
-    			return nil, err
-    		}
-    		return msg, err
-}
-
+	var err error = nil
+	msg := &PerformanceTrackAggr{}
+	if msg.TimestampStart, err = ReadUint(reader); err != nil {
+		return nil, err
+	}
+	if msg.TimestampEnd, err = ReadUint(reader); err != nil {
+		return nil, err
+	}
+	if msg.MinFPS, err = ReadUint(reader); err != nil {
+		return nil, err
+	}
+	if msg.AvgFPS, err = ReadUint(reader); err != nil {
+		return nil, err
+	}
+	if msg.MaxFPS, err = ReadUint(reader); err != nil {
+		return nil, err
+	}
+	if msg.MinCPU, err = ReadUint(reader); err != nil {
+		return nil, err
+	}
+	if msg.AvgCPU, err = ReadUint(reader); err != nil {
+		return nil, err
+	}
+	if msg.MaxCPU, err = ReadUint(reader); err != nil {
+		return nil, err
+	}
+	if msg.MinTotalJSHeapSize, err = ReadUint(reader); err != nil {
+		return nil, err
+	}
+	if msg.AvgTotalJSHeapSize, err = ReadUint(reader); err != nil {
+		return nil, err
+	}
+	if msg.MaxTotalJSHeapSize, err = ReadUint(reader); err != nil {
+		return nil, err
+	}
+	if msg.MinUsedJSHeapSize, err = ReadUint(reader); err != nil {
+		return nil, err
+	}
+	if msg.AvgUsedJSHeapSize, err = ReadUint(reader); err != nil {
+		return nil, err
+	}
+	if msg.MaxUsedJSHeapSize, err = ReadUint(reader); err != nil {
+		return nil, err
+	}
+	return msg, err
+}
 
 func DecodeLongTask(reader io.Reader) (Message, error) {
-    var err error = nil
-    msg := &LongTask{}
-    		if msg.Timestamp, err = ReadUint(reader); err != nil {
-    			return nil, err
-    		}
-		if msg.Duration, err = ReadUint(reader); err != nil {
-    			return nil, err
-    		}
-		if msg.Context, err = ReadUint(reader); err != nil {
-    			return nil, err
-    		}
-		if msg.ContainerType, err = ReadUint(reader); err != nil {
-    			return nil, err
-    		}
-		if msg.ContainerSrc, err = ReadString(reader); err != nil {
-    			return nil, err
-    		}
-		if msg.ContainerId, err = ReadString(reader); err != nil {
-    			return nil, err
-    		}
-		if msg.ContainerName, err = ReadString(reader); err != nil {
-    			return nil, err
-    		}
-    		return msg, err
-}
-
+	var err error = nil
+	msg := &LongTask{}
+	if msg.Timestamp, err = ReadUint(reader); err != nil {
+		return nil, err
+	}
+	if msg.Duration, err = ReadUint(reader); err != nil {
+		return nil, err
+	}
+	if msg.Context, err = ReadUint(reader); err != nil {
+		return nil, err
+	}
+	if msg.ContainerType, err = ReadUint(reader); err != nil {
+		return nil, err
+	}
+	if msg.ContainerSrc, err = ReadString(reader); err != nil {
+		return nil, err
+	}
+	if msg.ContainerId, err = ReadString(reader); err != nil {
+		return nil, err
+	}
+	if msg.ContainerName, err = ReadString(reader); err != nil {
+		return nil, err
+	}
+	return msg, err
+}
 
 func DecodeSetNodeAttributeURLBased(reader io.Reader) (Message, error) {
-    var err error = nil
-    msg := &SetNodeAttributeURLBased{}
-    		if msg.ID, err = ReadUint(reader); err != nil {
-    			return nil, err
-    		}
-		if msg.Name, err = ReadString(reader); err != nil {
-    			return nil, err
-    		}
-		if msg.Value, err = ReadString(reader); err != nil {
-    			return nil, err
-    		}
-		if msg.BaseURL, err = ReadString(reader); err != nil {
-    			return nil, err
-    		}
-    		return msg, err
-}
-
+	var err error = nil
+	msg := &SetNodeAttributeURLBased{}
+	if msg.ID, err = ReadUint(reader); err != nil {
+		return nil, err
+	}
+	if msg.Name, err = ReadString(reader); err != nil {
+		return nil, err
+	}
+	if msg.Value, err = ReadString(reader); err != nil {
+		return nil, err
+	}
+	if msg.BaseURL, err = ReadString(reader); err != nil {
+		return nil, err
+	}
+	return msg, err
+}
 
 func DecodeSetCSSDataURLBased(reader io.Reader) (Message, error) {
-    var err error = nil
-    msg := &SetCSSDataURLBased{}
-    		if msg.ID, err = ReadUint(reader); err != nil {
-    			return nil, err
-    		}
-		if msg.Data, err = ReadString(reader); err != nil {
-    			return nil, err
-    		}
-		if msg.BaseURL, err = ReadString(reader); err != nil {
-    			return nil, err
-    		}
-    		return msg, err
-}
-
+	var err error = nil
+	msg := &SetCSSDataURLBased{}
+	if msg.ID, err = ReadUint(reader); err != nil {
+		return nil, err
+	}
+	if msg.Data, err = ReadString(reader); err != nil {
+		return nil, err
+	}
+	if msg.BaseURL, err = ReadString(reader); err != nil {
+		return nil, err
+	}
+	return msg, err
+}
 
 func DecodeIssueEvent(reader io.Reader) (Message, error) {
-    var err error = nil
-    msg := &IssueEvent{}
-    		if msg.MessageID, err = ReadUint(reader); err != nil {
-    			return nil, err
-    		}
-		if msg.Timestamp, err = ReadUint(reader); err != nil {
-    			return nil, err
-    		}
-		if msg.Type, err = ReadString(reader); err != nil {
-    			return nil, err
-    		}
-		if msg.ContextString, err = ReadString(reader); err != nil {
-    			return nil, err
-    		}
-		if msg.Context, err = ReadString(reader); err != nil {
-    			return nil, err
-    		}
-		if msg.Payload, err = ReadString(reader); err != nil {
-    			return nil, err
-    		}
-    		return msg, err
-}
-
+	var err error = nil
+	msg := &IssueEvent{}
+	if msg.MessageID, err = ReadUint(reader); err != nil {
+		return nil, err
+	}
+	if msg.Timestamp, err = ReadUint(reader); err != nil {
+		return nil, err
+	}
+	if msg.Type, err = ReadString(reader); err != nil {
+		return nil, err
+	}
+	if msg.ContextString, err = ReadString(reader); err != nil {
+		return nil, err
+	}
+	if msg.Context, err = ReadString(reader); err != nil {
+		return nil, err
+	}
+	if msg.Payload, err = ReadString(reader); err != nil {
+		return nil, err
+	}
+	return msg, err
+}
 
 func DecodeTechnicalInfo(reader io.Reader) (Message, error) {
-    var err error = nil
-    msg := &TechnicalInfo{}
-    		if msg.Type, err = ReadString(reader); err != nil {
-    			return nil, err
-    		}
-		if msg.Value, err = ReadString(reader); err != nil {
-    			return nil, err
-    		}
-    		return msg, err
-}
-
+	var err error = nil
+	msg := &TechnicalInfo{}
+	if msg.Type, err = ReadString(reader); err != nil {
+		return nil, err
+	}
+	if msg.Value, err = ReadString(reader); err != nil {
+		return nil, err
+	}
+	return msg, err
+}
 
 func DecodeCustomIssue(reader io.Reader) (Message, error) {
-    var err error = nil
-    msg := &CustomIssue{}
-    		if msg.Name, err = ReadString(reader); err != nil {
-    			return nil, err
-    		}
-		if msg.Payload, err = ReadString(reader); err != nil {
-    			return nil, err
-    		}
-    		return msg, err
-}
-
+	var err error = nil
+	msg := &CustomIssue{}
+	if msg.Name, err = ReadString(reader); err != nil {
+		return nil, err
+	}
+	if msg.Payload, err = ReadString(reader); err != nil {
+		return nil, err
+	}
+	return msg, err
+}
 
 func DecodeAssetCache(reader io.Reader) (Message, error) {
-    var err error = nil
-    msg := &AssetCache{}
-    		if msg.URL, err = ReadString(reader); err != nil {
-    			return nil, err
-    		}
-    		return msg, err
-}
-
+	var err error = nil
+	msg := &AssetCache{}
+	if msg.URL, err = ReadString(reader); err != nil {
+		return nil, err
+	}
+	return msg, err
+}
 
 func DecodeCSSInsertRuleURLBased(reader io.Reader) (Message, error) {
-    var err error = nil
-    msg := &CSSInsertRuleURLBased{}
-    		if msg.ID, err = ReadUint(reader); err != nil {
-    			return nil, err
-    		}
-		if msg.Rule, err = ReadString(reader); err != nil {
-    			return nil, err
-    		}
-		if msg.Index, err = ReadUint(reader); err != nil {
-    			return nil, err
-    		}
-		if msg.BaseURL, err = ReadString(reader); err != nil {
-    			return nil, err
-    		}
-    		return msg, err
-}
-
+	var err error = nil
+	msg := &CSSInsertRuleURLBased{}
+	if msg.ID, err = ReadUint(reader); err != nil {
+		return nil, err
+	}
+	if msg.Rule, err = ReadString(reader); err != nil {
+		return nil, err
+	}
+	if msg.Index, err = ReadUint(reader); err != nil {
+		return nil, err
+	}
+	if msg.BaseURL, err = ReadString(reader); err != nil {
+		return nil, err
+	}
+	return msg, err
+}
 
 func DecodeMouseClick(reader io.Reader) (Message, error) {
-    var err error = nil
-    msg := &MouseClick{}
-    		if msg.ID, err = ReadUint(reader); err != nil {
-    			return nil, err
-    		}
-		if msg.HesitationTime, err = ReadUint(reader); err != nil {
-    			return nil, err
-    		}
-		if msg.Label, err = ReadString(reader); err != nil {
-    			return nil, err
-    		}
-		if msg.Selector, err = ReadString(reader); err != nil {
-    			return nil, err
-    		}
-    		return msg, err
-}
-
+	var err error = nil
+	msg := &MouseClick{}
+	if msg.ID, err = ReadUint(reader); err != nil {
+		return nil, err
+	}
+	if msg.HesitationTime, err = ReadUint(reader); err != nil {
+		return nil, err
+	}
+	if msg.Label, err = ReadString(reader); err != nil {
+		return nil, err
+	}
+	if msg.Selector, err = ReadString(reader); err != nil {
+		return nil, err
+	}
+	return msg, err
+}
 
 func DecodeCreateIFrameDocument(reader io.Reader) (Message, error) {
-    var err error = nil
-    msg := &CreateIFrameDocument{}
-    		if msg.FrameID, err = ReadUint(reader); err != nil {
-    			return nil, err
-    		}
-		if msg.ID, err = ReadUint(reader); err != nil {
-    			return nil, err
-    		}
-    		return msg, err
-}
-
+	var err error = nil
+	msg := &CreateIFrameDocument{}
+	if msg.FrameID, err = ReadUint(reader); err != nil {
+		return nil, err
+	}
+	if msg.ID, err = ReadUint(reader); err != nil {
+		return nil, err
+	}
+	return msg, err
+}
 
 func DecodeAdoptedSSReplaceURLBased(reader io.Reader) (Message, error) {
-    var err error = nil
-    msg := &AdoptedSSReplaceURLBased{}
-    		if msg.SheetID, err = ReadUint(reader); err != nil {
-    			return nil, err
-    		}
-		if msg.Text, err = ReadString(reader); err != nil {
-    			return nil, err
-    		}
-		if msg.BaseURL, err = ReadString(reader); err != nil {
-    			return nil, err
-    		}
-    		return msg, err
-}
-
+	var err error = nil
+	msg := &AdoptedSSReplaceURLBased{}
+	if msg.SheetID, err = ReadUint(reader); err != nil {
+		return nil, err
+	}
+	if msg.Text, err = ReadString(reader); err != nil {
+		return nil, err
+	}
+	if msg.BaseURL, err = ReadString(reader); err != nil {
+		return nil, err
+	}
+	return msg, err
+}
 
 func DecodeAdoptedSSReplace(reader io.Reader) (Message, error) {
-    var err error = nil
-    msg := &AdoptedSSReplace{}
-    		if msg.SheetID, err = ReadUint(reader); err != nil {
-    			return nil, err
-    		}
-		if msg.Text, err = ReadString(reader); err != nil {
-    			return nil, err
-    		}
-    		return msg, err
-}
-
+	var err error = nil
+	msg := &AdoptedSSReplace{}
+	if msg.SheetID, err = ReadUint(reader); err != nil {
+		return nil, err
+	}
+	if msg.Text, err = ReadString(reader); err != nil {
+		return nil, err
+	}
+	return msg, err
+}
 
 func DecodeAdoptedSSInsertRuleURLBased(reader io.Reader) (Message, error) {
-    var err error = nil
-    msg := &AdoptedSSInsertRuleURLBased{}
-    		if msg.SheetID, err = ReadUint(reader); err != nil {
-    			return nil, err
-    		}
-		if msg.Rule, err = ReadString(reader); err != nil {
-    			return nil, err
-    		}
-		if msg.Index, err = ReadUint(reader); err != nil {
-    			return nil, err
-    		}
-		if msg.BaseURL, err = ReadString(reader); err != nil {
-    			return nil, err
-    		}
-    		return msg, err
-}
-
+	var err error = nil
+	msg := &AdoptedSSInsertRuleURLBased{}
+	if msg.SheetID, err = ReadUint(reader); err != nil {
+		return nil, err
+	}
+	if msg.Rule, err = ReadString(reader); err != nil {
+		return nil, err
+	}
+	if msg.Index, err = ReadUint(reader); err != nil {
+		return nil, err
+	}
+	if msg.BaseURL, err = ReadString(reader); err != nil {
+		return nil, err
+	}
+	return msg, err
+}
 
 func DecodeAdoptedSSInsertRule(reader io.Reader) (Message, error) {
-    var err error = nil
-    msg := &AdoptedSSInsertRule{}
-    		if msg.SheetID, err = ReadUint(reader); err != nil {
-    			return nil, err
-    		}
-		if msg.Rule, err = ReadString(reader); err != nil {
-    			return nil, err
-    		}
-		if msg.Index, err = ReadUint(reader); err != nil {
-    			return nil, err
-    		}
-    		return msg, err
-}
-
+	var err error = nil
+	msg := &AdoptedSSInsertRule{}
+	if msg.SheetID, err = ReadUint(reader); err != nil {
+		return nil, err
+	}
+	if msg.Rule, err = ReadString(reader); err != nil {
+		return nil, err
+	}
+	if msg.Index, err = ReadUint(reader); err != nil {
+		return nil, err
+	}
+	return msg, err
+}
 
 func DecodeAdoptedSSDeleteRule(reader io.Reader) (Message, error) {
-    var err error = nil
-    msg := &AdoptedSSDeleteRule{}
-    		if msg.SheetID, err = ReadUint(reader); err != nil {
-    			return nil, err
-    		}
-		if msg.Index, err = ReadUint(reader); err != nil {
-    			return nil, err
-    		}
-    		return msg, err
-}
-
+	var err error = nil
+	msg := &AdoptedSSDeleteRule{}
+	if msg.SheetID, err = ReadUint(reader); err != nil {
+		return nil, err
+	}
+	if msg.Index, err = ReadUint(reader); err != nil {
+		return nil, err
+	}
+	return msg, err
+}
 
 func DecodeAdoptedSSAddOwner(reader io.Reader) (Message, error) {
-    var err error = nil
-    msg := &AdoptedSSAddOwner{}
-    		if msg.SheetID, err = ReadUint(reader); err != nil {
-    			return nil, err
-    		}
-		if msg.ID, err = ReadUint(reader); err != nil {
-    			return nil, err
-    		}
-    		return msg, err
-}
-
+	var err error = nil
+	msg := &AdoptedSSAddOwner{}
+	if msg.SheetID, err = ReadUint(reader); err != nil {
+		return nil, err
+	}
+	if msg.ID, err = ReadUint(reader); err != nil {
+		return nil, err
+	}
+	return msg, err
+}
 
 func DecodeAdoptedSSRemoveOwner(reader io.Reader) (Message, error) {
-    var err error = nil
-    msg := &AdoptedSSRemoveOwner{}
-    		if msg.SheetID, err = ReadUint(reader); err != nil {
-    			return nil, err
-    		}
-		if msg.ID, err = ReadUint(reader); err != nil {
-    			return nil, err
-    		}
-    		return msg, err
-}
-
+	var err error = nil
+	msg := &AdoptedSSRemoveOwner{}
+	if msg.SheetID, err = ReadUint(reader); err != nil {
+		return nil, err
+	}
+	if msg.ID, err = ReadUint(reader); err != nil {
+		return nil, err
+	}
+	return msg, err
+}
 
 func DecodeZustand(reader io.Reader) (Message, error) {
-    var err error = nil
-    msg := &Zustand{}
-    		if msg.Mutation, err = ReadString(reader); err != nil {
-    			return nil, err
-    		}
-		if msg.State, err = ReadString(reader); err != nil {
-    			return nil, err
-    		}
-    		return msg, err
+	var err error = nil
+	msg := &Zustand{}
+	if msg.Mutation, err = ReadString(reader); err != nil {
+		return nil, err
+	}
+	if msg.State, err = ReadString(reader); err != nil {
+		return nil, err
+	}
+	return msg, err
 }
 
 func DecodeJSException(reader io.Reader) (Message, error) {
@@ -1415,426 +1313,406 @@
 }
 
 func DecodeIOSBatchMeta(reader io.Reader) (Message, error) {
-    var err error = nil
-    msg := &IOSBatchMeta{}
-    		if msg.Timestamp, err = ReadUint(reader); err != nil {
-    			return nil, err
-    		}
-		if msg.Length, err = ReadUint(reader); err != nil {
-    			return nil, err
-    		}
-		if msg.FirstIndex, err = ReadUint(reader); err != nil {
-    			return nil, err
-    		}
-    		return msg, err
-}
-
+	var err error = nil
+	msg := &IOSBatchMeta{}
+	if msg.Timestamp, err = ReadUint(reader); err != nil {
+		return nil, err
+	}
+	if msg.Length, err = ReadUint(reader); err != nil {
+		return nil, err
+	}
+	if msg.FirstIndex, err = ReadUint(reader); err != nil {
+		return nil, err
+	}
+	return msg, err
+}
 
 func DecodeIOSSessionStart(reader io.Reader) (Message, error) {
-    var err error = nil
-    msg := &IOSSessionStart{}
-    		if msg.Timestamp, err = ReadUint(reader); err != nil {
-    			return nil, err
-    		}
-		if msg.ProjectID, err = ReadUint(reader); err != nil {
-    			return nil, err
-    		}
-		if msg.TrackerVersion, err = ReadString(reader); err != nil {
-    			return nil, err
-    		}
-		if msg.RevID, err = ReadString(reader); err != nil {
-    			return nil, err
-    		}
-		if msg.UserUUID, err = ReadString(reader); err != nil {
-    			return nil, err
-    		}
-		if msg.UserOS, err = ReadString(reader); err != nil {
-    			return nil, err
-    		}
-		if msg.UserOSVersion, err = ReadString(reader); err != nil {
-    			return nil, err
-    		}
-		if msg.UserDevice, err = ReadString(reader); err != nil {
-    			return nil, err
-    		}
-		if msg.UserDeviceType, err = ReadString(reader); err != nil {
-    			return nil, err
-    		}
-		if msg.UserCountry, err = ReadString(reader); err != nil {
-    			return nil, err
-    		}
-    		return msg, err
-}
-
+	var err error = nil
+	msg := &IOSSessionStart{}
+	if msg.Timestamp, err = ReadUint(reader); err != nil {
+		return nil, err
+	}
+	if msg.ProjectID, err = ReadUint(reader); err != nil {
+		return nil, err
+	}
+	if msg.TrackerVersion, err = ReadString(reader); err != nil {
+		return nil, err
+	}
+	if msg.RevID, err = ReadString(reader); err != nil {
+		return nil, err
+	}
+	if msg.UserUUID, err = ReadString(reader); err != nil {
+		return nil, err
+	}
+	if msg.UserOS, err = ReadString(reader); err != nil {
+		return nil, err
+	}
+	if msg.UserOSVersion, err = ReadString(reader); err != nil {
+		return nil, err
+	}
+	if msg.UserDevice, err = ReadString(reader); err != nil {
+		return nil, err
+	}
+	if msg.UserDeviceType, err = ReadString(reader); err != nil {
+		return nil, err
+	}
+	if msg.UserCountry, err = ReadString(reader); err != nil {
+		return nil, err
+	}
+	return msg, err
+}
 
 func DecodeIOSSessionEnd(reader io.Reader) (Message, error) {
-    var err error = nil
-    msg := &IOSSessionEnd{}
-    		if msg.Timestamp, err = ReadUint(reader); err != nil {
-    			return nil, err
-    		}
-    		return msg, err
-}
-
+	var err error = nil
+	msg := &IOSSessionEnd{}
+	if msg.Timestamp, err = ReadUint(reader); err != nil {
+		return nil, err
+	}
+	return msg, err
+}
 
 func DecodeIOSMetadata(reader io.Reader) (Message, error) {
-    var err error = nil
-    msg := &IOSMetadata{}
-    		if msg.Timestamp, err = ReadUint(reader); err != nil {
-    			return nil, err
-    		}
-		if msg.Length, err = ReadUint(reader); err != nil {
-    			return nil, err
-    		}
-		if msg.Key, err = ReadString(reader); err != nil {
-    			return nil, err
-    		}
-		if msg.Value, err = ReadString(reader); err != nil {
-    			return nil, err
-    		}
-    		return msg, err
-}
-
+	var err error = nil
+	msg := &IOSMetadata{}
+	if msg.Timestamp, err = ReadUint(reader); err != nil {
+		return nil, err
+	}
+	if msg.Length, err = ReadUint(reader); err != nil {
+		return nil, err
+	}
+	if msg.Key, err = ReadString(reader); err != nil {
+		return nil, err
+	}
+	if msg.Value, err = ReadString(reader); err != nil {
+		return nil, err
+	}
+	return msg, err
+}
 
 func DecodeIOSCustomEvent(reader io.Reader) (Message, error) {
-    var err error = nil
-    msg := &IOSCustomEvent{}
-    		if msg.Timestamp, err = ReadUint(reader); err != nil {
-    			return nil, err
-    		}
-		if msg.Length, err = ReadUint(reader); err != nil {
-    			return nil, err
-    		}
-		if msg.Name, err = ReadString(reader); err != nil {
-    			return nil, err
-    		}
-		if msg.Payload, err = ReadString(reader); err != nil {
-    			return nil, err
-    		}
-    		return msg, err
-}
-
+	var err error = nil
+	msg := &IOSCustomEvent{}
+	if msg.Timestamp, err = ReadUint(reader); err != nil {
+		return nil, err
+	}
+	if msg.Length, err = ReadUint(reader); err != nil {
+		return nil, err
+	}
+	if msg.Name, err = ReadString(reader); err != nil {
+		return nil, err
+	}
+	if msg.Payload, err = ReadString(reader); err != nil {
+		return nil, err
+	}
+	return msg, err
+}
 
 func DecodeIOSUserID(reader io.Reader) (Message, error) {
-    var err error = nil
-    msg := &IOSUserID{}
-    		if msg.Timestamp, err = ReadUint(reader); err != nil {
-    			return nil, err
-    		}
-		if msg.Length, err = ReadUint(reader); err != nil {
-    			return nil, err
-    		}
-		if msg.Value, err = ReadString(reader); err != nil {
-    			return nil, err
-    		}
-    		return msg, err
-}
-
+	var err error = nil
+	msg := &IOSUserID{}
+	if msg.Timestamp, err = ReadUint(reader); err != nil {
+		return nil, err
+	}
+	if msg.Length, err = ReadUint(reader); err != nil {
+		return nil, err
+	}
+	if msg.Value, err = ReadString(reader); err != nil {
+		return nil, err
+	}
+	return msg, err
+}
 
 func DecodeIOSUserAnonymousID(reader io.Reader) (Message, error) {
-    var err error = nil
-    msg := &IOSUserAnonymousID{}
-    		if msg.Timestamp, err = ReadUint(reader); err != nil {
-    			return nil, err
-    		}
-		if msg.Length, err = ReadUint(reader); err != nil {
-    			return nil, err
-    		}
-		if msg.Value, err = ReadString(reader); err != nil {
-    			return nil, err
-    		}
-    		return msg, err
-}
-
+	var err error = nil
+	msg := &IOSUserAnonymousID{}
+	if msg.Timestamp, err = ReadUint(reader); err != nil {
+		return nil, err
+	}
+	if msg.Length, err = ReadUint(reader); err != nil {
+		return nil, err
+	}
+	if msg.Value, err = ReadString(reader); err != nil {
+		return nil, err
+	}
+	return msg, err
+}
 
 func DecodeIOSScreenChanges(reader io.Reader) (Message, error) {
-    var err error = nil
-    msg := &IOSScreenChanges{}
-    		if msg.Timestamp, err = ReadUint(reader); err != nil {
-    			return nil, err
-    		}
-		if msg.Length, err = ReadUint(reader); err != nil {
-    			return nil, err
-    		}
-		if msg.X, err = ReadUint(reader); err != nil {
-    			return nil, err
-    		}
-		if msg.Y, err = ReadUint(reader); err != nil {
-    			return nil, err
-    		}
-		if msg.Width, err = ReadUint(reader); err != nil {
-    			return nil, err
-    		}
-		if msg.Height, err = ReadUint(reader); err != nil {
-    			return nil, err
-    		}
-    		return msg, err
-}
-
+	var err error = nil
+	msg := &IOSScreenChanges{}
+	if msg.Timestamp, err = ReadUint(reader); err != nil {
+		return nil, err
+	}
+	if msg.Length, err = ReadUint(reader); err != nil {
+		return nil, err
+	}
+	if msg.X, err = ReadUint(reader); err != nil {
+		return nil, err
+	}
+	if msg.Y, err = ReadUint(reader); err != nil {
+		return nil, err
+	}
+	if msg.Width, err = ReadUint(reader); err != nil {
+		return nil, err
+	}
+	if msg.Height, err = ReadUint(reader); err != nil {
+		return nil, err
+	}
+	return msg, err
+}
 
 func DecodeIOSCrash(reader io.Reader) (Message, error) {
-    var err error = nil
-    msg := &IOSCrash{}
-    		if msg.Timestamp, err = ReadUint(reader); err != nil {
-    			return nil, err
-    		}
-		if msg.Length, err = ReadUint(reader); err != nil {
-    			return nil, err
-    		}
-		if msg.Name, err = ReadString(reader); err != nil {
-    			return nil, err
-    		}
-		if msg.Reason, err = ReadString(reader); err != nil {
-    			return nil, err
-    		}
-		if msg.Stacktrace, err = ReadString(reader); err != nil {
-    			return nil, err
-    		}
-    		return msg, err
-}
-
+	var err error = nil
+	msg := &IOSCrash{}
+	if msg.Timestamp, err = ReadUint(reader); err != nil {
+		return nil, err
+	}
+	if msg.Length, err = ReadUint(reader); err != nil {
+		return nil, err
+	}
+	if msg.Name, err = ReadString(reader); err != nil {
+		return nil, err
+	}
+	if msg.Reason, err = ReadString(reader); err != nil {
+		return nil, err
+	}
+	if msg.Stacktrace, err = ReadString(reader); err != nil {
+		return nil, err
+	}
+	return msg, err
+}
 
 func DecodeIOSScreenEnter(reader io.Reader) (Message, error) {
-    var err error = nil
-    msg := &IOSScreenEnter{}
-    		if msg.Timestamp, err = ReadUint(reader); err != nil {
-    			return nil, err
-    		}
-		if msg.Length, err = ReadUint(reader); err != nil {
-    			return nil, err
-    		}
-		if msg.Title, err = ReadString(reader); err != nil {
-    			return nil, err
-    		}
-		if msg.ViewName, err = ReadString(reader); err != nil {
-    			return nil, err
-    		}
-    		return msg, err
-}
-
+	var err error = nil
+	msg := &IOSScreenEnter{}
+	if msg.Timestamp, err = ReadUint(reader); err != nil {
+		return nil, err
+	}
+	if msg.Length, err = ReadUint(reader); err != nil {
+		return nil, err
+	}
+	if msg.Title, err = ReadString(reader); err != nil {
+		return nil, err
+	}
+	if msg.ViewName, err = ReadString(reader); err != nil {
+		return nil, err
+	}
+	return msg, err
+}
 
 func DecodeIOSScreenLeave(reader io.Reader) (Message, error) {
-    var err error = nil
-    msg := &IOSScreenLeave{}
-    		if msg.Timestamp, err = ReadUint(reader); err != nil {
-    			return nil, err
-    		}
-		if msg.Length, err = ReadUint(reader); err != nil {
-    			return nil, err
-    		}
-		if msg.Title, err = ReadString(reader); err != nil {
-    			return nil, err
-    		}
-		if msg.ViewName, err = ReadString(reader); err != nil {
-    			return nil, err
-    		}
-    		return msg, err
-}
-
+	var err error = nil
+	msg := &IOSScreenLeave{}
+	if msg.Timestamp, err = ReadUint(reader); err != nil {
+		return nil, err
+	}
+	if msg.Length, err = ReadUint(reader); err != nil {
+		return nil, err
+	}
+	if msg.Title, err = ReadString(reader); err != nil {
+		return nil, err
+	}
+	if msg.ViewName, err = ReadString(reader); err != nil {
+		return nil, err
+	}
+	return msg, err
+}
 
 func DecodeIOSClickEvent(reader io.Reader) (Message, error) {
-    var err error = nil
-    msg := &IOSClickEvent{}
-    		if msg.Timestamp, err = ReadUint(reader); err != nil {
-    			return nil, err
-    		}
-		if msg.Length, err = ReadUint(reader); err != nil {
-    			return nil, err
-    		}
-		if msg.Label, err = ReadString(reader); err != nil {
-    			return nil, err
-    		}
-		if msg.X, err = ReadUint(reader); err != nil {
-    			return nil, err
-    		}
-		if msg.Y, err = ReadUint(reader); err != nil {
-    			return nil, err
-    		}
-    		return msg, err
-}
-
+	var err error = nil
+	msg := &IOSClickEvent{}
+	if msg.Timestamp, err = ReadUint(reader); err != nil {
+		return nil, err
+	}
+	if msg.Length, err = ReadUint(reader); err != nil {
+		return nil, err
+	}
+	if msg.Label, err = ReadString(reader); err != nil {
+		return nil, err
+	}
+	if msg.X, err = ReadUint(reader); err != nil {
+		return nil, err
+	}
+	if msg.Y, err = ReadUint(reader); err != nil {
+		return nil, err
+	}
+	return msg, err
+}
 
 func DecodeIOSInputEvent(reader io.Reader) (Message, error) {
-    var err error = nil
-    msg := &IOSInputEvent{}
-    		if msg.Timestamp, err = ReadUint(reader); err != nil {
-    			return nil, err
-    		}
-		if msg.Length, err = ReadUint(reader); err != nil {
-    			return nil, err
-    		}
-		if msg.Value, err = ReadString(reader); err != nil {
-    			return nil, err
-    		}
-		if msg.ValueMasked, err = ReadBoolean(reader); err != nil {
-    			return nil, err
-    		}
-		if msg.Label, err = ReadString(reader); err != nil {
-    			return nil, err
-    		}
-    		return msg, err
-}
-
+	var err error = nil
+	msg := &IOSInputEvent{}
+	if msg.Timestamp, err = ReadUint(reader); err != nil {
+		return nil, err
+	}
+	if msg.Length, err = ReadUint(reader); err != nil {
+		return nil, err
+	}
+	if msg.Value, err = ReadString(reader); err != nil {
+		return nil, err
+	}
+	if msg.ValueMasked, err = ReadBoolean(reader); err != nil {
+		return nil, err
+	}
+	if msg.Label, err = ReadString(reader); err != nil {
+		return nil, err
+	}
+	return msg, err
+}
 
 func DecodeIOSPerformanceEvent(reader io.Reader) (Message, error) {
-    var err error = nil
-    msg := &IOSPerformanceEvent{}
-    		if msg.Timestamp, err = ReadUint(reader); err != nil {
-    			return nil, err
-    		}
-		if msg.Length, err = ReadUint(reader); err != nil {
-    			return nil, err
-    		}
-		if msg.Name, err = ReadString(reader); err != nil {
-    			return nil, err
-    		}
-		if msg.Value, err = ReadUint(reader); err != nil {
-    			return nil, err
-    		}
-    		return msg, err
-}
-
+	var err error = nil
+	msg := &IOSPerformanceEvent{}
+	if msg.Timestamp, err = ReadUint(reader); err != nil {
+		return nil, err
+	}
+	if msg.Length, err = ReadUint(reader); err != nil {
+		return nil, err
+	}
+	if msg.Name, err = ReadString(reader); err != nil {
+		return nil, err
+	}
+	if msg.Value, err = ReadUint(reader); err != nil {
+		return nil, err
+	}
+	return msg, err
+}
 
 func DecodeIOSLog(reader io.Reader) (Message, error) {
-    var err error = nil
-    msg := &IOSLog{}
-    		if msg.Timestamp, err = ReadUint(reader); err != nil {
-    			return nil, err
-    		}
-		if msg.Length, err = ReadUint(reader); err != nil {
-    			return nil, err
-    		}
-		if msg.Severity, err = ReadString(reader); err != nil {
-    			return nil, err
-    		}
-		if msg.Content, err = ReadString(reader); err != nil {
-    			return nil, err
-    		}
-    		return msg, err
-}
-
+	var err error = nil
+	msg := &IOSLog{}
+	if msg.Timestamp, err = ReadUint(reader); err != nil {
+		return nil, err
+	}
+	if msg.Length, err = ReadUint(reader); err != nil {
+		return nil, err
+	}
+	if msg.Severity, err = ReadString(reader); err != nil {
+		return nil, err
+	}
+	if msg.Content, err = ReadString(reader); err != nil {
+		return nil, err
+	}
+	return msg, err
+}
 
 func DecodeIOSInternalError(reader io.Reader) (Message, error) {
-    var err error = nil
-    msg := &IOSInternalError{}
-    		if msg.Timestamp, err = ReadUint(reader); err != nil {
-    			return nil, err
-    		}
-		if msg.Length, err = ReadUint(reader); err != nil {
-    			return nil, err
-    		}
-		if msg.Content, err = ReadString(reader); err != nil {
-    			return nil, err
-    		}
-    		return msg, err
-}
-
+	var err error = nil
+	msg := &IOSInternalError{}
+	if msg.Timestamp, err = ReadUint(reader); err != nil {
+		return nil, err
+	}
+	if msg.Length, err = ReadUint(reader); err != nil {
+		return nil, err
+	}
+	if msg.Content, err = ReadString(reader); err != nil {
+		return nil, err
+	}
+	return msg, err
+}
 
 func DecodeIOSNetworkCall(reader io.Reader) (Message, error) {
-    var err error = nil
-    msg := &IOSNetworkCall{}
-    		if msg.Timestamp, err = ReadUint(reader); err != nil {
-    			return nil, err
-    		}
-		if msg.Length, err = ReadUint(reader); err != nil {
-    			return nil, err
-    		}
-		if msg.Duration, err = ReadUint(reader); err != nil {
-    			return nil, err
-    		}
-		if msg.Headers, err = ReadString(reader); err != nil {
-    			return nil, err
-    		}
-		if msg.Body, err = ReadString(reader); err != nil {
-    			return nil, err
-    		}
-		if msg.URL, err = ReadString(reader); err != nil {
-    			return nil, err
-    		}
-		if msg.Success, err = ReadBoolean(reader); err != nil {
-    			return nil, err
-    		}
-		if msg.Method, err = ReadString(reader); err != nil {
-    			return nil, err
-    		}
-		if msg.Status, err = ReadUint(reader); err != nil {
-    			return nil, err
-    		}
-    		return msg, err
-}
-
+	var err error = nil
+	msg := &IOSNetworkCall{}
+	if msg.Timestamp, err = ReadUint(reader); err != nil {
+		return nil, err
+	}
+	if msg.Length, err = ReadUint(reader); err != nil {
+		return nil, err
+	}
+	if msg.Duration, err = ReadUint(reader); err != nil {
+		return nil, err
+	}
+	if msg.Headers, err = ReadString(reader); err != nil {
+		return nil, err
+	}
+	if msg.Body, err = ReadString(reader); err != nil {
+		return nil, err
+	}
+	if msg.URL, err = ReadString(reader); err != nil {
+		return nil, err
+	}
+	if msg.Success, err = ReadBoolean(reader); err != nil {
+		return nil, err
+	}
+	if msg.Method, err = ReadString(reader); err != nil {
+		return nil, err
+	}
+	if msg.Status, err = ReadUint(reader); err != nil {
+		return nil, err
+	}
+	return msg, err
+}
 
 func DecodeIOSPerformanceAggregated(reader io.Reader) (Message, error) {
-    var err error = nil
-    msg := &IOSPerformanceAggregated{}
-    		if msg.TimestampStart, err = ReadUint(reader); err != nil {
-    			return nil, err
-    		}
-		if msg.TimestampEnd, err = ReadUint(reader); err != nil {
-    			return nil, err
-    		}
-		if msg.MinFPS, err = ReadUint(reader); err != nil {
-    			return nil, err
-    		}
-		if msg.AvgFPS, err = ReadUint(reader); err != nil {
-    			return nil, err
-    		}
-		if msg.MaxFPS, err = ReadUint(reader); err != nil {
-    			return nil, err
-    		}
-		if msg.MinCPU, err = ReadUint(reader); err != nil {
-    			return nil, err
-    		}
-		if msg.AvgCPU, err = ReadUint(reader); err != nil {
-    			return nil, err
-    		}
-		if msg.MaxCPU, err = ReadUint(reader); err != nil {
-    			return nil, err
-    		}
-		if msg.MinMemory, err = ReadUint(reader); err != nil {
-    			return nil, err
-    		}
-		if msg.AvgMemory, err = ReadUint(reader); err != nil {
-    			return nil, err
-    		}
-		if msg.MaxMemory, err = ReadUint(reader); err != nil {
-    			return nil, err
-    		}
-		if msg.MinBattery, err = ReadUint(reader); err != nil {
-    			return nil, err
-    		}
-		if msg.AvgBattery, err = ReadUint(reader); err != nil {
-    			return nil, err
-    		}
-		if msg.MaxBattery, err = ReadUint(reader); err != nil {
-    			return nil, err
-    		}
-    		return msg, err
-}
-
+	var err error = nil
+	msg := &IOSPerformanceAggregated{}
+	if msg.TimestampStart, err = ReadUint(reader); err != nil {
+		return nil, err
+	}
+	if msg.TimestampEnd, err = ReadUint(reader); err != nil {
+		return nil, err
+	}
+	if msg.MinFPS, err = ReadUint(reader); err != nil {
+		return nil, err
+	}
+	if msg.AvgFPS, err = ReadUint(reader); err != nil {
+		return nil, err
+	}
+	if msg.MaxFPS, err = ReadUint(reader); err != nil {
+		return nil, err
+	}
+	if msg.MinCPU, err = ReadUint(reader); err != nil {
+		return nil, err
+	}
+	if msg.AvgCPU, err = ReadUint(reader); err != nil {
+		return nil, err
+	}
+	if msg.MaxCPU, err = ReadUint(reader); err != nil {
+		return nil, err
+	}
+	if msg.MinMemory, err = ReadUint(reader); err != nil {
+		return nil, err
+	}
+	if msg.AvgMemory, err = ReadUint(reader); err != nil {
+		return nil, err
+	}
+	if msg.MaxMemory, err = ReadUint(reader); err != nil {
+		return nil, err
+	}
+	if msg.MinBattery, err = ReadUint(reader); err != nil {
+		return nil, err
+	}
+	if msg.AvgBattery, err = ReadUint(reader); err != nil {
+		return nil, err
+	}
+	if msg.MaxBattery, err = ReadUint(reader); err != nil {
+		return nil, err
+	}
+	return msg, err
+}
 
 func DecodeIOSIssueEvent(reader io.Reader) (Message, error) {
-    var err error = nil
-    msg := &IOSIssueEvent{}
-    		if msg.Timestamp, err = ReadUint(reader); err != nil {
-    			return nil, err
-    		}
-		if msg.Type, err = ReadString(reader); err != nil {
-    			return nil, err
-    		}
-		if msg.ContextString, err = ReadString(reader); err != nil {
-    			return nil, err
-    		}
-		if msg.Context, err = ReadString(reader); err != nil {
-    			return nil, err
-    		}
-		if msg.Payload, err = ReadString(reader); err != nil {
-    			return nil, err
-    		}
-    		return msg, err
-}
-
-
+	var err error = nil
+	msg := &IOSIssueEvent{}
+	if msg.Timestamp, err = ReadUint(reader); err != nil {
+		return nil, err
+	}
+	if msg.Type, err = ReadString(reader); err != nil {
+		return nil, err
+	}
+	if msg.ContextString, err = ReadString(reader); err != nil {
+		return nil, err
+	}
+	if msg.Context, err = ReadString(reader); err != nil {
+		return nil, err
+	}
+	if msg.Payload, err = ReadString(reader); err != nil {
+		return nil, err
+	}
+	return msg, err
+}
 
 func ReadMessage(t uint64, reader io.Reader) (Message, error) {
 	switch t {
