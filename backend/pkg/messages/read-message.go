--- conflicted
+++ resolved
@@ -438,22 +438,6 @@
     		return msg, err
 }
 
-<<<<<<< HEAD
-
-func DecodeJSException(reader io.Reader) (Message, error) {
-    var err error = nil
-    msg := &JSException{}
-    		if msg.Name, err = ReadString(reader); err != nil {
-    			return nil, err
-    		}
-		if msg.Message, err = ReadString(reader); err != nil {
-    			return nil, err
-    		}
-		if msg.Payload, err = ReadString(reader); err != nil {
-    			return nil, err
-    		}
-    		return msg, err
-=======
 func DecodeJSExceptionDeprecated(reader io.Reader) (Message, error) {
 	var err error = nil
 	msg := &JSExceptionDeprecated{}
@@ -467,7 +451,6 @@
 		return nil, err
 	}
 	return msg, err
->>>>>>> ca77c6b5
 }
 
 
@@ -1398,24 +1381,7 @@
     		return msg, err
 }
 
-<<<<<<< HEAD
-
-func DecodeSessionSearch(reader io.Reader) (Message, error) {
-    var err error = nil
-    msg := &SessionSearch{}
-    		if msg.Timestamp, err = ReadUint(reader); err != nil {
-    			return nil, err
-    		}
-		if msg.Partition, err = ReadUint(reader); err != nil {
-    			return nil, err
-    		}
-    		return msg, err
-}
-
-func DecodeExceptionWithMeta(reader io.Reader) (Message, error) {
-=======
 func DecodeJSException(reader io.Reader) (Message, error) {
->>>>>>> ca77c6b5
 	var err error = nil
 	msg := &JSException{}
 	if msg.Name, err = ReadString(reader); err != nil {
