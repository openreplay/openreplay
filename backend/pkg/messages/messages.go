--- conflicted
+++ resolved
@@ -55,13 +55,9 @@
 
     MsgPageLoadTiming = 23
 
-<<<<<<< HEAD
     MsgPageRenderTiming = 24
-=======
-	MsgJSExceptionDeprecated = 25
->>>>>>> ca77c6b5
-
-    MsgJSException = 25
+
+  	MsgJSExceptionDeprecated = 25
 
     MsgIntegrationEvent = 26
 
@@ -159,15 +155,11 @@
 
     MsgAdoptedSSRemoveOwner = 77
 
-<<<<<<< HEAD
     MsgZustand = 79
 
-    MsgSessionSearch = 127
-=======
-	MsgJSException = 78
-
-	MsgSessionSearch = 127
->>>>>>> ca77c6b5
+  	MsgJSException = 78
+
+	  MsgSessionSearch = 127
 
 	  MsgExceptionWithMeta = 78
 
@@ -1177,17 +1169,6 @@
 	return buf[:p]
 }
 
-<<<<<<< HEAD
-func (msg *JSException) EncodeWithIndex() []byte {
-    encoded := msg.Encode()
-    if IsIOSType(msg.TypeID()) {
-        return encoded
-    }
-    data := make([]byte, len(encoded)+8)
-    copy(data[8:], encoded[:])
-    binary.LittleEndian.PutUint64(data[0:], msg.Meta().Index)
-    return data
-=======
 func (msg *JSExceptionDeprecated) EncodeWithIndex() []byte {
 	encoded := msg.Encode()
 	if IsIOSType(msg.TypeID()) {
@@ -1197,7 +1178,6 @@
 	copy(data[8:], encoded[:])
 	binary.LittleEndian.PutUint64(data[0:], msg.Meta().Index)
 	return data
->>>>>>> ca77c6b5
 }
 
 func (msg *JSExceptionDeprecated) Decode() Message {
@@ -3087,17 +3067,6 @@
 	return buf[:p]
 }
 
-<<<<<<< HEAD
-func (msg *SessionSearch) EncodeWithIndex() []byte {
-    encoded := msg.Encode()
-    if IsIOSType(msg.TypeID()) {
-        return encoded
-    }
-    data := make([]byte, len(encoded)+8)
-    copy(data[8:], encoded[:])
-    binary.LittleEndian.PutUint64(data[0:], msg.Meta().Index)
-    return data
-=======
 func (msg *JSException) EncodeWithIndex() []byte {
 	encoded := msg.Encode()
 	if IsIOSType(msg.TypeID()) {
@@ -3107,7 +3076,6 @@
 	copy(data[8:], encoded[:])
 	binary.LittleEndian.PutUint64(data[0:], msg.Meta().Index)
 	return data
->>>>>>> ca77c6b5
 }
 
 func (msg *JSException) Decode() Message {
