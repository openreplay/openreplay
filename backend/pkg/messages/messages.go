// Auto-generated, do not edit
package messages

const (
<<<<<<< HEAD
    MsgTimestamp = 0
    MsgSessionStart = 1
    MsgSetPageLocationDeprecated = 4
    MsgSetViewportSize = 5
    MsgSetViewportScroll = 6
    MsgCreateDocument = 7
    MsgCreateElementNode = 8
    MsgCreateTextNode = 9
    MsgMoveNode = 10
    MsgRemoveNode = 11
    MsgSetNodeAttribute = 12
    MsgRemoveNodeAttribute = 13
    MsgSetNodeData = 14
    MsgSetCSSData = 15
    MsgSetNodeScroll = 16
    MsgSetInputTarget = 17
    MsgSetInputValue = 18
    MsgSetInputChecked = 19
    MsgMouseMove = 20
    MsgNetworkRequestDeprecated = 21
    MsgConsoleLog = 22
    MsgPageLoadTiming = 23
    MsgPageRenderTiming = 24
    MsgIntegrationEvent = 26
    MsgCustomEvent = 27
    MsgUserID = 28
    MsgUserAnonymousID = 29
    MsgMetadata = 30
    MsgPageEventDeprecated = 31
    MsgInputEvent = 32
    MsgPageEvent = 33
    MsgStringDictGlobal = 34
    MsgSetNodeAttributeDictGlobal = 35
    MsgProfiler = 40
    MsgOTable = 41
    MsgStateAction = 42
    MsgReduxDeprecated = 44
    MsgVuex = 45
    MsgMobX = 46
    MsgNgRx = 47
    MsgGraphQLDeprecated = 48
    MsgPerformanceTrack = 49
    MsgStringDictDeprecated = 50
    MsgSetNodeAttributeDictDeprecated = 51
    MsgStringDict = 43
    MsgSetNodeAttributeDict = 52
    MsgResourceTimingDeprecated = 53
    MsgConnectionInformation = 54
    MsgSetPageVisibility = 55
    MsgPerformanceTrackAggr = 56
    MsgLoadFontFace = 57
    MsgSetNodeFocus = 58
    MsgSetNodeAttributeURLBased = 60
    MsgSetCSSDataURLBased = 61
    MsgTechnicalInfo = 63
    MsgCustomIssue = 64
    MsgAssetCache = 66
    MsgMouseClick = 68
    MsgMouseClickDeprecated = 69
    MsgCreateIFrameDocument = 70
    MsgAdoptedSSReplaceURLBased = 71
    MsgAdoptedSSReplace = 72
    MsgAdoptedSSInsertRuleURLBased = 73
    MsgAdoptedSSInsertRule = 74
    MsgAdoptedSSDeleteRule = 75
    MsgAdoptedSSAddOwner = 76
    MsgAdoptedSSRemoveOwner = 77
    MsgJSException = 78
    MsgZustand = 79
    MsgBatchMetadata = 81
    MsgPartitionedMessage = 82
    MsgNetworkRequest = 83
    MsgWSChannel = 84
    MsgIncident = 85
    MsgInputChange = 112
    MsgSelectionChange = 113
    MsgMouseThrashing = 114
    MsgUnbindNodes = 115
    MsgResourceTiming = 116
    MsgTabChange = 117
    MsgTabData = 118
    MsgCanvasNode = 119
    MsgTagTrigger = 120
    MsgRedux = 121
    MsgSetPageLocation = 122
    MsgGraphQL = 123
    MsgWebVitals = 124
    MsgIssueEvent = 125
    MsgSessionEnd = 126
    MsgSessionSearch = 127
    MsgMobileSessionStart = 90
    MsgMobileSessionEnd = 91
    MsgMobileMetadata = 92
    MsgMobileEvent = 93
    MsgMobileUserID = 94
    MsgMobileUserAnonymousID = 95
    MsgMobileScreenChanges = 96
    MsgMobileCrash = 97
    MsgMobileViewComponentEvent = 98
    MsgMobileClickEvent = 100
    MsgMobileInputEvent = 101
    MsgMobilePerformanceEvent = 102
    MsgMobileLog = 103
    MsgMobileInternalError = 104
    MsgMobileNetworkCall = 105
    MsgMobileSwipeEvent = 106
    MsgMobileBatchMeta = 107
    MsgMobilePerformanceAggregated = 110
    MsgMobileIssueEvent = 111
=======
	MsgTimestamp                      = 0
	MsgSessionStart                   = 1
	MsgSessionEndDeprecated           = 3
	MsgSetPageLocationDeprecated      = 4
	MsgSetViewportSize                = 5
	MsgSetViewportScroll              = 6
	MsgCreateDocument                 = 7
	MsgCreateElementNode              = 8
	MsgCreateTextNode                 = 9
	MsgMoveNode                       = 10
	MsgRemoveNode                     = 11
	MsgSetNodeAttribute               = 12
	MsgRemoveNodeAttribute            = 13
	MsgSetNodeData                    = 14
	MsgSetCSSData                     = 15
	MsgSetNodeScroll                  = 16
	MsgSetInputTarget                 = 17
	MsgSetInputValue                  = 18
	MsgSetInputChecked                = 19
	MsgMouseMove                      = 20
	MsgNetworkRequestDeprecated       = 21
	MsgConsoleLog                     = 22
	MsgPageLoadTiming                 = 23
	MsgPageRenderTiming               = 24
	MsgJSExceptionDeprecated          = 25
	MsgIntegrationEvent               = 26
	MsgCustomEvent                    = 27
	MsgUserID                         = 28
	MsgUserAnonymousID                = 29
	MsgMetadata                       = 30
	MsgPageEventDeprecated            = 31
	MsgInputEvent                     = 32
	MsgPageEvent                      = 33
	MsgStringDictGlobal               = 34
	MsgSetNodeAttributeDictGlobal     = 35
	MsgCSSInsertRule                  = 37
	MsgCSSDeleteRule                  = 38
	MsgFetch                          = 39
	MsgProfiler                       = 40
	MsgOTable                         = 41
	MsgStateAction                    = 42
	MsgReduxDeprecated                = 44
	MsgVuex                           = 45
	MsgMobX                           = 46
	MsgNgRx                           = 47
	MsgGraphQLDeprecated              = 48
	MsgPerformanceTrack               = 49
	MsgStringDictDeprecated           = 50
	MsgSetNodeAttributeDictDeprecated = 51
	MsgStringDict                     = 43
	MsgSetNodeAttributeDict           = 52
	MsgResourceTimingDeprecated       = 53
	MsgConnectionInformation          = 54
	MsgSetPageVisibility              = 55
	MsgPerformanceTrackAggr           = 56
	MsgLoadFontFace                   = 57
	MsgSetNodeFocus                   = 58
	MsgLongTask                       = 59
	MsgSetNodeAttributeURLBased       = 60
	MsgSetCSSDataURLBased             = 61
	MsgIssueEventDeprecated           = 62
	MsgTechnicalInfo                  = 63
	MsgCustomIssue                    = 64
	MsgAssetCache                     = 66
	MsgCSSInsertRuleURLBased          = 67
	MsgMouseClick                     = 68
	MsgMouseClickDeprecated           = 69
	MsgCreateIFrameDocument           = 70
	MsgAdoptedSSReplaceURLBased       = 71
	MsgAdoptedSSReplace               = 72
	MsgAdoptedSSInsertRuleURLBased    = 73
	MsgAdoptedSSInsertRule            = 74
	MsgAdoptedSSDeleteRule            = 75
	MsgAdoptedSSAddOwner              = 76
	MsgAdoptedSSRemoveOwner           = 77
	MsgJSException                    = 78
	MsgZustand                        = 79
	MsgBatchMeta                      = 80
	MsgBatchMetadata                  = 81
	MsgPartitionedMessage             = 82
	MsgNetworkRequest                 = 83
	MsgWSChannel                      = 84
	MsgInputChange                    = 112
	MsgSelectionChange                = 113
	MsgMouseThrashing                 = 114
	MsgUnbindNodes                    = 115
	MsgResourceTiming                 = 116
	MsgTabChange                      = 117
	MsgTabData                        = 118
	MsgCanvasNode                     = 119
	MsgTagTrigger                     = 120
	MsgRedux                          = 121
	MsgSetPageLocation                = 122
	MsgGraphQL                        = 123
	MsgWebVitals                      = 124
	MsgIssueEvent                     = 125
	MsgSessionEnd                     = 126
	MsgSessionSearch                  = 127
	MsgMobileSessionStart             = 90
	MsgMobileSessionEnd               = 91
	MsgMobileMetadata                 = 92
	MsgMobileEvent                    = 93
	MsgMobileUserID                   = 94
	MsgMobileUserAnonymousID          = 95
	MsgMobileScreenChanges            = 96
	MsgMobileCrash                    = 97
	MsgMobileViewComponentEvent       = 98
	MsgMobileClickEvent               = 100
	MsgMobileInputEvent               = 101
	MsgMobilePerformanceEvent         = 102
	MsgMobileLog                      = 103
	MsgMobileInternalError            = 104
	MsgMobileNetworkCall              = 105
	MsgMobileSwipeEvent               = 106
	MsgMobileBatchMeta                = 107
	MsgMobilePerformanceAggregated    = 110
	MsgMobileIssueEvent               = 111
>>>>>>> 889fde91
)


type Timestamp struct {
	message
	Timestamp uint64
}

func (msg *Timestamp) Encode() []byte {
	buf := make([]byte, 11)
	buf[0] = 0
	p := 1
	p = WriteUint(msg.Timestamp, buf, p)
	return buf[:p]
}

func (msg *Timestamp) Decode() Message {
	return msg
}

func (msg *Timestamp) TypeID() int {
	return 0
}

type SessionStart struct {
	message
	Timestamp uint64
	ProjectID uint64
	TrackerVersion string
	RevID string
	UserUUID string
	UserAgent string
	UserOS string
	UserOSVersion string
	UserBrowser string
	UserBrowserVersion string
	UserDevice string
	UserDeviceType string
	UserDeviceMemorySize uint64
	UserDeviceHeapSize uint64
	UserCountry string
	UserID string
}

func (msg *SessionStart) Encode() []byte {
	buf := make([]byte, 161+len(msg.TrackerVersion)+len(msg.RevID)+len(msg.UserUUID)+len(msg.UserAgent)+len(msg.UserOS)+len(msg.UserOSVersion)+len(msg.UserBrowser)+len(msg.UserBrowserVersion)+len(msg.UserDevice)+len(msg.UserDeviceType)+len(msg.UserCountry)+len(msg.UserID))
	buf[0] = 1
	p := 1
	p = WriteUint(msg.Timestamp, buf, p)
	p = WriteUint(msg.ProjectID, buf, p)
	p = WriteString(msg.TrackerVersion, buf, p)
	p = WriteString(msg.RevID, buf, p)
	p = WriteString(msg.UserUUID, buf, p)
	p = WriteString(msg.UserAgent, buf, p)
	p = WriteString(msg.UserOS, buf, p)
	p = WriteString(msg.UserOSVersion, buf, p)
	p = WriteString(msg.UserBrowser, buf, p)
	p = WriteString(msg.UserBrowserVersion, buf, p)
	p = WriteString(msg.UserDevice, buf, p)
	p = WriteString(msg.UserDeviceType, buf, p)
	p = WriteUint(msg.UserDeviceMemorySize, buf, p)
	p = WriteUint(msg.UserDeviceHeapSize, buf, p)
	p = WriteString(msg.UserCountry, buf, p)
	p = WriteString(msg.UserID, buf, p)
	return buf[:p]
}

func (msg *SessionStart) Decode() Message {
	return msg
}

func (msg *SessionStart) TypeID() int {
	return 1
}

type SessionEndDeprecated struct {
	message
	Timestamp uint64
}

func (msg *SessionEndDeprecated) Encode() []byte {
	buf := make([]byte, 11)
	buf[0] = 3
	p := 1
	p = WriteUint(msg.Timestamp, buf, p)
	return buf[:p]
}

func (msg *SessionEndDeprecated) Decode() Message {
	return msg
}

func (msg *SessionEndDeprecated) TypeID() int {
	return 3
}

type SetPageLocationDeprecated struct {
	message
	URL string
	Referrer string
	NavigationStart uint64
}

func (msg *SetPageLocationDeprecated) Encode() []byte {
	buf := make([]byte, 31+len(msg.URL)+len(msg.Referrer))
	buf[0] = 4
	p := 1
	p = WriteString(msg.URL, buf, p)
	p = WriteString(msg.Referrer, buf, p)
	p = WriteUint(msg.NavigationStart, buf, p)
	return buf[:p]
}

func (msg *SetPageLocationDeprecated) Decode() Message {
	return msg
}

func (msg *SetPageLocationDeprecated) TypeID() int {
	return 4
}

type SetViewportSize struct {
	message
	Width uint64
	Height uint64
}

func (msg *SetViewportSize) Encode() []byte {
	buf := make([]byte, 21)
	buf[0] = 5
	p := 1
	p = WriteUint(msg.Width, buf, p)
	p = WriteUint(msg.Height, buf, p)
	return buf[:p]
}

func (msg *SetViewportSize) Decode() Message {
	return msg
}

func (msg *SetViewportSize) TypeID() int {
	return 5
}

type SetViewportScroll struct {
	message
	X int64
	Y int64
}

func (msg *SetViewportScroll) Encode() []byte {
	buf := make([]byte, 21)
	buf[0] = 6
	p := 1
	p = WriteInt(msg.X, buf, p)
	p = WriteInt(msg.Y, buf, p)
	return buf[:p]
}

func (msg *SetViewportScroll) Decode() Message {
	return msg
}

func (msg *SetViewportScroll) TypeID() int {
	return 6
}

type CreateDocument struct {
	message

}

func (msg *CreateDocument) Encode() []byte {
	buf := make([]byte, 1)
	buf[0] = 7
	p := 1

	return buf[:p]
}

func (msg *CreateDocument) Decode() Message {
	return msg
}

func (msg *CreateDocument) TypeID() int {
	return 7
}

type CreateElementNode struct {
	message
	ID uint64
	ParentID uint64
	index uint64
	Tag string
	SVG bool
}

func (msg *CreateElementNode) Encode() []byte {
	buf := make([]byte, 51+len(msg.Tag))
	buf[0] = 8
	p := 1
	p = WriteUint(msg.ID, buf, p)
	p = WriteUint(msg.ParentID, buf, p)
	p = WriteUint(msg.index, buf, p)
	p = WriteString(msg.Tag, buf, p)
	p = WriteBoolean(msg.SVG, buf, p)
	return buf[:p]
}

func (msg *CreateElementNode) Decode() Message {
	return msg
}

func (msg *CreateElementNode) TypeID() int {
	return 8
}

type CreateTextNode struct {
	message
	ID uint64
	ParentID uint64
	Index uint64
}

func (msg *CreateTextNode) Encode() []byte {
	buf := make([]byte, 31)
	buf[0] = 9
	p := 1
	p = WriteUint(msg.ID, buf, p)
	p = WriteUint(msg.ParentID, buf, p)
	p = WriteUint(msg.Index, buf, p)
	return buf[:p]
}

func (msg *CreateTextNode) Decode() Message {
	return msg
}

func (msg *CreateTextNode) TypeID() int {
	return 9
}

type MoveNode struct {
	message
	ID uint64
	ParentID uint64
	Index uint64
}

func (msg *MoveNode) Encode() []byte {
	buf := make([]byte, 31)
	buf[0] = 10
	p := 1
	p = WriteUint(msg.ID, buf, p)
	p = WriteUint(msg.ParentID, buf, p)
	p = WriteUint(msg.Index, buf, p)
	return buf[:p]
}

func (msg *MoveNode) Decode() Message {
	return msg
}

func (msg *MoveNode) TypeID() int {
	return 10
}

type RemoveNode struct {
	message
	ID uint64
}

func (msg *RemoveNode) Encode() []byte {
	buf := make([]byte, 11)
	buf[0] = 11
	p := 1
	p = WriteUint(msg.ID, buf, p)
	return buf[:p]
}

func (msg *RemoveNode) Decode() Message {
	return msg
}

func (msg *RemoveNode) TypeID() int {
	return 11
}

type SetNodeAttribute struct {
	message
	ID uint64
	Name string
	Value string
}

func (msg *SetNodeAttribute) Encode() []byte {
	buf := make([]byte, 31+len(msg.Name)+len(msg.Value))
	buf[0] = 12
	p := 1
	p = WriteUint(msg.ID, buf, p)
	p = WriteString(msg.Name, buf, p)
	p = WriteString(msg.Value, buf, p)
	return buf[:p]
}

func (msg *SetNodeAttribute) Decode() Message {
	return msg
}

func (msg *SetNodeAttribute) TypeID() int {
	return 12
}

type RemoveNodeAttribute struct {
	message
	ID uint64
	Name string
}

func (msg *RemoveNodeAttribute) Encode() []byte {
	buf := make([]byte, 21+len(msg.Name))
	buf[0] = 13
	p := 1
	p = WriteUint(msg.ID, buf, p)
	p = WriteString(msg.Name, buf, p)
	return buf[:p]
}

func (msg *RemoveNodeAttribute) Decode() Message {
	return msg
}

func (msg *RemoveNodeAttribute) TypeID() int {
	return 13
}

type SetNodeData struct {
	message
	ID uint64
	Data string
}

func (msg *SetNodeData) Encode() []byte {
	buf := make([]byte, 21+len(msg.Data))
	buf[0] = 14
	p := 1
	p = WriteUint(msg.ID, buf, p)
	p = WriteString(msg.Data, buf, p)
	return buf[:p]
}

func (msg *SetNodeData) Decode() Message {
	return msg
}

func (msg *SetNodeData) TypeID() int {
	return 14
}

type SetCSSData struct {
	message
	ID uint64
	Data string
}

func (msg *SetCSSData) Encode() []byte {
	buf := make([]byte, 21+len(msg.Data))
	buf[0] = 15
	p := 1
	p = WriteUint(msg.ID, buf, p)
	p = WriteString(msg.Data, buf, p)
	return buf[:p]
}

func (msg *SetCSSData) Decode() Message {
	return msg
}

func (msg *SetCSSData) TypeID() int {
	return 15
}

type SetNodeScroll struct {
	message
	ID uint64
	X int64
	Y int64
}

func (msg *SetNodeScroll) Encode() []byte {
	buf := make([]byte, 31)
	buf[0] = 16
	p := 1
	p = WriteUint(msg.ID, buf, p)
	p = WriteInt(msg.X, buf, p)
	p = WriteInt(msg.Y, buf, p)
	return buf[:p]
}

func (msg *SetNodeScroll) Decode() Message {
	return msg
}

func (msg *SetNodeScroll) TypeID() int {
	return 16
}

type SetInputTarget struct {
	message
	ID uint64
	Label string
}

func (msg *SetInputTarget) Encode() []byte {
	buf := make([]byte, 21+len(msg.Label))
	buf[0] = 17
	p := 1
	p = WriteUint(msg.ID, buf, p)
	p = WriteString(msg.Label, buf, p)
	return buf[:p]
}

func (msg *SetInputTarget) Decode() Message {
	return msg
}

func (msg *SetInputTarget) TypeID() int {
	return 17
}

type SetInputValue struct {
	message
	ID uint64
	Value string
	Mask int64
}

func (msg *SetInputValue) Encode() []byte {
	buf := make([]byte, 31+len(msg.Value))
	buf[0] = 18
	p := 1
	p = WriteUint(msg.ID, buf, p)
	p = WriteString(msg.Value, buf, p)
	p = WriteInt(msg.Mask, buf, p)
	return buf[:p]
}

func (msg *SetInputValue) Decode() Message {
	return msg
}

func (msg *SetInputValue) TypeID() int {
	return 18
}

type SetInputChecked struct {
	message
	ID uint64
	Checked bool
}

func (msg *SetInputChecked) Encode() []byte {
	buf := make([]byte, 21)
	buf[0] = 19
	p := 1
	p = WriteUint(msg.ID, buf, p)
	p = WriteBoolean(msg.Checked, buf, p)
	return buf[:p]
}

func (msg *SetInputChecked) Decode() Message {
	return msg
}

func (msg *SetInputChecked) TypeID() int {
	return 19
}

type MouseMove struct {
	message
	X uint64
	Y uint64
}

func (msg *MouseMove) Encode() []byte {
	buf := make([]byte, 21)
	buf[0] = 20
	p := 1
	p = WriteUint(msg.X, buf, p)
	p = WriteUint(msg.Y, buf, p)
	return buf[:p]
}

func (msg *MouseMove) Decode() Message {
	return msg
}

func (msg *MouseMove) TypeID() int {
	return 20
}

type NetworkRequestDeprecated struct {
	message
	Type string
	Method string
	URL string
	Request string
	Response string
	Status uint64
	Timestamp uint64
	Duration uint64
}

func (msg *NetworkRequestDeprecated) Encode() []byte {
	buf := make([]byte, 81+len(msg.Type)+len(msg.Method)+len(msg.URL)+len(msg.Request)+len(msg.Response))
	buf[0] = 21
	p := 1
	p = WriteString(msg.Type, buf, p)
	p = WriteString(msg.Method, buf, p)
	p = WriteString(msg.URL, buf, p)
	p = WriteString(msg.Request, buf, p)
	p = WriteString(msg.Response, buf, p)
	p = WriteUint(msg.Status, buf, p)
	p = WriteUint(msg.Timestamp, buf, p)
	p = WriteUint(msg.Duration, buf, p)
	return buf[:p]
}

func (msg *NetworkRequestDeprecated) Decode() Message {
	return msg
}

func (msg *NetworkRequestDeprecated) TypeID() int {
	return 21
}

type ConsoleLog struct {
	message
	Level string
	Value string
}

func (msg *ConsoleLog) Encode() []byte {
	buf := make([]byte, 21+len(msg.Level)+len(msg.Value))
	buf[0] = 22
	p := 1
	p = WriteString(msg.Level, buf, p)
	p = WriteString(msg.Value, buf, p)
	return buf[:p]
}

func (msg *ConsoleLog) Decode() Message {
	return msg
}

func (msg *ConsoleLog) TypeID() int {
	return 22
}

type PageLoadTiming struct {
	message
	RequestStart uint64
	ResponseStart uint64
	ResponseEnd uint64
	DomContentLoadedEventStart uint64
	DomContentLoadedEventEnd uint64
	LoadEventStart uint64
	LoadEventEnd uint64
	FirstPaint uint64
	FirstContentfulPaint uint64
}

func (msg *PageLoadTiming) Encode() []byte {
	buf := make([]byte, 91)
	buf[0] = 23
	p := 1
	p = WriteUint(msg.RequestStart, buf, p)
	p = WriteUint(msg.ResponseStart, buf, p)
	p = WriteUint(msg.ResponseEnd, buf, p)
	p = WriteUint(msg.DomContentLoadedEventStart, buf, p)
	p = WriteUint(msg.DomContentLoadedEventEnd, buf, p)
	p = WriteUint(msg.LoadEventStart, buf, p)
	p = WriteUint(msg.LoadEventEnd, buf, p)
	p = WriteUint(msg.FirstPaint, buf, p)
	p = WriteUint(msg.FirstContentfulPaint, buf, p)
	return buf[:p]
}

func (msg *PageLoadTiming) Decode() Message {
	return msg
}

func (msg *PageLoadTiming) TypeID() int {
	return 23
}

type PageRenderTiming struct {
	message
	SpeedIndex uint64
	VisuallyComplete uint64
	TimeToInteractive uint64
}

func (msg *PageRenderTiming) Encode() []byte {
	buf := make([]byte, 31)
	buf[0] = 24
	p := 1
	p = WriteUint(msg.SpeedIndex, buf, p)
	p = WriteUint(msg.VisuallyComplete, buf, p)
	p = WriteUint(msg.TimeToInteractive, buf, p)
	return buf[:p]
}

func (msg *PageRenderTiming) Decode() Message {
	return msg
}

func (msg *PageRenderTiming) TypeID() int {
	return 24
}

type JSExceptionDeprecated struct {
	message
	Name    string
	Message string
	Payload string
}

func (msg *JSExceptionDeprecated) Encode() []byte {
	buf := make([]byte, 31+len(msg.Name)+len(msg.Message)+len(msg.Payload))
	buf[0] = 25
	p := 1
	p = WriteString(msg.Name, buf, p)
	p = WriteString(msg.Message, buf, p)
	p = WriteString(msg.Payload, buf, p)
	return buf[:p]
}

func (msg *JSExceptionDeprecated) Decode() Message {
	return msg
}

func (msg *JSExceptionDeprecated) TypeID() int {
	return 25
}

type IntegrationEvent struct {
	message
	Timestamp uint64
	Source string
	Name string
	Message string
	Payload string
}

func (msg *IntegrationEvent) Encode() []byte {
	buf := make([]byte, 51+len(msg.Source)+len(msg.Name)+len(msg.Message)+len(msg.Payload))
	buf[0] = 26
	p := 1
	p = WriteUint(msg.Timestamp, buf, p)
	p = WriteString(msg.Source, buf, p)
	p = WriteString(msg.Name, buf, p)
	p = WriteString(msg.Message, buf, p)
	p = WriteString(msg.Payload, buf, p)
	return buf[:p]
}

func (msg *IntegrationEvent) Decode() Message {
	return msg
}

func (msg *IntegrationEvent) TypeID() int {
	return 26
}

type CustomEvent struct {
	message
	Name string
	Payload string
}

func (msg *CustomEvent) Encode() []byte {
	buf := make([]byte, 21+len(msg.Name)+len(msg.Payload))
	buf[0] = 27
	p := 1
	p = WriteString(msg.Name, buf, p)
	p = WriteString(msg.Payload, buf, p)
	return buf[:p]
}

func (msg *CustomEvent) Decode() Message {
	return msg
}

func (msg *CustomEvent) TypeID() int {
	return 27
}

type UserID struct {
	message
	ID string
}

func (msg *UserID) Encode() []byte {
	buf := make([]byte, 11+len(msg.ID))
	buf[0] = 28
	p := 1
	p = WriteString(msg.ID, buf, p)
	return buf[:p]
}

func (msg *UserID) Decode() Message {
	return msg
}

func (msg *UserID) TypeID() int {
	return 28
}

type UserAnonymousID struct {
	message
	ID string
}

func (msg *UserAnonymousID) Encode() []byte {
	buf := make([]byte, 11+len(msg.ID))
	buf[0] = 29
	p := 1
	p = WriteString(msg.ID, buf, p)
	return buf[:p]
}

func (msg *UserAnonymousID) Decode() Message {
	return msg
}

func (msg *UserAnonymousID) TypeID() int {
	return 29
}

type Metadata struct {
	message
	Key string
	Value string
}

func (msg *Metadata) Encode() []byte {
	buf := make([]byte, 21+len(msg.Key)+len(msg.Value))
	buf[0] = 30
	p := 1
	p = WriteString(msg.Key, buf, p)
	p = WriteString(msg.Value, buf, p)
	return buf[:p]
}

func (msg *Metadata) Decode() Message {
	return msg
}

func (msg *Metadata) TypeID() int {
	return 30
}

type PageEventDeprecated struct {
	message
	MessageID uint64
	Timestamp uint64
	URL string
	Referrer string
	Loaded bool
	RequestStart uint64
	ResponseStart uint64
	ResponseEnd uint64
	DomContentLoadedEventStart uint64
	DomContentLoadedEventEnd uint64
	LoadEventStart uint64
	LoadEventEnd uint64
	FirstPaint uint64
	FirstContentfulPaint uint64
	SpeedIndex uint64
	VisuallyComplete uint64
	TimeToInteractive uint64
}

func (msg *PageEventDeprecated) Encode() []byte {
	buf := make([]byte, 171+len(msg.URL)+len(msg.Referrer))
	buf[0] = 31
	p := 1
	p = WriteUint(msg.MessageID, buf, p)
	p = WriteUint(msg.Timestamp, buf, p)
	p = WriteString(msg.URL, buf, p)
	p = WriteString(msg.Referrer, buf, p)
	p = WriteBoolean(msg.Loaded, buf, p)
	p = WriteUint(msg.RequestStart, buf, p)
	p = WriteUint(msg.ResponseStart, buf, p)
	p = WriteUint(msg.ResponseEnd, buf, p)
	p = WriteUint(msg.DomContentLoadedEventStart, buf, p)
	p = WriteUint(msg.DomContentLoadedEventEnd, buf, p)
	p = WriteUint(msg.LoadEventStart, buf, p)
	p = WriteUint(msg.LoadEventEnd, buf, p)
	p = WriteUint(msg.FirstPaint, buf, p)
	p = WriteUint(msg.FirstContentfulPaint, buf, p)
	p = WriteUint(msg.SpeedIndex, buf, p)
	p = WriteUint(msg.VisuallyComplete, buf, p)
	p = WriteUint(msg.TimeToInteractive, buf, p)
	return buf[:p]
}

func (msg *PageEventDeprecated) Decode() Message {
	return msg
}

func (msg *PageEventDeprecated) TypeID() int {
	return 31
}

type InputEvent struct {
	message
	MessageID uint64
	Timestamp uint64
	Value string
	ValueMasked bool
	Label string
}

func (msg *InputEvent) Encode() []byte {
	buf := make([]byte, 51+len(msg.Value)+len(msg.Label))
	buf[0] = 32
	p := 1
	p = WriteUint(msg.MessageID, buf, p)
	p = WriteUint(msg.Timestamp, buf, p)
	p = WriteString(msg.Value, buf, p)
	p = WriteBoolean(msg.ValueMasked, buf, p)
	p = WriteString(msg.Label, buf, p)
	return buf[:p]
}

func (msg *InputEvent) Decode() Message {
	return msg
}

func (msg *InputEvent) TypeID() int {
	return 32
}

type PageEvent struct {
	message
	MessageID uint64
	Timestamp uint64
	URL string
	Referrer string
	Loaded bool
	RequestStart uint64
	ResponseStart uint64
	ResponseEnd uint64
	DomContentLoadedEventStart uint64
	DomContentLoadedEventEnd uint64
	LoadEventStart uint64
	LoadEventEnd uint64
	FirstPaint uint64
	FirstContentfulPaint uint64
	SpeedIndex uint64
	VisuallyComplete uint64
	TimeToInteractive uint64
	WebVitals string
}

func (msg *PageEvent) Encode() []byte {
	buf := make([]byte, 181+len(msg.URL)+len(msg.Referrer)+len(msg.WebVitals))
	buf[0] = 33
	p := 1
	p = WriteUint(msg.MessageID, buf, p)
	p = WriteUint(msg.Timestamp, buf, p)
	p = WriteString(msg.URL, buf, p)
	p = WriteString(msg.Referrer, buf, p)
	p = WriteBoolean(msg.Loaded, buf, p)
	p = WriteUint(msg.RequestStart, buf, p)
	p = WriteUint(msg.ResponseStart, buf, p)
	p = WriteUint(msg.ResponseEnd, buf, p)
	p = WriteUint(msg.DomContentLoadedEventStart, buf, p)
	p = WriteUint(msg.DomContentLoadedEventEnd, buf, p)
	p = WriteUint(msg.LoadEventStart, buf, p)
	p = WriteUint(msg.LoadEventEnd, buf, p)
	p = WriteUint(msg.FirstPaint, buf, p)
	p = WriteUint(msg.FirstContentfulPaint, buf, p)
	p = WriteUint(msg.SpeedIndex, buf, p)
	p = WriteUint(msg.VisuallyComplete, buf, p)
	p = WriteUint(msg.TimeToInteractive, buf, p)
	p = WriteString(msg.WebVitals, buf, p)
	return buf[:p]
}

func (msg *PageEvent) Decode() Message {
	return msg
}

func (msg *PageEvent) TypeID() int {
	return 33
}

type StringDictGlobal struct {
	message
	Key uint64
	Value string
}

func (msg *StringDictGlobal) Encode() []byte {
	buf := make([]byte, 21+len(msg.Value))
	buf[0] = 34
	p := 1
	p = WriteUint(msg.Key, buf, p)
	p = WriteString(msg.Value, buf, p)
	return buf[:p]
}

func (msg *StringDictGlobal) Decode() Message {
	return msg
}

func (msg *StringDictGlobal) TypeID() int {
	return 34
}

type SetNodeAttributeDictGlobal struct {
	message
	ID uint64
	Name uint64
	Value uint64
}

func (msg *SetNodeAttributeDictGlobal) Encode() []byte {
	buf := make([]byte, 31)
	buf[0] = 35
	p := 1
	p = WriteUint(msg.ID, buf, p)
	p = WriteUint(msg.Name, buf, p)
	p = WriteUint(msg.Value, buf, p)
	return buf[:p]
}

func (msg *SetNodeAttributeDictGlobal) Decode() Message {
	return msg
}

func (msg *SetNodeAttributeDictGlobal) TypeID() int {
	return 35
}

type CSSInsertRule struct {
	message
	ID    uint64
	Rule  string
	Index uint64
}

func (msg *CSSInsertRule) Encode() []byte {
	buf := make([]byte, 31+len(msg.Rule))
	buf[0] = 37
	p := 1
	p = WriteUint(msg.ID, buf, p)
	p = WriteString(msg.Rule, buf, p)
	p = WriteUint(msg.Index, buf, p)
	return buf[:p]
}

func (msg *CSSInsertRule) Decode() Message {
	return msg
}

func (msg *CSSInsertRule) TypeID() int {
	return 37
}

type CSSDeleteRule struct {
	message
	ID    uint64
	Index uint64
}

func (msg *CSSDeleteRule) Encode() []byte {
	buf := make([]byte, 21)
	buf[0] = 38
	p := 1
	p = WriteUint(msg.ID, buf, p)
	p = WriteUint(msg.Index, buf, p)
	return buf[:p]
}

func (msg *CSSDeleteRule) Decode() Message {
	return msg
}

func (msg *CSSDeleteRule) TypeID() int {
	return 38
}

type Fetch struct {
	message
	Method    string
	URL       string
	Request   string
	Response  string
	Status    uint64
	Timestamp uint64
	Duration  uint64
}

func (msg *Fetch) Encode() []byte {
	buf := make([]byte, 71+len(msg.Method)+len(msg.URL)+len(msg.Request)+len(msg.Response))
	buf[0] = 39
	p := 1
	p = WriteString(msg.Method, buf, p)
	p = WriteString(msg.URL, buf, p)
	p = WriteString(msg.Request, buf, p)
	p = WriteString(msg.Response, buf, p)
	p = WriteUint(msg.Status, buf, p)
	p = WriteUint(msg.Timestamp, buf, p)
	p = WriteUint(msg.Duration, buf, p)
	return buf[:p]
}

func (msg *Fetch) Decode() Message {
	return msg
}

func (msg *Fetch) TypeID() int {
	return 39
}

type Profiler struct {
	message
	Name string
	Duration uint64
	Args string
	Result string
}

func (msg *Profiler) Encode() []byte {
	buf := make([]byte, 41+len(msg.Name)+len(msg.Args)+len(msg.Result))
	buf[0] = 40
	p := 1
	p = WriteString(msg.Name, buf, p)
	p = WriteUint(msg.Duration, buf, p)
	p = WriteString(msg.Args, buf, p)
	p = WriteString(msg.Result, buf, p)
	return buf[:p]
}

func (msg *Profiler) Decode() Message {
	return msg
}

func (msg *Profiler) TypeID() int {
	return 40
}

type OTable struct {
	message
	Key string
	Value string
}

func (msg *OTable) Encode() []byte {
	buf := make([]byte, 21+len(msg.Key)+len(msg.Value))
	buf[0] = 41
	p := 1
	p = WriteString(msg.Key, buf, p)
	p = WriteString(msg.Value, buf, p)
	return buf[:p]
}

func (msg *OTable) Decode() Message {
	return msg
}

func (msg *OTable) TypeID() int {
	return 41
}

type StateAction struct {
	message
	Type string
}

func (msg *StateAction) Encode() []byte {
	buf := make([]byte, 11+len(msg.Type))
	buf[0] = 42
	p := 1
	p = WriteString(msg.Type, buf, p)
	return buf[:p]
}

func (msg *StateAction) Decode() Message {
	return msg
}

func (msg *StateAction) TypeID() int {
	return 42
}

type ReduxDeprecated struct {
	message
	Action string
	State string
	Duration uint64
}

func (msg *ReduxDeprecated) Encode() []byte {
	buf := make([]byte, 31+len(msg.Action)+len(msg.State))
	buf[0] = 44
	p := 1
	p = WriteString(msg.Action, buf, p)
	p = WriteString(msg.State, buf, p)
	p = WriteUint(msg.Duration, buf, p)
	return buf[:p]
}

func (msg *ReduxDeprecated) Decode() Message {
	return msg
}

func (msg *ReduxDeprecated) TypeID() int {
	return 44
}

type Vuex struct {
	message
	Mutation string
	State string
}

func (msg *Vuex) Encode() []byte {
	buf := make([]byte, 21+len(msg.Mutation)+len(msg.State))
	buf[0] = 45
	p := 1
	p = WriteString(msg.Mutation, buf, p)
	p = WriteString(msg.State, buf, p)
	return buf[:p]
}

func (msg *Vuex) Decode() Message {
	return msg
}

func (msg *Vuex) TypeID() int {
	return 45
}

type MobX struct {
	message
	Type string
	Payload string
}

func (msg *MobX) Encode() []byte {
	buf := make([]byte, 21+len(msg.Type)+len(msg.Payload))
	buf[0] = 46
	p := 1
	p = WriteString(msg.Type, buf, p)
	p = WriteString(msg.Payload, buf, p)
	return buf[:p]
}

func (msg *MobX) Decode() Message {
	return msg
}

func (msg *MobX) TypeID() int {
	return 46
}

type NgRx struct {
	message
	Action string
	State string
	Duration uint64
}

func (msg *NgRx) Encode() []byte {
	buf := make([]byte, 31+len(msg.Action)+len(msg.State))
	buf[0] = 47
	p := 1
	p = WriteString(msg.Action, buf, p)
	p = WriteString(msg.State, buf, p)
	p = WriteUint(msg.Duration, buf, p)
	return buf[:p]
}

func (msg *NgRx) Decode() Message {
	return msg
}

func (msg *NgRx) TypeID() int {
	return 47
}

type GraphQLDeprecated struct {
	message
	OperationKind string
	OperationName string
	Variables string
	Response string
	Duration int64
}

func (msg *GraphQLDeprecated) Encode() []byte {
	buf := make([]byte, 51+len(msg.OperationKind)+len(msg.OperationName)+len(msg.Variables)+len(msg.Response))
	buf[0] = 48
	p := 1
	p = WriteString(msg.OperationKind, buf, p)
	p = WriteString(msg.OperationName, buf, p)
	p = WriteString(msg.Variables, buf, p)
	p = WriteString(msg.Response, buf, p)
	p = WriteInt(msg.Duration, buf, p)
	return buf[:p]
}

func (msg *GraphQLDeprecated) Decode() Message {
	return msg
}

func (msg *GraphQLDeprecated) TypeID() int {
	return 48
}

type PerformanceTrack struct {
	message
	Frames int64
	Ticks int64
	TotalJSHeapSize uint64
	UsedJSHeapSize uint64
}

func (msg *PerformanceTrack) Encode() []byte {
	buf := make([]byte, 41)
	buf[0] = 49
	p := 1
	p = WriteInt(msg.Frames, buf, p)
	p = WriteInt(msg.Ticks, buf, p)
	p = WriteUint(msg.TotalJSHeapSize, buf, p)
	p = WriteUint(msg.UsedJSHeapSize, buf, p)
	return buf[:p]
}

func (msg *PerformanceTrack) Decode() Message {
	return msg
}

func (msg *PerformanceTrack) TypeID() int {
	return 49
}

type StringDictDeprecated struct {
	message
	Key uint64
	Value string
}

func (msg *StringDictDeprecated) Encode() []byte {
	buf := make([]byte, 21+len(msg.Value))
	buf[0] = 50
	p := 1
	p = WriteUint(msg.Key, buf, p)
	p = WriteString(msg.Value, buf, p)
	return buf[:p]
}

func (msg *StringDictDeprecated) Decode() Message {
	return msg
}

func (msg *StringDictDeprecated) TypeID() int {
	return 50
}

type SetNodeAttributeDictDeprecated struct {
	message
	ID uint64
	NameKey uint64
	ValueKey uint64
}

func (msg *SetNodeAttributeDictDeprecated) Encode() []byte {
	buf := make([]byte, 31)
	buf[0] = 51
	p := 1
	p = WriteUint(msg.ID, buf, p)
	p = WriteUint(msg.NameKey, buf, p)
	p = WriteUint(msg.ValueKey, buf, p)
	return buf[:p]
}

func (msg *SetNodeAttributeDictDeprecated) Decode() Message {
	return msg
}

func (msg *SetNodeAttributeDictDeprecated) TypeID() int {
	return 51
}

type StringDict struct {
	message
	Key string
	Value string
}

func (msg *StringDict) Encode() []byte {
	buf := make([]byte, 21+len(msg.Key)+len(msg.Value))
	buf[0] = 43
	p := 1
	p = WriteString(msg.Key, buf, p)
	p = WriteString(msg.Value, buf, p)
	return buf[:p]
}

func (msg *StringDict) Decode() Message {
	return msg
}

func (msg *StringDict) TypeID() int {
	return 43
}

type SetNodeAttributeDict struct {
	message
	ID uint64
	Name string
	Value string
}

func (msg *SetNodeAttributeDict) Encode() []byte {
	buf := make([]byte, 31+len(msg.Name)+len(msg.Value))
	buf[0] = 52
	p := 1
	p = WriteUint(msg.ID, buf, p)
	p = WriteString(msg.Name, buf, p)
	p = WriteString(msg.Value, buf, p)
	return buf[:p]
}

func (msg *SetNodeAttributeDict) Decode() Message {
	return msg
}

func (msg *SetNodeAttributeDict) TypeID() int {
	return 52
}

type ResourceTimingDeprecated struct {
	message
	Timestamp uint64
	Duration uint64
	TTFB uint64
	HeaderSize uint64
	EncodedBodySize uint64
	DecodedBodySize uint64
	URL string
	Initiator string
}

func (msg *ResourceTimingDeprecated) Encode() []byte {
	buf := make([]byte, 81+len(msg.URL)+len(msg.Initiator))
	buf[0] = 53
	p := 1
	p = WriteUint(msg.Timestamp, buf, p)
	p = WriteUint(msg.Duration, buf, p)
	p = WriteUint(msg.TTFB, buf, p)
	p = WriteUint(msg.HeaderSize, buf, p)
	p = WriteUint(msg.EncodedBodySize, buf, p)
	p = WriteUint(msg.DecodedBodySize, buf, p)
	p = WriteString(msg.URL, buf, p)
	p = WriteString(msg.Initiator, buf, p)
	return buf[:p]
}

func (msg *ResourceTimingDeprecated) Decode() Message {
	return msg
}

func (msg *ResourceTimingDeprecated) TypeID() int {
	return 53
}

type ConnectionInformation struct {
	message
	Downlink uint64
	Type string
}

func (msg *ConnectionInformation) Encode() []byte {
	buf := make([]byte, 21+len(msg.Type))
	buf[0] = 54
	p := 1
	p = WriteUint(msg.Downlink, buf, p)
	p = WriteString(msg.Type, buf, p)
	return buf[:p]
}

func (msg *ConnectionInformation) Decode() Message {
	return msg
}

func (msg *ConnectionInformation) TypeID() int {
	return 54
}

type SetPageVisibility struct {
	message
	hidden bool
}

func (msg *SetPageVisibility) Encode() []byte {
	buf := make([]byte, 11)
	buf[0] = 55
	p := 1
	p = WriteBoolean(msg.hidden, buf, p)
	return buf[:p]
}

func (msg *SetPageVisibility) Decode() Message {
	return msg
}

func (msg *SetPageVisibility) TypeID() int {
	return 55
}

type PerformanceTrackAggr struct {
	message
	TimestampStart uint64
	TimestampEnd uint64
	MinFPS uint64
	AvgFPS uint64
	MaxFPS uint64
	MinCPU uint64
	AvgCPU uint64
	MaxCPU uint64
	MinTotalJSHeapSize uint64
	AvgTotalJSHeapSize uint64
	MaxTotalJSHeapSize uint64
	MinUsedJSHeapSize uint64
	AvgUsedJSHeapSize uint64
	MaxUsedJSHeapSize uint64
}

func (msg *PerformanceTrackAggr) Encode() []byte {
	buf := make([]byte, 141)
	buf[0] = 56
	p := 1
	p = WriteUint(msg.TimestampStart, buf, p)
	p = WriteUint(msg.TimestampEnd, buf, p)
	p = WriteUint(msg.MinFPS, buf, p)
	p = WriteUint(msg.AvgFPS, buf, p)
	p = WriteUint(msg.MaxFPS, buf, p)
	p = WriteUint(msg.MinCPU, buf, p)
	p = WriteUint(msg.AvgCPU, buf, p)
	p = WriteUint(msg.MaxCPU, buf, p)
	p = WriteUint(msg.MinTotalJSHeapSize, buf, p)
	p = WriteUint(msg.AvgTotalJSHeapSize, buf, p)
	p = WriteUint(msg.MaxTotalJSHeapSize, buf, p)
	p = WriteUint(msg.MinUsedJSHeapSize, buf, p)
	p = WriteUint(msg.AvgUsedJSHeapSize, buf, p)
	p = WriteUint(msg.MaxUsedJSHeapSize, buf, p)
	return buf[:p]
}

func (msg *PerformanceTrackAggr) Decode() Message {
	return msg
}

func (msg *PerformanceTrackAggr) TypeID() int {
	return 56
}

type LoadFontFace struct {
	message
	ParentID uint64
	Family string
	Source string
	Descriptors string
}

func (msg *LoadFontFace) Encode() []byte {
	buf := make([]byte, 41+len(msg.Family)+len(msg.Source)+len(msg.Descriptors))
	buf[0] = 57
	p := 1
	p = WriteUint(msg.ParentID, buf, p)
	p = WriteString(msg.Family, buf, p)
	p = WriteString(msg.Source, buf, p)
	p = WriteString(msg.Descriptors, buf, p)
	return buf[:p]
}

func (msg *LoadFontFace) Decode() Message {
	return msg
}

func (msg *LoadFontFace) TypeID() int {
	return 57
}

type SetNodeFocus struct {
	message
	ID int64
}

func (msg *SetNodeFocus) Encode() []byte {
	buf := make([]byte, 11)
	buf[0] = 58
	p := 1
	p = WriteInt(msg.ID, buf, p)
	return buf[:p]
}

func (msg *SetNodeFocus) Decode() Message {
	return msg
}

func (msg *SetNodeFocus) TypeID() int {
	return 58
}

type LongTask struct {
	message
	Timestamp     uint64
	Duration      uint64
	Context       uint64
	ContainerType uint64
	ContainerSrc  string
	ContainerId   string
	ContainerName string
}

func (msg *LongTask) Encode() []byte {
	buf := make([]byte, 71+len(msg.ContainerSrc)+len(msg.ContainerId)+len(msg.ContainerName))
	buf[0] = 59
	p := 1
	p = WriteUint(msg.Timestamp, buf, p)
	p = WriteUint(msg.Duration, buf, p)
	p = WriteUint(msg.Context, buf, p)
	p = WriteUint(msg.ContainerType, buf, p)
	p = WriteString(msg.ContainerSrc, buf, p)
	p = WriteString(msg.ContainerId, buf, p)
	p = WriteString(msg.ContainerName, buf, p)
	return buf[:p]
}

func (msg *LongTask) Decode() Message {
	return msg
}

func (msg *LongTask) TypeID() int {
	return 59
}

type SetNodeAttributeURLBased struct {
	message
	ID uint64
	Name string
	Value string
	BaseURL string
}

func (msg *SetNodeAttributeURLBased) Encode() []byte {
	buf := make([]byte, 41+len(msg.Name)+len(msg.Value)+len(msg.BaseURL))
	buf[0] = 60
	p := 1
	p = WriteUint(msg.ID, buf, p)
	p = WriteString(msg.Name, buf, p)
	p = WriteString(msg.Value, buf, p)
	p = WriteString(msg.BaseURL, buf, p)
	return buf[:p]
}

func (msg *SetNodeAttributeURLBased) Decode() Message {
	return msg
}

func (msg *SetNodeAttributeURLBased) TypeID() int {
	return 60
}

type SetCSSDataURLBased struct {
	message
	ID uint64
	Data string
	BaseURL string
}

func (msg *SetCSSDataURLBased) Encode() []byte {
	buf := make([]byte, 31+len(msg.Data)+len(msg.BaseURL))
	buf[0] = 61
	p := 1
	p = WriteUint(msg.ID, buf, p)
	p = WriteString(msg.Data, buf, p)
	p = WriteString(msg.BaseURL, buf, p)
	return buf[:p]
}

func (msg *SetCSSDataURLBased) Decode() Message {
	return msg
}

func (msg *SetCSSDataURLBased) TypeID() int {
	return 61
}

type IssueEventDeprecated struct {
	message
	MessageID     uint64
	Timestamp     uint64
	Type          string
	ContextString string
	Context       string
	Payload       string
}

func (msg *IssueEventDeprecated) Encode() []byte {
	buf := make([]byte, 61+len(msg.Type)+len(msg.ContextString)+len(msg.Context)+len(msg.Payload))
	buf[0] = 62
	p := 1
	p = WriteUint(msg.MessageID, buf, p)
	p = WriteUint(msg.Timestamp, buf, p)
	p = WriteString(msg.Type, buf, p)
	p = WriteString(msg.ContextString, buf, p)
	p = WriteString(msg.Context, buf, p)
	p = WriteString(msg.Payload, buf, p)
	return buf[:p]
}

func (msg *IssueEventDeprecated) Decode() Message {
	return msg
}

func (msg *IssueEventDeprecated) TypeID() int {
	return 62
}

type TechnicalInfo struct {
	message
	Type string
	Value string
}

func (msg *TechnicalInfo) Encode() []byte {
	buf := make([]byte, 21+len(msg.Type)+len(msg.Value))
	buf[0] = 63
	p := 1
	p = WriteString(msg.Type, buf, p)
	p = WriteString(msg.Value, buf, p)
	return buf[:p]
}

func (msg *TechnicalInfo) Decode() Message {
	return msg
}

func (msg *TechnicalInfo) TypeID() int {
	return 63
}

type CustomIssue struct {
	message
	Name string
	Payload string
}

func (msg *CustomIssue) Encode() []byte {
	buf := make([]byte, 21+len(msg.Name)+len(msg.Payload))
	buf[0] = 64
	p := 1
	p = WriteString(msg.Name, buf, p)
	p = WriteString(msg.Payload, buf, p)
	return buf[:p]
}

func (msg *CustomIssue) Decode() Message {
	return msg
}

func (msg *CustomIssue) TypeID() int {
	return 64
}

type AssetCache struct {
	message
	URL string
}

func (msg *AssetCache) Encode() []byte {
	buf := make([]byte, 11+len(msg.URL))
	buf[0] = 66
	p := 1
	p = WriteString(msg.URL, buf, p)
	return buf[:p]
}

func (msg *AssetCache) Decode() Message {
	return msg
}

func (msg *AssetCache) TypeID() int {
	return 66
}

type CSSInsertRuleURLBased struct {
	message
	ID      uint64
	Rule    string
	Index   uint64
	BaseURL string
}

func (msg *CSSInsertRuleURLBased) Encode() []byte {
	buf := make([]byte, 41+len(msg.Rule)+len(msg.BaseURL))
	buf[0] = 67
	p := 1
	p = WriteUint(msg.ID, buf, p)
	p = WriteString(msg.Rule, buf, p)
	p = WriteUint(msg.Index, buf, p)
	p = WriteString(msg.BaseURL, buf, p)
	return buf[:p]
}

func (msg *CSSInsertRuleURLBased) Decode() Message {
	return msg
}

func (msg *CSSInsertRuleURLBased) TypeID() int {
	return 67
}

type MouseClick struct {
	message
	ID uint64
	HesitationTime uint64
	Label string
	Selector string
	NormalizedX uint64
	NormalizedY uint64
}

func (msg *MouseClick) Encode() []byte {
	buf := make([]byte, 61+len(msg.Label)+len(msg.Selector))
	buf[0] = 68
	p := 1
	p = WriteUint(msg.ID, buf, p)
	p = WriteUint(msg.HesitationTime, buf, p)
	p = WriteString(msg.Label, buf, p)
	p = WriteString(msg.Selector, buf, p)
	p = WriteUint(msg.NormalizedX, buf, p)
	p = WriteUint(msg.NormalizedY, buf, p)
	return buf[:p]
}

func (msg *MouseClick) Decode() Message {
	return msg
}

func (msg *MouseClick) TypeID() int {
	return 68
}

type MouseClickDeprecated struct {
	message
	ID uint64
	HesitationTime uint64
	Label string
	Selector string
}

func (msg *MouseClickDeprecated) Encode() []byte {
	buf := make([]byte, 41+len(msg.Label)+len(msg.Selector))
	buf[0] = 69
	p := 1
	p = WriteUint(msg.ID, buf, p)
	p = WriteUint(msg.HesitationTime, buf, p)
	p = WriteString(msg.Label, buf, p)
	p = WriteString(msg.Selector, buf, p)
	return buf[:p]
}

func (msg *MouseClickDeprecated) Decode() Message {
	return msg
}

func (msg *MouseClickDeprecated) TypeID() int {
	return 69
}

type CreateIFrameDocument struct {
	message
	FrameID uint64
	ID uint64
}

func (msg *CreateIFrameDocument) Encode() []byte {
	buf := make([]byte, 21)
	buf[0] = 70
	p := 1
	p = WriteUint(msg.FrameID, buf, p)
	p = WriteUint(msg.ID, buf, p)
	return buf[:p]
}

func (msg *CreateIFrameDocument) Decode() Message {
	return msg
}

func (msg *CreateIFrameDocument) TypeID() int {
	return 70
}

type AdoptedSSReplaceURLBased struct {
	message
	SheetID uint64
	Text string
	BaseURL string
}

func (msg *AdoptedSSReplaceURLBased) Encode() []byte {
	buf := make([]byte, 31+len(msg.Text)+len(msg.BaseURL))
	buf[0] = 71
	p := 1
	p = WriteUint(msg.SheetID, buf, p)
	p = WriteString(msg.Text, buf, p)
	p = WriteString(msg.BaseURL, buf, p)
	return buf[:p]
}

func (msg *AdoptedSSReplaceURLBased) Decode() Message {
	return msg
}

func (msg *AdoptedSSReplaceURLBased) TypeID() int {
	return 71
}

type AdoptedSSReplace struct {
	message
	SheetID uint64
	Text string
}

func (msg *AdoptedSSReplace) Encode() []byte {
	buf := make([]byte, 21+len(msg.Text))
	buf[0] = 72
	p := 1
	p = WriteUint(msg.SheetID, buf, p)
	p = WriteString(msg.Text, buf, p)
	return buf[:p]
}

func (msg *AdoptedSSReplace) Decode() Message {
	return msg
}

func (msg *AdoptedSSReplace) TypeID() int {
	return 72
}

type AdoptedSSInsertRuleURLBased struct {
	message
	SheetID uint64
	Rule string
	Index uint64
	BaseURL string
}

func (msg *AdoptedSSInsertRuleURLBased) Encode() []byte {
	buf := make([]byte, 41+len(msg.Rule)+len(msg.BaseURL))
	buf[0] = 73
	p := 1
	p = WriteUint(msg.SheetID, buf, p)
	p = WriteString(msg.Rule, buf, p)
	p = WriteUint(msg.Index, buf, p)
	p = WriteString(msg.BaseURL, buf, p)
	return buf[:p]
}

func (msg *AdoptedSSInsertRuleURLBased) Decode() Message {
	return msg
}

func (msg *AdoptedSSInsertRuleURLBased) TypeID() int {
	return 73
}

type AdoptedSSInsertRule struct {
	message
	SheetID uint64
	Rule string
	Index uint64
}

func (msg *AdoptedSSInsertRule) Encode() []byte {
	buf := make([]byte, 31+len(msg.Rule))
	buf[0] = 74
	p := 1
	p = WriteUint(msg.SheetID, buf, p)
	p = WriteString(msg.Rule, buf, p)
	p = WriteUint(msg.Index, buf, p)
	return buf[:p]
}

func (msg *AdoptedSSInsertRule) Decode() Message {
	return msg
}

func (msg *AdoptedSSInsertRule) TypeID() int {
	return 74
}

type AdoptedSSDeleteRule struct {
	message
	SheetID uint64
	Index uint64
}

func (msg *AdoptedSSDeleteRule) Encode() []byte {
	buf := make([]byte, 21)
	buf[0] = 75
	p := 1
	p = WriteUint(msg.SheetID, buf, p)
	p = WriteUint(msg.Index, buf, p)
	return buf[:p]
}

func (msg *AdoptedSSDeleteRule) Decode() Message {
	return msg
}

func (msg *AdoptedSSDeleteRule) TypeID() int {
	return 75
}

type AdoptedSSAddOwner struct {
	message
	SheetID uint64
	ID uint64
}

func (msg *AdoptedSSAddOwner) Encode() []byte {
	buf := make([]byte, 21)
	buf[0] = 76
	p := 1
	p = WriteUint(msg.SheetID, buf, p)
	p = WriteUint(msg.ID, buf, p)
	return buf[:p]
}

func (msg *AdoptedSSAddOwner) Decode() Message {
	return msg
}

func (msg *AdoptedSSAddOwner) TypeID() int {
	return 76
}

type AdoptedSSRemoveOwner struct {
	message
	SheetID uint64
	ID uint64
}

func (msg *AdoptedSSRemoveOwner) Encode() []byte {
	buf := make([]byte, 21)
	buf[0] = 77
	p := 1
	p = WriteUint(msg.SheetID, buf, p)
	p = WriteUint(msg.ID, buf, p)
	return buf[:p]
}

func (msg *AdoptedSSRemoveOwner) Decode() Message {
	return msg
}

func (msg *AdoptedSSRemoveOwner) TypeID() int {
	return 77
}

type JSException struct {
	message
	Name string
	Message string
	Payload string
	Metadata string
}

func (msg *JSException) Encode() []byte {
	buf := make([]byte, 41+len(msg.Name)+len(msg.Message)+len(msg.Payload)+len(msg.Metadata))
	buf[0] = 78
	p := 1
	p = WriteString(msg.Name, buf, p)
	p = WriteString(msg.Message, buf, p)
	p = WriteString(msg.Payload, buf, p)
	p = WriteString(msg.Metadata, buf, p)
	return buf[:p]
}

func (msg *JSException) Decode() Message {
	return msg
}

func (msg *JSException) TypeID() int {
	return 78
}

type Zustand struct {
	message
	Mutation string
	State string
}

func (msg *Zustand) Encode() []byte {
	buf := make([]byte, 21+len(msg.Mutation)+len(msg.State))
	buf[0] = 79
	p := 1
	p = WriteString(msg.Mutation, buf, p)
	p = WriteString(msg.State, buf, p)
	return buf[:p]
}

func (msg *Zustand) Decode() Message {
	return msg
}

func (msg *Zustand) TypeID() int {
	return 79
}

type BatchMeta struct {
	message
	PageNo     uint64
	FirstIndex uint64
	Timestamp  int64
}

func (msg *BatchMeta) Encode() []byte {
	buf := make([]byte, 31)
	buf[0] = 80
	p := 1
	p = WriteUint(msg.PageNo, buf, p)
	p = WriteUint(msg.FirstIndex, buf, p)
	p = WriteInt(msg.Timestamp, buf, p)
	return buf[:p]
}

func (msg *BatchMeta) Decode() Message {
	return msg
}

func (msg *BatchMeta) TypeID() int {
	return 80
}

type BatchMetadata struct {
	message
	Version uint64
	PageNo uint64
	FirstIndex uint64
	Timestamp int64
	Location string
}

func (msg *BatchMetadata) Encode() []byte {
	buf := make([]byte, 51+len(msg.Location))
	buf[0] = 81
	p := 1
	p = WriteUint(msg.Version, buf, p)
	p = WriteUint(msg.PageNo, buf, p)
	p = WriteUint(msg.FirstIndex, buf, p)
	p = WriteInt(msg.Timestamp, buf, p)
	p = WriteString(msg.Location, buf, p)
	return buf[:p]
}

func (msg *BatchMetadata) Decode() Message {
	return msg
}

func (msg *BatchMetadata) TypeID() int {
	return 81
}

type PartitionedMessage struct {
	message
	PartNo uint64
	PartTotal uint64
}

func (msg *PartitionedMessage) Encode() []byte {
	buf := make([]byte, 21)
	buf[0] = 82
	p := 1
	p = WriteUint(msg.PartNo, buf, p)
	p = WriteUint(msg.PartTotal, buf, p)
	return buf[:p]
}

func (msg *PartitionedMessage) Decode() Message {
	return msg
}

func (msg *PartitionedMessage) TypeID() int {
	return 82
}

type NetworkRequest struct {
	message
	Type string
	Method string
	URL string
	Request string
	Response string
	Status uint64
	Timestamp uint64
	Duration uint64
	TransferredBodySize uint64
}

func (msg *NetworkRequest) Encode() []byte {
	buf := make([]byte, 91+len(msg.Type)+len(msg.Method)+len(msg.URL)+len(msg.Request)+len(msg.Response))
	buf[0] = 83
	p := 1
	p = WriteString(msg.Type, buf, p)
	p = WriteString(msg.Method, buf, p)
	p = WriteString(msg.URL, buf, p)
	p = WriteString(msg.Request, buf, p)
	p = WriteString(msg.Response, buf, p)
	p = WriteUint(msg.Status, buf, p)
	p = WriteUint(msg.Timestamp, buf, p)
	p = WriteUint(msg.Duration, buf, p)
	p = WriteUint(msg.TransferredBodySize, buf, p)
	return buf[:p]
}

func (msg *NetworkRequest) Decode() Message {
	return msg
}

func (msg *NetworkRequest) TypeID() int {
	return 83
}

type WSChannel struct {
	message
	ChType string
	ChannelName string
	Data string
	Timestamp uint64
	Dir string
	MessageType string
}

func (msg *WSChannel) Encode() []byte {
	buf := make([]byte, 61+len(msg.ChType)+len(msg.ChannelName)+len(msg.Data)+len(msg.Dir)+len(msg.MessageType))
	buf[0] = 84
	p := 1
	p = WriteString(msg.ChType, buf, p)
	p = WriteString(msg.ChannelName, buf, p)
	p = WriteString(msg.Data, buf, p)
	p = WriteUint(msg.Timestamp, buf, p)
	p = WriteString(msg.Dir, buf, p)
	p = WriteString(msg.MessageType, buf, p)
	return buf[:p]
}

func (msg *WSChannel) Decode() Message {
	return msg
}

func (msg *WSChannel) TypeID() int {
	return 84
}

type Incident struct {
	message
	Label string
	StartTime string
	EndTime string
}

func (msg *Incident) Encode() []byte {
	buf := make([]byte, 31+len(msg.Label)+len(msg.StartTime)+len(msg.EndTime))
	buf[0] = 85
	p := 1
	p = WriteString(msg.Label, buf, p)
	p = WriteString(msg.StartTime, buf, p)
	p = WriteString(msg.EndTime, buf, p)
	return buf[:p]
}

func (msg *Incident) Decode() Message {
	return msg
}

func (msg *Incident) TypeID() int {
	return 85
}

type InputChange struct {
	message
	ID uint64
	Value string
	ValueMasked bool
	Label string
	HesitationTime int64
	InputDuration int64
}

func (msg *InputChange) Encode() []byte {
	buf := make([]byte, 61+len(msg.Value)+len(msg.Label))
	buf[0] = 112
	p := 1
	p = WriteUint(msg.ID, buf, p)
	p = WriteString(msg.Value, buf, p)
	p = WriteBoolean(msg.ValueMasked, buf, p)
	p = WriteString(msg.Label, buf, p)
	p = WriteInt(msg.HesitationTime, buf, p)
	p = WriteInt(msg.InputDuration, buf, p)
	return buf[:p]
}

func (msg *InputChange) Decode() Message {
	return msg
}

func (msg *InputChange) TypeID() int {
	return 112
}

type SelectionChange struct {
	message
	SelectionStart uint64
	SelectionEnd uint64
	Selection string
}

func (msg *SelectionChange) Encode() []byte {
	buf := make([]byte, 31+len(msg.Selection))
	buf[0] = 113
	p := 1
	p = WriteUint(msg.SelectionStart, buf, p)
	p = WriteUint(msg.SelectionEnd, buf, p)
	p = WriteString(msg.Selection, buf, p)
	return buf[:p]
}

func (msg *SelectionChange) Decode() Message {
	return msg
}

func (msg *SelectionChange) TypeID() int {
	return 113
}

type MouseThrashing struct {
	message
	Timestamp uint64
}

func (msg *MouseThrashing) Encode() []byte {
	buf := make([]byte, 11)
	buf[0] = 114
	p := 1
	p = WriteUint(msg.Timestamp, buf, p)
	return buf[:p]
}

func (msg *MouseThrashing) Decode() Message {
	return msg
}

func (msg *MouseThrashing) TypeID() int {
	return 114
}

type UnbindNodes struct {
	message
	TotalRemovedPercent uint64
}

func (msg *UnbindNodes) Encode() []byte {
	buf := make([]byte, 11)
	buf[0] = 115
	p := 1
	p = WriteUint(msg.TotalRemovedPercent, buf, p)
	return buf[:p]
}

func (msg *UnbindNodes) Decode() Message {
	return msg
}

func (msg *UnbindNodes) TypeID() int {
	return 115
}

type ResourceTiming struct {
	message
	Timestamp uint64
	Duration uint64
	TTFB uint64
	HeaderSize uint64
	EncodedBodySize uint64
	DecodedBodySize uint64
	URL string
	Initiator string
	TransferredSize uint64
	Cached bool
}

func (msg *ResourceTiming) Encode() []byte {
	buf := make([]byte, 101+len(msg.URL)+len(msg.Initiator))
	buf[0] = 116
	p := 1
	p = WriteUint(msg.Timestamp, buf, p)
	p = WriteUint(msg.Duration, buf, p)
	p = WriteUint(msg.TTFB, buf, p)
	p = WriteUint(msg.HeaderSize, buf, p)
	p = WriteUint(msg.EncodedBodySize, buf, p)
	p = WriteUint(msg.DecodedBodySize, buf, p)
	p = WriteString(msg.URL, buf, p)
	p = WriteString(msg.Initiator, buf, p)
	p = WriteUint(msg.TransferredSize, buf, p)
	p = WriteBoolean(msg.Cached, buf, p)
	return buf[:p]
}

func (msg *ResourceTiming) Decode() Message {
	return msg
}

func (msg *ResourceTiming) TypeID() int {
	return 116
}

type TabChange struct {
	message
	TabId string
}

func (msg *TabChange) Encode() []byte {
	buf := make([]byte, 11+len(msg.TabId))
	buf[0] = 117
	p := 1
	p = WriteString(msg.TabId, buf, p)
	return buf[:p]
}

func (msg *TabChange) Decode() Message {
	return msg
}

func (msg *TabChange) TypeID() int {
	return 117
}

type TabData struct {
	message
	TabId string
}

func (msg *TabData) Encode() []byte {
	buf := make([]byte, 11+len(msg.TabId))
	buf[0] = 118
	p := 1
	p = WriteString(msg.TabId, buf, p)
	return buf[:p]
}

func (msg *TabData) Decode() Message {
	return msg
}

func (msg *TabData) TypeID() int {
	return 118
}

type CanvasNode struct {
	message
	NodeId string
	Timestamp uint64
}

func (msg *CanvasNode) Encode() []byte {
	buf := make([]byte, 21+len(msg.NodeId))
	buf[0] = 119
	p := 1
	p = WriteString(msg.NodeId, buf, p)
	p = WriteUint(msg.Timestamp, buf, p)
	return buf[:p]
}

func (msg *CanvasNode) Decode() Message {
	return msg
}

func (msg *CanvasNode) TypeID() int {
	return 119
}

type TagTrigger struct {
	message
	TagId int64
}

func (msg *TagTrigger) Encode() []byte {
	buf := make([]byte, 11)
	buf[0] = 120
	p := 1
	p = WriteInt(msg.TagId, buf, p)
	return buf[:p]
}

func (msg *TagTrigger) Decode() Message {
	return msg
}

func (msg *TagTrigger) TypeID() int {
	return 120
}

type Redux struct {
	message
	Action string
	State string
	Duration uint64
	ActionTime uint64
}

func (msg *Redux) Encode() []byte {
	buf := make([]byte, 41+len(msg.Action)+len(msg.State))
	buf[0] = 121
	p := 1
	p = WriteString(msg.Action, buf, p)
	p = WriteString(msg.State, buf, p)
	p = WriteUint(msg.Duration, buf, p)
	p = WriteUint(msg.ActionTime, buf, p)
	return buf[:p]
}

func (msg *Redux) Decode() Message {
	return msg
}

func (msg *Redux) TypeID() int {
	return 121
}

type SetPageLocation struct {
	message
	URL string
	Referrer string
	NavigationStart uint64
	DocumentTitle string
}

func (msg *SetPageLocation) Encode() []byte {
	buf := make([]byte, 41+len(msg.URL)+len(msg.Referrer)+len(msg.DocumentTitle))
	buf[0] = 122
	p := 1
	p = WriteString(msg.URL, buf, p)
	p = WriteString(msg.Referrer, buf, p)
	p = WriteUint(msg.NavigationStart, buf, p)
	p = WriteString(msg.DocumentTitle, buf, p)
	return buf[:p]
}

func (msg *SetPageLocation) Decode() Message {
	return msg
}

func (msg *SetPageLocation) TypeID() int {
	return 122
}

type GraphQL struct {
	message
	OperationKind string
	OperationName string
	Variables string
	Response string
	Duration uint64
}

func (msg *GraphQL) Encode() []byte {
	buf := make([]byte, 51+len(msg.OperationKind)+len(msg.OperationName)+len(msg.Variables)+len(msg.Response))
	buf[0] = 123
	p := 1
	p = WriteString(msg.OperationKind, buf, p)
	p = WriteString(msg.OperationName, buf, p)
	p = WriteString(msg.Variables, buf, p)
	p = WriteString(msg.Response, buf, p)
	p = WriteUint(msg.Duration, buf, p)
	return buf[:p]
}

func (msg *GraphQL) Decode() Message {
	return msg
}

func (msg *GraphQL) TypeID() int {
	return 123
}

type WebVitals struct {
	message
	Name string
	Value string
}

func (msg *WebVitals) Encode() []byte {
	buf := make([]byte, 21+len(msg.Name)+len(msg.Value))
	buf[0] = 124
	p := 1
	p = WriteString(msg.Name, buf, p)
	p = WriteString(msg.Value, buf, p)
	return buf[:p]
}

func (msg *WebVitals) Decode() Message {
	return msg
}

func (msg *WebVitals) TypeID() int {
	return 124
}

type IssueEvent struct {
	message
	MessageID uint64
	Timestamp uint64
	Type string
	ContextString string
	Context string
	Payload string
	URL string
}

func (msg *IssueEvent) Encode() []byte {
	buf := make([]byte, 71+len(msg.Type)+len(msg.ContextString)+len(msg.Context)+len(msg.Payload)+len(msg.URL))
	buf[0] = 125
	p := 1
	p = WriteUint(msg.MessageID, buf, p)
	p = WriteUint(msg.Timestamp, buf, p)
	p = WriteString(msg.Type, buf, p)
	p = WriteString(msg.ContextString, buf, p)
	p = WriteString(msg.Context, buf, p)
	p = WriteString(msg.Payload, buf, p)
	p = WriteString(msg.URL, buf, p)
	return buf[:p]
}

func (msg *IssueEvent) Decode() Message {
	return msg
}

func (msg *IssueEvent) TypeID() int {
	return 125
}

type SessionEnd struct {
	message
	Timestamp uint64
	EncryptionKey string
}

func (msg *SessionEnd) Encode() []byte {
	buf := make([]byte, 21+len(msg.EncryptionKey))
	buf[0] = 126
	p := 1
	p = WriteUint(msg.Timestamp, buf, p)
	p = WriteString(msg.EncryptionKey, buf, p)
	return buf[:p]
}

func (msg *SessionEnd) Decode() Message {
	return msg
}

func (msg *SessionEnd) TypeID() int {
	return 126
}

type SessionSearch struct {
	message
	Timestamp uint64
	Partition uint64
}

func (msg *SessionSearch) Encode() []byte {
	buf := make([]byte, 21)
	buf[0] = 127
	p := 1
	p = WriteUint(msg.Timestamp, buf, p)
	p = WriteUint(msg.Partition, buf, p)
	return buf[:p]
}

func (msg *SessionSearch) Decode() Message {
	return msg
}

func (msg *SessionSearch) TypeID() int {
	return 127
}

type MobileSessionStart struct {
	message
	Timestamp uint64
	ProjectID uint64
	TrackerVersion string
	RevID string
	UserUUID string
	UserOS string
	UserOSVersion string
	UserDevice string
	UserDeviceType string
	UserCountry string
}

func (msg *MobileSessionStart) Encode() []byte {
	buf := make([]byte, 101+len(msg.TrackerVersion)+len(msg.RevID)+len(msg.UserUUID)+len(msg.UserOS)+len(msg.UserOSVersion)+len(msg.UserDevice)+len(msg.UserDeviceType)+len(msg.UserCountry))
	buf[0] = 90
	p := 1
	p = WriteUint(msg.Timestamp, buf, p)
	p = WriteUint(msg.ProjectID, buf, p)
	p = WriteString(msg.TrackerVersion, buf, p)
	p = WriteString(msg.RevID, buf, p)
	p = WriteString(msg.UserUUID, buf, p)
	p = WriteString(msg.UserOS, buf, p)
	p = WriteString(msg.UserOSVersion, buf, p)
	p = WriteString(msg.UserDevice, buf, p)
	p = WriteString(msg.UserDeviceType, buf, p)
	p = WriteString(msg.UserCountry, buf, p)
	return buf[:p]
}

func (msg *MobileSessionStart) Decode() Message {
	return msg
}

func (msg *MobileSessionStart) TypeID() int {
	return 90
}

type MobileSessionEnd struct {
	message
	Timestamp uint64
}

func (msg *MobileSessionEnd) Encode() []byte {
	buf := make([]byte, 11)
	buf[0] = 91
	p := 1
	p = WriteUint(msg.Timestamp, buf, p)
	return buf[:p]
}

func (msg *MobileSessionEnd) Decode() Message {
	return msg
}

func (msg *MobileSessionEnd) TypeID() int {
	return 91
}

type MobileMetadata struct {
	message
	Timestamp uint64
	Length uint64
	Key string
	Value string
}

func (msg *MobileMetadata) Encode() []byte {
	buf := make([]byte, 41+len(msg.Key)+len(msg.Value))
	buf[0] = 92
	p := 1
	p = WriteUint(msg.Timestamp, buf, p)
	p = WriteUint(msg.Length, buf, p)
	p = WriteString(msg.Key, buf, p)
	p = WriteString(msg.Value, buf, p)
	return buf[:p]
}

func (msg *MobileMetadata) Decode() Message {
	return msg
}

func (msg *MobileMetadata) TypeID() int {
	return 92
}

type MobileEvent struct {
	message
	Timestamp uint64
	Length uint64
	Name string
	Payload string
}

func (msg *MobileEvent) Encode() []byte {
	buf := make([]byte, 41+len(msg.Name)+len(msg.Payload))
	buf[0] = 93
	p := 1
	p = WriteUint(msg.Timestamp, buf, p)
	p = WriteUint(msg.Length, buf, p)
	p = WriteString(msg.Name, buf, p)
	p = WriteString(msg.Payload, buf, p)
	return buf[:p]
}

func (msg *MobileEvent) Decode() Message {
	return msg
}

func (msg *MobileEvent) TypeID() int {
	return 93
}

type MobileUserID struct {
	message
	Timestamp uint64
	Length uint64
	ID string
}

func (msg *MobileUserID) Encode() []byte {
	buf := make([]byte, 31+len(msg.ID))
	buf[0] = 94
	p := 1
	p = WriteUint(msg.Timestamp, buf, p)
	p = WriteUint(msg.Length, buf, p)
	p = WriteString(msg.ID, buf, p)
	return buf[:p]
}

func (msg *MobileUserID) Decode() Message {
	return msg
}

func (msg *MobileUserID) TypeID() int {
	return 94
}

type MobileUserAnonymousID struct {
	message
	Timestamp uint64
	Length uint64
	ID string
}

func (msg *MobileUserAnonymousID) Encode() []byte {
	buf := make([]byte, 31+len(msg.ID))
	buf[0] = 95
	p := 1
	p = WriteUint(msg.Timestamp, buf, p)
	p = WriteUint(msg.Length, buf, p)
	p = WriteString(msg.ID, buf, p)
	return buf[:p]
}

func (msg *MobileUserAnonymousID) Decode() Message {
	return msg
}

func (msg *MobileUserAnonymousID) TypeID() int {
	return 95
}

type MobileScreenChanges struct {
	message
	Timestamp uint64
	Length uint64
	X uint64
	Y uint64
	Width uint64
	Height uint64
}

func (msg *MobileScreenChanges) Encode() []byte {
	buf := make([]byte, 61)
	buf[0] = 96
	p := 1
	p = WriteUint(msg.Timestamp, buf, p)
	p = WriteUint(msg.Length, buf, p)
	p = WriteUint(msg.X, buf, p)
	p = WriteUint(msg.Y, buf, p)
	p = WriteUint(msg.Width, buf, p)
	p = WriteUint(msg.Height, buf, p)
	return buf[:p]
}

func (msg *MobileScreenChanges) Decode() Message {
	return msg
}

func (msg *MobileScreenChanges) TypeID() int {
	return 96
}

type MobileCrash struct {
	message
	Timestamp uint64
	Length uint64
	Name string
	Reason string
	Stacktrace string
}

func (msg *MobileCrash) Encode() []byte {
	buf := make([]byte, 51+len(msg.Name)+len(msg.Reason)+len(msg.Stacktrace))
	buf[0] = 97
	p := 1
	p = WriteUint(msg.Timestamp, buf, p)
	p = WriteUint(msg.Length, buf, p)
	p = WriteString(msg.Name, buf, p)
	p = WriteString(msg.Reason, buf, p)
	p = WriteString(msg.Stacktrace, buf, p)
	return buf[:p]
}

func (msg *MobileCrash) Decode() Message {
	return msg
}

func (msg *MobileCrash) TypeID() int {
	return 97
}

type MobileViewComponentEvent struct {
	message
	Timestamp uint64
	Length uint64
	ScreenName string
	ViewName string
	Visible bool
}

func (msg *MobileViewComponentEvent) Encode() []byte {
	buf := make([]byte, 51+len(msg.ScreenName)+len(msg.ViewName))
	buf[0] = 98
	p := 1
	p = WriteUint(msg.Timestamp, buf, p)
	p = WriteUint(msg.Length, buf, p)
	p = WriteString(msg.ScreenName, buf, p)
	p = WriteString(msg.ViewName, buf, p)
	p = WriteBoolean(msg.Visible, buf, p)
	return buf[:p]
}

func (msg *MobileViewComponentEvent) Decode() Message {
	return msg
}

func (msg *MobileViewComponentEvent) TypeID() int {
	return 98
}

type MobileClickEvent struct {
	message
	Timestamp uint64
	Length uint64
	Label string
	X uint64
	Y uint64
}

func (msg *MobileClickEvent) Encode() []byte {
	buf := make([]byte, 51+len(msg.Label))
	buf[0] = 100
	p := 1
	p = WriteUint(msg.Timestamp, buf, p)
	p = WriteUint(msg.Length, buf, p)
	p = WriteString(msg.Label, buf, p)
	p = WriteUint(msg.X, buf, p)
	p = WriteUint(msg.Y, buf, p)
	return buf[:p]
}

func (msg *MobileClickEvent) Decode() Message {
	return msg
}

func (msg *MobileClickEvent) TypeID() int {
	return 100
}

type MobileInputEvent struct {
	message
	Timestamp uint64
	Length uint64
	Value string
	ValueMasked bool
	Label string
}

func (msg *MobileInputEvent) Encode() []byte {
	buf := make([]byte, 51+len(msg.Value)+len(msg.Label))
	buf[0] = 101
	p := 1
	p = WriteUint(msg.Timestamp, buf, p)
	p = WriteUint(msg.Length, buf, p)
	p = WriteString(msg.Value, buf, p)
	p = WriteBoolean(msg.ValueMasked, buf, p)
	p = WriteString(msg.Label, buf, p)
	return buf[:p]
}

func (msg *MobileInputEvent) Decode() Message {
	return msg
}

func (msg *MobileInputEvent) TypeID() int {
	return 101
}

type MobilePerformanceEvent struct {
	message
	Timestamp uint64
	Length uint64
	Name string
	Value uint64
}

func (msg *MobilePerformanceEvent) Encode() []byte {
	buf := make([]byte, 41+len(msg.Name))
	buf[0] = 102
	p := 1
	p = WriteUint(msg.Timestamp, buf, p)
	p = WriteUint(msg.Length, buf, p)
	p = WriteString(msg.Name, buf, p)
	p = WriteUint(msg.Value, buf, p)
	return buf[:p]
}

func (msg *MobilePerformanceEvent) Decode() Message {
	return msg
}

func (msg *MobilePerformanceEvent) TypeID() int {
	return 102
}

type MobileLog struct {
	message
	Timestamp uint64
	Length uint64
	Severity string
	Content string
}

func (msg *MobileLog) Encode() []byte {
	buf := make([]byte, 41+len(msg.Severity)+len(msg.Content))
	buf[0] = 103
	p := 1
	p = WriteUint(msg.Timestamp, buf, p)
	p = WriteUint(msg.Length, buf, p)
	p = WriteString(msg.Severity, buf, p)
	p = WriteString(msg.Content, buf, p)
	return buf[:p]
}

func (msg *MobileLog) Decode() Message {
	return msg
}

func (msg *MobileLog) TypeID() int {
	return 103
}

type MobileInternalError struct {
	message
	Timestamp uint64
	Length uint64
	Content string
}

func (msg *MobileInternalError) Encode() []byte {
	buf := make([]byte, 31+len(msg.Content))
	buf[0] = 104
	p := 1
	p = WriteUint(msg.Timestamp, buf, p)
	p = WriteUint(msg.Length, buf, p)
	p = WriteString(msg.Content, buf, p)
	return buf[:p]
}

func (msg *MobileInternalError) Decode() Message {
	return msg
}

func (msg *MobileInternalError) TypeID() int {
	return 104
}

type MobileNetworkCall struct {
	message
	Timestamp uint64
	Length uint64
	Type string
	Method string
	URL string
	Request string
	Response string
	Status uint64
	Duration uint64
}

func (msg *MobileNetworkCall) Encode() []byte {
	buf := make([]byte, 91+len(msg.Type)+len(msg.Method)+len(msg.URL)+len(msg.Request)+len(msg.Response))
	buf[0] = 105
	p := 1
	p = WriteUint(msg.Timestamp, buf, p)
	p = WriteUint(msg.Length, buf, p)
	p = WriteString(msg.Type, buf, p)
	p = WriteString(msg.Method, buf, p)
	p = WriteString(msg.URL, buf, p)
	p = WriteString(msg.Request, buf, p)
	p = WriteString(msg.Response, buf, p)
	p = WriteUint(msg.Status, buf, p)
	p = WriteUint(msg.Duration, buf, p)
	return buf[:p]
}

func (msg *MobileNetworkCall) Decode() Message {
	return msg
}

func (msg *MobileNetworkCall) TypeID() int {
	return 105
}

type MobileSwipeEvent struct {
	message
	Timestamp uint64
	Length uint64
	Label string
	X uint64
	Y uint64
	Direction string
}

func (msg *MobileSwipeEvent) Encode() []byte {
	buf := make([]byte, 61+len(msg.Label)+len(msg.Direction))
	buf[0] = 106
	p := 1
	p = WriteUint(msg.Timestamp, buf, p)
	p = WriteUint(msg.Length, buf, p)
	p = WriteString(msg.Label, buf, p)
	p = WriteUint(msg.X, buf, p)
	p = WriteUint(msg.Y, buf, p)
	p = WriteString(msg.Direction, buf, p)
	return buf[:p]
}

func (msg *MobileSwipeEvent) Decode() Message {
	return msg
}

func (msg *MobileSwipeEvent) TypeID() int {
	return 106
}

type MobileBatchMeta struct {
	message
	Timestamp uint64
	Length uint64
	FirstIndex uint64
}

func (msg *MobileBatchMeta) Encode() []byte {
	buf := make([]byte, 31)
	buf[0] = 107
	p := 1
	p = WriteUint(msg.Timestamp, buf, p)
	p = WriteUint(msg.Length, buf, p)
	p = WriteUint(msg.FirstIndex, buf, p)
	return buf[:p]
}

func (msg *MobileBatchMeta) Decode() Message {
	return msg
}

func (msg *MobileBatchMeta) TypeID() int {
	return 107
}

type MobilePerformanceAggregated struct {
	message
	TimestampStart uint64
	TimestampEnd uint64
	MinFPS uint64
	AvgFPS uint64
	MaxFPS uint64
	MinCPU uint64
	AvgCPU uint64
	MaxCPU uint64
	MinMemory uint64
	AvgMemory uint64
	MaxMemory uint64
	MinBattery uint64
	AvgBattery uint64
	MaxBattery uint64
}

func (msg *MobilePerformanceAggregated) Encode() []byte {
	buf := make([]byte, 141)
	buf[0] = 110
	p := 1
	p = WriteUint(msg.TimestampStart, buf, p)
	p = WriteUint(msg.TimestampEnd, buf, p)
	p = WriteUint(msg.MinFPS, buf, p)
	p = WriteUint(msg.AvgFPS, buf, p)
	p = WriteUint(msg.MaxFPS, buf, p)
	p = WriteUint(msg.MinCPU, buf, p)
	p = WriteUint(msg.AvgCPU, buf, p)
	p = WriteUint(msg.MaxCPU, buf, p)
	p = WriteUint(msg.MinMemory, buf, p)
	p = WriteUint(msg.AvgMemory, buf, p)
	p = WriteUint(msg.MaxMemory, buf, p)
	p = WriteUint(msg.MinBattery, buf, p)
	p = WriteUint(msg.AvgBattery, buf, p)
	p = WriteUint(msg.MaxBattery, buf, p)
	return buf[:p]
}

func (msg *MobilePerformanceAggregated) Decode() Message {
	return msg
}

func (msg *MobilePerformanceAggregated) TypeID() int {
	return 110
}

type MobileIssueEvent struct {
	message
	Timestamp uint64
	Type string
	ContextString string
	Context string
	Payload string
}

func (msg *MobileIssueEvent) Encode() []byte {
	buf := make([]byte, 51+len(msg.Type)+len(msg.ContextString)+len(msg.Context)+len(msg.Payload))
	buf[0] = 111
	p := 1
	p = WriteUint(msg.Timestamp, buf, p)
	p = WriteString(msg.Type, buf, p)
	p = WriteString(msg.ContextString, buf, p)
	p = WriteString(msg.Context, buf, p)
	p = WriteString(msg.Payload, buf, p)
	return buf[:p]
}

func (msg *MobileIssueEvent) Decode() Message {
	return msg
}

func (msg *MobileIssueEvent) TypeID() int {
	return 111
}
<|MERGE_RESOLUTION|>--- conflicted
+++ resolved
@@ -2,7 +2,6 @@
 package messages
 
 const (
-<<<<<<< HEAD
     MsgTimestamp = 0
     MsgSessionStart = 1
     MsgSetPageLocationDeprecated = 4
@@ -112,125 +111,6 @@
     MsgMobileBatchMeta = 107
     MsgMobilePerformanceAggregated = 110
     MsgMobileIssueEvent = 111
-=======
-	MsgTimestamp                      = 0
-	MsgSessionStart                   = 1
-	MsgSessionEndDeprecated           = 3
-	MsgSetPageLocationDeprecated      = 4
-	MsgSetViewportSize                = 5
-	MsgSetViewportScroll              = 6
-	MsgCreateDocument                 = 7
-	MsgCreateElementNode              = 8
-	MsgCreateTextNode                 = 9
-	MsgMoveNode                       = 10
-	MsgRemoveNode                     = 11
-	MsgSetNodeAttribute               = 12
-	MsgRemoveNodeAttribute            = 13
-	MsgSetNodeData                    = 14
-	MsgSetCSSData                     = 15
-	MsgSetNodeScroll                  = 16
-	MsgSetInputTarget                 = 17
-	MsgSetInputValue                  = 18
-	MsgSetInputChecked                = 19
-	MsgMouseMove                      = 20
-	MsgNetworkRequestDeprecated       = 21
-	MsgConsoleLog                     = 22
-	MsgPageLoadTiming                 = 23
-	MsgPageRenderTiming               = 24
-	MsgJSExceptionDeprecated          = 25
-	MsgIntegrationEvent               = 26
-	MsgCustomEvent                    = 27
-	MsgUserID                         = 28
-	MsgUserAnonymousID                = 29
-	MsgMetadata                       = 30
-	MsgPageEventDeprecated            = 31
-	MsgInputEvent                     = 32
-	MsgPageEvent                      = 33
-	MsgStringDictGlobal               = 34
-	MsgSetNodeAttributeDictGlobal     = 35
-	MsgCSSInsertRule                  = 37
-	MsgCSSDeleteRule                  = 38
-	MsgFetch                          = 39
-	MsgProfiler                       = 40
-	MsgOTable                         = 41
-	MsgStateAction                    = 42
-	MsgReduxDeprecated                = 44
-	MsgVuex                           = 45
-	MsgMobX                           = 46
-	MsgNgRx                           = 47
-	MsgGraphQLDeprecated              = 48
-	MsgPerformanceTrack               = 49
-	MsgStringDictDeprecated           = 50
-	MsgSetNodeAttributeDictDeprecated = 51
-	MsgStringDict                     = 43
-	MsgSetNodeAttributeDict           = 52
-	MsgResourceTimingDeprecated       = 53
-	MsgConnectionInformation          = 54
-	MsgSetPageVisibility              = 55
-	MsgPerformanceTrackAggr           = 56
-	MsgLoadFontFace                   = 57
-	MsgSetNodeFocus                   = 58
-	MsgLongTask                       = 59
-	MsgSetNodeAttributeURLBased       = 60
-	MsgSetCSSDataURLBased             = 61
-	MsgIssueEventDeprecated           = 62
-	MsgTechnicalInfo                  = 63
-	MsgCustomIssue                    = 64
-	MsgAssetCache                     = 66
-	MsgCSSInsertRuleURLBased          = 67
-	MsgMouseClick                     = 68
-	MsgMouseClickDeprecated           = 69
-	MsgCreateIFrameDocument           = 70
-	MsgAdoptedSSReplaceURLBased       = 71
-	MsgAdoptedSSReplace               = 72
-	MsgAdoptedSSInsertRuleURLBased    = 73
-	MsgAdoptedSSInsertRule            = 74
-	MsgAdoptedSSDeleteRule            = 75
-	MsgAdoptedSSAddOwner              = 76
-	MsgAdoptedSSRemoveOwner           = 77
-	MsgJSException                    = 78
-	MsgZustand                        = 79
-	MsgBatchMeta                      = 80
-	MsgBatchMetadata                  = 81
-	MsgPartitionedMessage             = 82
-	MsgNetworkRequest                 = 83
-	MsgWSChannel                      = 84
-	MsgInputChange                    = 112
-	MsgSelectionChange                = 113
-	MsgMouseThrashing                 = 114
-	MsgUnbindNodes                    = 115
-	MsgResourceTiming                 = 116
-	MsgTabChange                      = 117
-	MsgTabData                        = 118
-	MsgCanvasNode                     = 119
-	MsgTagTrigger                     = 120
-	MsgRedux                          = 121
-	MsgSetPageLocation                = 122
-	MsgGraphQL                        = 123
-	MsgWebVitals                      = 124
-	MsgIssueEvent                     = 125
-	MsgSessionEnd                     = 126
-	MsgSessionSearch                  = 127
-	MsgMobileSessionStart             = 90
-	MsgMobileSessionEnd               = 91
-	MsgMobileMetadata                 = 92
-	MsgMobileEvent                    = 93
-	MsgMobileUserID                   = 94
-	MsgMobileUserAnonymousID          = 95
-	MsgMobileScreenChanges            = 96
-	MsgMobileCrash                    = 97
-	MsgMobileViewComponentEvent       = 98
-	MsgMobileClickEvent               = 100
-	MsgMobileInputEvent               = 101
-	MsgMobilePerformanceEvent         = 102
-	MsgMobileLog                      = 103
-	MsgMobileInternalError            = 104
-	MsgMobileNetworkCall              = 105
-	MsgMobileSwipeEvent               = 106
-	MsgMobileBatchMeta                = 107
-	MsgMobilePerformanceAggregated    = 110
-	MsgMobileIssueEvent               = 111
->>>>>>> 889fde91
 )
 
 
