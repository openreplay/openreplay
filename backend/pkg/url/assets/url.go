--- conflicted
+++ resolved
@@ -11,17 +11,12 @@
 )
 
 func getSessionKey(sessionID uint64) string {
-<<<<<<< HEAD
-	// Based on timestamp, changes once per week. Check pkg/flakeid for understanding sessionID
-	return strconv.FormatUint(sessionID>>50, 10)
-=======
 	return strconv.FormatUint(
 		uint64(time.UnixMilli(
 			int64(flakeid.ExtractTimestamp(sessionID)),
 		).Weekday()),
 		10,
 	)
->>>>>>> b45546ee
 }
 
 func ResolveURL(baseurl string, rawurl string) string {
