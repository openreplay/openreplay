FROM golang:1.13-alpine AS build

RUN apk add --no-cache git openssh openssl-dev pkgconf gcc g++ make libc-dev bash

WORKDIR /root

COPY go.mod .
COPY go.sum .

RUN go mod download

COPY . .

ARG SERVICE_NAME

RUN CGO_ENABLED=1 GOOS=linux GOARCH=amd64 go build -o service -tags musl openreplay/backend/services/$SERVICE_NAME

FROM alpine
RUN apk add --no-cache ca-certificates

ENV TZ=UTC \
    FS_ULIMIT=1000 \
    FS_DIR=/mnt/efs \
    MAXMINDDB_FILE=/root/geoip.mmdb \
    UAPARSER_FILE=/root/regexes.yaml \
    HTTP_PORT=80 \
    KAFKA_USE_SSL=true \
    REDIS_STREAMS_MAX_LEN=3000 \
    TOPIC_RAW=raw \
    TOPIC_CACHE=cache \
    TOPIC_ANALYTICS=analytics \
    TOPIC_TRIGGER=trigger \
    TOPIC_EVENTS=events \
    GROUP_SINK=sink \
    GROUP_STORAGE=storage \
    GROUP_DB=db \
    GROUP_ENDER=ender \
    GROUP_CACHE=cache \
    AWS_REGION_WEB=eu-central-1 \
    AWS_REGION_IOS=eu-west-1 \
<<<<<<< HEAD
    AWS_REGION_ASSETS=eu-central-1
=======
    AWS_REGION_ASSETS=eu-central-1 \
    ASSETS_SIZE_LIMIT=6291456
>>>>>>> f86d340e


ARG SERVICE_NAME
RUN if [ "$SERVICE_NAME" = "http" ]; then \
  wget https://raw.githubusercontent.com/ua-parser/uap-core/master/regexes.yaml -O "$UAPARSER_FILE" &&\
  wget https://static.openreplay.com/geoip/GeoLite2-Country.mmdb -O "$MAXMINDDB_FILE"; fi


COPY --from=build /root/service /root/service
ENTRYPOINT /root/service<|MERGE_RESOLUTION|>--- conflicted
+++ resolved
@@ -38,12 +38,8 @@
     GROUP_CACHE=cache \
     AWS_REGION_WEB=eu-central-1 \
     AWS_REGION_IOS=eu-west-1 \
-<<<<<<< HEAD
-    AWS_REGION_ASSETS=eu-central-1
-=======
     AWS_REGION_ASSETS=eu-central-1 \
     ASSETS_SIZE_LIMIT=6291456
->>>>>>> f86d340e
 
 
 ARG SERVICE_NAME
