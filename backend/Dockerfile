--- conflicted
+++ resolved
@@ -77,13 +77,9 @@
     USE_FAILOVER=false \
     GROUP_STORAGE_FAILOVER=failover \
     TOPIC_STORAGE_FAILOVER=storage-failover \
-<<<<<<< HEAD
-    SERVICE_NAME=$SERVICE_NAME
-
-=======
+    SERVICE_NAME=$SERVICE_NAME \
     PROFILER_ENABLED=false \
     COMPRESSION_TYPE=zstd
->>>>>>> a68d2f2a
 
 
 RUN if [ "$SERVICE_NAME" = "http" ]; then \
