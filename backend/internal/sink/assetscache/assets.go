package assetscache

import (
	"log"
	externalConfig "openreplay/backend/internal/config/external"
	"openreplay/backend/internal/config/sink"
	"openreplay/backend/pkg/messages"
	"openreplay/backend/pkg/queue/types"
	"openreplay/backend/pkg/url/assets"
)

type AssetsCache struct {
	sinkCfg      *sink.Config
	externalCfg    *externalConfig.Config
	rewriter     *assets.Rewriter
	producer     types.Producer
}

func New(sinkCfg *sink.Config, externalCfg *externalConfig.Config, rewriter *assets.Rewriter, producer types.Producer) *AssetsCache {
	return &AssetsCache{
		sinkCfg:   sinkCfg,
		externalCfg: externalCfg,
		rewriter:  rewriter,
		producer:  producer,
	}
}

func (e *AssetsCache) ParseAssets(msg messages.Message) messages.Message {
	switch m := msg.(type) {
	case *messages.SetNodeAttributeURLBased:
		if m.Name == "src" || m.Name == "href" {
			newMsg := &messages.SetNodeAttribute{
				ID:    m.ID,
				Name:  m.Name,
				Value: e.handleURL(m.SessionID(), m.BaseURL, m.Value),
			}
			newMsg.SetMeta(msg.Meta())
			return newMsg
		} else if m.Name == "style" {
			newMsg := &messages.SetNodeAttribute{
				ID:    m.ID,
				Name:  m.Name,
				Value: e.handleCSS(m.SessionID(), m.BaseURL, m.Value),
			}
			newMsg.SetMeta(msg.Meta())
			return newMsg
		}
	case *messages.SetCSSDataURLBased:
		newMsg := &messages.SetCSSData{
			ID:   m.ID,
			Data: e.handleCSS(m.SessionID(), m.BaseURL, m.Data),
		}
		newMsg.SetMeta(msg.Meta())
		return newMsg
	case *messages.CSSInsertRuleURLBased:
		newMsg := &messages.CSSInsertRule{
			ID:    m.ID,
			Index: m.Index,
			Rule:  e.handleCSS(m.SessionID(), m.BaseURL, m.Rule),
		}
		newMsg.SetMeta(msg.Meta())
		return newMsg
	case *messages.AdoptedSSReplaceURLBased:
		newMsg := &messages.AdoptedSSReplace{
			SheetID: m.SheetID,
			Text:    e.handleCSS(m.SessionID(), m.BaseURL, m.Text),
		}
		newMsg.SetMeta(msg.Meta())
		return newMsg
	case *messages.AdoptedSSInsertRuleURLBased:
		newMsg := &messages.AdoptedSSInsertRule{
			SheetID: m.SheetID,
			Index:   m.Index,
			Rule:    e.handleCSS(m.SessionID(), m.BaseURL, m.Rule),
		}
		newMsg.SetMeta(msg.Meta())
		return newMsg
	}
	return msg
}

func (e *AssetsCache) sendAssetForCache(sessionID uint64, baseURL string, relativeURL string) {
<<<<<<< HEAD
	if fullURL, cacheable := assets.GetFullCachableURL(baseURL, relativeURL, e.externalCfg); cacheable {
=======
	if fullURL, cacheable := assets.GetFullCachableURL(baseURL, relativeURL); cacheable {
		assetMessage := &messages.AssetCache{URL: fullURL}
>>>>>>> 0c79993b
		if err := e.producer.Produce(
			e.sinkCfg.TopicCache,
			sessionID,
			assetMessage.Encode(),
		); err != nil {
			log.Printf("can't send asset to cache topic, sessID: %d, err: %s", sessionID, err)
		}
	}
}

func (e *AssetsCache) sendAssetsForCacheFromCSS(sessionID uint64, baseURL string, css string) {
	for _, u := range assets.ExtractURLsFromCSS(css) { // TODO: in one shot with rewriting
		e.sendAssetForCache(sessionID, baseURL, u)
	}
}

func (e *AssetsCache) handleURL(sessionID uint64, baseURL string, url string) string {
	if e.sinkCfg.CacheAssets {
		e.sendAssetForCache(sessionID, baseURL, url)
		return e.rewriter.RewriteURL(sessionID, baseURL, url, e.externalCfg)
	}
	return assets.ResolveURL(baseURL, url)
}

func (e *AssetsCache) handleCSS(sessionID uint64, baseURL string, css string) string {
	if e.sinkCfg.CacheAssets {
		e.sendAssetsForCacheFromCSS(sessionID, baseURL, css)
		return e.rewriter.RewriteCSS(sessionID, baseURL, css, e.externalCfg)
	}
	return assets.ResolveCSS(baseURL, css)
}<|MERGE_RESOLUTION|>--- conflicted
+++ resolved
@@ -80,12 +80,8 @@
 }
 
 func (e *AssetsCache) sendAssetForCache(sessionID uint64, baseURL string, relativeURL string) {
-<<<<<<< HEAD
 	if fullURL, cacheable := assets.GetFullCachableURL(baseURL, relativeURL, e.externalCfg); cacheable {
-=======
-	if fullURL, cacheable := assets.GetFullCachableURL(baseURL, relativeURL); cacheable {
 		assetMessage := &messages.AssetCache{URL: fullURL}
->>>>>>> 0c79993b
 		if err := e.producer.Produce(
 			e.sinkCfg.TopicCache,
 			sessionID,
