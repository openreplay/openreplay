package router

import (
	"fmt"
	"github.com/tomasen/realip"
	"log"
	"net"
	"net/http"
	"openreplay/backend/internal/http/geoip"
	"sync"
	"time"

	"github.com/gorilla/mux"
	http3 "openreplay/backend/internal/config/http"
	http2 "openreplay/backend/internal/http/services"
	"openreplay/backend/internal/http/util"
)

type BeaconSize struct {
	size int64
	time time.Time
}

type Router struct {
	router               *mux.Router
	cfg                  *http3.Config
	services             *http2.ServicesBuilder
	mutex                *sync.RWMutex
	beaconSizeCache      map[uint64]*BeaconSize // Cache for session's beaconSize
	compressionThreshold int64
}

func NewRouter(cfg *http3.Config, services *http2.ServicesBuilder) (*Router, error) {
	switch {
	case cfg == nil:
		return nil, fmt.Errorf("config is empty")
	case services == nil:
		return nil, fmt.Errorf("services is empty")
	}
	e := &Router{
		cfg:                  cfg,
		services:             services,
		mutex:                &sync.RWMutex{},
		beaconSizeCache:      make(map[uint64]*BeaconSize),
		compressionThreshold: cfg.CompressionThreshold,
	}
	e.init()
	go e.clearBeaconSizes()
	return e, nil
}

func (e *Router) addBeaconSize(sessionID uint64, size int64) {
	if size <= 0 {
		return
	}
	e.mutex.Lock()
	defer e.mutex.Unlock()
	e.beaconSizeCache[sessionID] = &BeaconSize{
		size: size,
		time: time.Now(),
	}
}

func (e *Router) getBeaconSize(sessionID uint64) int64 {
	e.mutex.RLock()
	defer e.mutex.RUnlock()
	if beaconSize, ok := e.beaconSizeCache[sessionID]; ok {
		beaconSize.time = time.Now()
		return beaconSize.size
	}
	return e.cfg.BeaconSizeLimit
}

func (e *Router) getCompressionThreshold() int64 {
	return e.compressionThreshold
}

func (e *Router) clearBeaconSizes() {
	for {
		time.Sleep(time.Minute * 2)
		now := time.Now()
		e.mutex.Lock()
		for sid, bs := range e.beaconSizeCache {
			if now.Sub(bs.time) > time.Minute*3 {
				delete(e.beaconSizeCache, sid)
			}
		}
		e.mutex.Unlock()
	}
}

func (e *Router) ExtractGeoData(r *http.Request) *geoip.GeoRecord {
	ip := net.ParseIP(realip.FromRequest(r))
	return e.services.GeoIP.Parse(ip)
}

func (e *Router) init() {
	e.router = mux.NewRouter()

	// Root path
	e.router.HandleFunc("/", e.root)

	handlers := map[string]func(http.ResponseWriter, *http.Request){
<<<<<<< HEAD
		"/v1/web/not-started":   e.notStartedHandlerWeb,
		"/v1/web/start":         e.startSessionHandlerWeb,
		"/v1/web/i":             e.pushMessagesHandlerWeb,
		"/v1/web/feature-flags": e.featureFlagsHandlerWeb,
		"/v1/web/images":        e.imagesUploaderHandlerWeb,
		"/v1/mobile/start":      e.startSessionHandlerIOS,
		"/v1/mobile/i":          e.pushMessagesHandlerIOS,
		"/v1/mobile/late":       e.pushLateMessagesHandlerIOS,
		"/v1/mobile/images":     e.imagesUploadHandlerIOS,
=======
		"/v1/web/not-started":      e.notStartedHandlerWeb,
		"/v1/web/start":            e.startSessionHandlerWeb,
		"/v1/web/i":                e.pushMessagesHandlerWeb,
		"/v1/web/feature-flags":    e.featureFlagsHandlerWeb,
		"/v1/mobile/start":         e.startSessionHandlerIOS,
		"/v1/mobile/i":             e.pushMessagesHandlerIOS,
		"/v1/mobile/late":          e.pushLateMessagesHandlerIOS,
		"/v1/mobile/images":        e.imagesUploadHandlerIOS,
		"/v1/web/uxt/signals/test": e.sendUXTestSignal,
		"/v1/web/uxt/signals/task": e.sendUXTaskSignal,
	}
	getHandlers := map[string]func(http.ResponseWriter, *http.Request){
		"/v1/web/uxt/test/{id}":  e.getUXTestInfo,
		"/v1/web/uxt/upload-url": e.getUXUploadUrl,
>>>>>>> da8b9416
	}
	prefix := "/ingest"

	for path, handler := range handlers {
		e.router.HandleFunc(path, handler).Methods("POST", "OPTIONS")
		e.router.HandleFunc(prefix+path, handler).Methods("POST", "OPTIONS")
	}
	for path, handler := range getHandlers {
		e.router.HandleFunc(path, handler).Methods("GET", "OPTIONS")
		e.router.HandleFunc(prefix+path, handler).Methods("GET", "OPTIONS")
	}

	// CORS middleware
	e.router.Use(e.corsMiddleware)
}

func (e *Router) root(w http.ResponseWriter, r *http.Request) {
	w.WriteHeader(http.StatusOK)
}

func (e *Router) corsMiddleware(next http.Handler) http.Handler {
	return http.HandlerFunc(func(w http.ResponseWriter, r *http.Request) {
		if e.cfg.UseAccessControlHeaders {
			// Prepare headers for preflight requests
			w.Header().Set("Access-Control-Allow-Origin", "*")
			w.Header().Set("Access-Control-Allow-Methods", "POST,GET")
			w.Header().Set("Access-Control-Allow-Headers", "Content-Type,Authorization,Content-Encoding")
		}
		if r.Method == http.MethodOptions {
			w.Header().Set("Cache-Control", "max-age=86400")
			w.WriteHeader(http.StatusOK)
			return
		}

		log.Printf("Request: %v  -  %v  ", r.Method, util.SafeString(r.URL.Path))

		// Serve request
		next.ServeHTTP(w, r)
	})
}

func (e *Router) GetHandler() http.Handler {
	return e.router
}<|MERGE_RESOLUTION|>--- conflicted
+++ resolved
@@ -101,21 +101,11 @@
 	e.router.HandleFunc("/", e.root)
 
 	handlers := map[string]func(http.ResponseWriter, *http.Request){
-<<<<<<< HEAD
-		"/v1/web/not-started":   e.notStartedHandlerWeb,
-		"/v1/web/start":         e.startSessionHandlerWeb,
-		"/v1/web/i":             e.pushMessagesHandlerWeb,
-		"/v1/web/feature-flags": e.featureFlagsHandlerWeb,
-		"/v1/web/images":        e.imagesUploaderHandlerWeb,
-		"/v1/mobile/start":      e.startSessionHandlerIOS,
-		"/v1/mobile/i":          e.pushMessagesHandlerIOS,
-		"/v1/mobile/late":       e.pushLateMessagesHandlerIOS,
-		"/v1/mobile/images":     e.imagesUploadHandlerIOS,
-=======
 		"/v1/web/not-started":      e.notStartedHandlerWeb,
 		"/v1/web/start":            e.startSessionHandlerWeb,
 		"/v1/web/i":                e.pushMessagesHandlerWeb,
 		"/v1/web/feature-flags":    e.featureFlagsHandlerWeb,
+    "/v1/web/images":        e.imagesUploaderHandlerWeb,
 		"/v1/mobile/start":         e.startSessionHandlerIOS,
 		"/v1/mobile/i":             e.pushMessagesHandlerIOS,
 		"/v1/mobile/late":          e.pushLateMessagesHandlerIOS,
@@ -126,7 +116,6 @@
 	getHandlers := map[string]func(http.ResponseWriter, *http.Request){
 		"/v1/web/uxt/test/{id}":  e.getUXTestInfo,
 		"/v1/web/uxt/upload-url": e.getUXUploadUrl,
->>>>>>> da8b9416
 	}
 	prefix := "/ingest"
 
