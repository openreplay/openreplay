--- conflicted
+++ resolved
@@ -57,10 +57,7 @@
 	for sessID, _ := range se.sessions {
 		if !activeParts[sessID%se.parts] {
 			delete(se.sessions, sessID)
-<<<<<<< HEAD
-=======
 			ender.DecreaseActiveSessions()
->>>>>>> 1ecd2602
 			removedSessions++
 		} else {
 			activeSessions++
