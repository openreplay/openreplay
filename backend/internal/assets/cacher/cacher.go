package cacher

import (
	"context"
	"crypto/tls"
	"fmt"
	"go.opentelemetry.io/otel/metric/instrument/syncfloat64"
	"io"
	"io/ioutil"
	"log"
	"mime"
	"net/http"
	"openreplay/backend/pkg/monitoring"
	"path/filepath"
	"strings"
	"time"

	"github.com/pkg/errors"

	config "openreplay/backend/internal/config/assets"
	"openreplay/backend/pkg/storage"
	"openreplay/backend/pkg/url/assets"
)

const MAX_CACHE_DEPTH = 5

type cacher struct {
	timeoutMap       *timeoutMap      // Concurrency implemented
	s3               *storage.S3      // AWS Docs: "These clients are safe to use concurrently."
	httpClient       *http.Client     // Docs: "Clients are safe for concurrent use by multiple goroutines."
	rewriter         *assets.Rewriter // Read only
	Errors           chan error
	sizeLimit        int
	downloadedAssets syncfloat64.Counter
	requestHeaders   map[string]string
}

<<<<<<< HEAD
func NewCacher(
	region string,
	bucket string,
	origin string,
	sizeLimit int,
	requestHeaders map[string]string,
	metrics *monitoring.Metrics,
) *cacher {
	rewriter := assets.NewRewriter(origin)
=======
func NewCacher(cfg *config.Config, metrics *monitoring.Metrics) *cacher {
	rewriter := assets.NewRewriter(cfg.AssetsOrigin)
>>>>>>> f51da445
	if metrics == nil {
		log.Fatalf("metrics are empty")
	}
	downloadedAssets, err := metrics.RegisterCounter("assets_downloaded")
	if err != nil {
		log.Printf("can't create downloaded_assets metric: %s", err)
	}
	return &cacher{
		timeoutMap: newTimeoutMap(),
		s3:         storage.NewS3(cfg.AWSRegion, cfg.S3BucketAssets),
		httpClient: &http.Client{
			Timeout: time.Duration(6) * time.Second,
			Transport: &http.Transport{
				Proxy:           http.ProxyFromEnvironment,
				TLSClientConfig: &tls.Config{InsecureSkipVerify: true},
			},
		},
		rewriter:         rewriter,
		Errors:           make(chan error),
		sizeLimit:        cfg.AssetsSizeLimit,
		downloadedAssets: downloadedAssets,
		requestHeaders:   requestHeaders,
	}
}

func (c *cacher) cacheURL(requestURL string, sessionID uint64, depth byte, urlContext string, isJS bool) {
	var cachePath string
	if isJS {
		cachePath = assets.GetCachePathForJS(requestURL)
	} else {
		cachePath = assets.GetCachePathForAssets(sessionID, requestURL)
	}
	if c.timeoutMap.contains(cachePath) {
		return
	}
	c.timeoutMap.add(cachePath)
	if c.s3.Exists(cachePath) {
		return
	}

	req, _ := http.NewRequest("GET", requestURL, nil)
	req.Header.Set("User-Agent", "Mozilla/5.0 (Windows NT 6.1; rv:31.0) Gecko/20100101 Firefox/31.0")
	for k, v := range c.requestHeaders {
		req.Header.Set(k, v)
	}
	res, err := c.httpClient.Do(req)
	if err != nil {
		c.Errors <- errors.Wrap(err, urlContext)
		return
	}
	defer res.Body.Close()
	if res.StatusCode >= 400 {
		// TODO: retry
		c.Errors <- errors.Wrap(fmt.Errorf("Status code is %v, ", res.StatusCode), urlContext)
		return
	}
	data, err := ioutil.ReadAll(io.LimitReader(res.Body, int64(c.sizeLimit+1)))
	if err != nil {
		c.Errors <- errors.Wrap(err, urlContext)
		return
	}
	if len(data) > c.sizeLimit {
		c.Errors <- errors.Wrap(errors.New("Maximum size exceeded"), urlContext)
		return
	}

	contentType := res.Header.Get("Content-Type")
	if contentType == "" {
		contentType = mime.TypeByExtension(filepath.Ext(res.Request.URL.Path))
	}
	isCSS := strings.HasPrefix(contentType, "text/css")

	strData := string(data)
	if isCSS {
		strData = c.rewriter.RewriteCSS(sessionID, requestURL, strData) // TODO: one method for reqrite and return list
	}

	// TODO: implement in streams
	err = c.s3.Upload(strings.NewReader(strData), cachePath, contentType, false)
	if err != nil {
		c.Errors <- errors.Wrap(err, urlContext)
		return
	}
	c.downloadedAssets.Add(context.Background(), 1)

	if isCSS {
		if depth > 0 {
			for _, extractedURL := range assets.ExtractURLsFromCSS(string(data)) {
				if fullURL, cachable := assets.GetFullCachableURL(requestURL, extractedURL); cachable {
					go c.cacheURL(fullURL, sessionID, depth-1, urlContext+"\n  -> "+fullURL, false)
				}
			}
			if err != nil {
				c.Errors <- errors.Wrap(err, urlContext)
				return
			}
		} else {
			c.Errors <- errors.Wrap(errors.New("Maximum recursion cache depth exceeded"), urlContext)
			return
		}
	}
	return
}

func (c *cacher) CacheJSFile(sourceURL string) {
	go c.cacheURL(sourceURL, 0, 0, sourceURL, true)
}

func (c *cacher) CacheURL(sessionID uint64, fullURL string) {
	go c.cacheURL(fullURL, sessionID, MAX_CACHE_DEPTH, fullURL, false)
}

func (c *cacher) UpdateTimeouts() {
	c.timeoutMap.deleteOutdated()
}<|MERGE_RESOLUTION|>--- conflicted
+++ resolved
@@ -35,20 +35,8 @@
 	requestHeaders   map[string]string
 }
 
-<<<<<<< HEAD
-func NewCacher(
-	region string,
-	bucket string,
-	origin string,
-	sizeLimit int,
-	requestHeaders map[string]string,
-	metrics *monitoring.Metrics,
-) *cacher {
-	rewriter := assets.NewRewriter(origin)
-=======
 func NewCacher(cfg *config.Config, metrics *monitoring.Metrics) *cacher {
 	rewriter := assets.NewRewriter(cfg.AssetsOrigin)
->>>>>>> f51da445
 	if metrics == nil {
 		log.Fatalf("metrics are empty")
 	}
@@ -70,7 +58,7 @@
 		Errors:           make(chan error),
 		sizeLimit:        cfg.AssetsSizeLimit,
 		downloadedAssets: downloadedAssets,
-		requestHeaders:   requestHeaders,
+		requestHeaders:   cfg.AssetsRequestHeaders,
 	}
 }
 
