--- conflicted
+++ resolved
@@ -14,11 +14,7 @@
 COPY pkg pkg
 COPY internal internal
 
-<<<<<<< HEAD
-RUN for name in assets db ender http integrations sink storage;do CGO_ENABLED=1 GOOS=linux GOARCH=amd64 go build -o bin/$name -tags musl openreplay/backend/services/$name; done
-=======
 RUN for name in assets db ender http integrations sink storage;do CGO_ENABLED=1 GOOS=linux GOARCH=amd64 go build -o bin/$name -tags musl openreplay/backend/cmd/$name; done
->>>>>>> a7bfbc8f
 
 FROM alpine AS entrypoint
 #FROM pygmy/alpine-tini:latest
@@ -50,10 +46,7 @@
     CACHE_ASSETS=true \
     ASSETS_SIZE_LIMIT=6291456 \
     FS_CLEAN_HRS=12 \
-<<<<<<< HEAD
-=======
     FILE_SPLIT_SIZE=300000 \
->>>>>>> a7bfbc8f
     LOG_QUEUE_STATS_INTERVAL_SEC=60
 
 RUN mkdir $FS_DIR
