package kafka

import (
	"log"
	"os"
	// "os/signal"
	// "syscall"
	"time"

	"github.com/pkg/errors"

	"gopkg.in/confluentinc/confluent-kafka-go.v1/kafka"
	"openreplay/backend/pkg/env"
	"openreplay/backend/pkg/queue/types"
)

type Message = kafka.Message

type Consumer struct {
	c              *kafka.Consumer
	messageHandler types.MessageHandler
	commitTicker   *time.Ticker
	pollTimeout    uint

	lastKafkaEventTs int64
}

func NewConsumer(
	group string,
	topics []string,
	messageHandler types.MessageHandler,
	autoCommit bool,
) *Consumer {
	protocol := "plaintext"
	if env.Bool("KAFKA_USE_SSL") {
		protocol = "ssl"
	}
	c, err := kafka.NewConsumer(&kafka.ConfigMap{
		"bootstrap.servers":               env.String("KAFKA_SERVERS"),
		"group.id":                        group,
		"auto.offset.reset":               "earliest",
		"enable.auto.commit":              "false",
		"security.protocol":               protocol,
		"go.application.rebalance.enable": true,
	})
	if err != nil {
		log.Fatalln(err)
	}
	subREx := "^("
	for i, t := range topics {
		if i != 0 {
			subREx += "|"
		}
		subREx += t
	}
	subREx += ")$"
	if err := c.Subscribe(subREx, nil); err != nil {
		log.Fatalln(err)
	}

	var commitTicker *time.Ticker
	if autoCommit {
		commitTicker = time.NewTicker(2 * time.Minute)
	}

	return &Consumer{
		c:              c,
		messageHandler: messageHandler,
<<<<<<< HEAD
		commitTicker:   time.NewTicker(2 * time.Minute),
=======
		commitTicker:   commitTicker,
>>>>>>> 7c7aee64
		pollTimeout:    200,
	}
}

<<<<<<< HEAD
func (consumer *Consumer) DisableAutoCommit() {
	consumer.commitTicker.Stop()
}

=======
>>>>>>> 7c7aee64
func (consumer *Consumer) Commit() error {
	consumer.c.Commit() // TODO: return error if it is not "No offset stored"
	return nil
}

func (consumer *Consumer) CommitAtTimestamp(commitTs int64) error {
	assigned, err := consumer.c.Assignment()
	if err != nil {
		return err
	}
	logPartitions("Actually assigned:", assigned)

	var timestamps []kafka.TopicPartition
	for _, p := range assigned { // p is a copy here sinse partition is not a pointer
		p.Offset = kafka.Offset(commitTs)
		timestamps = append(timestamps, p)
	}
	offsets, err := consumer.c.OffsetsForTimes(timestamps, 2000)
	if err != nil {
		return errors.Wrap(err, "Kafka Consumer back commit error")
	}

	// Limiting to already committed
	committed, err := consumer.c.Committed(assigned, 2000) // memorise?
	logPartitions("Actually committed:", committed)
	if err != nil {
		return errors.Wrap(err, "Kafka Consumer retrieving committed error")
	}
	for _, offs := range offsets {
		for _, comm := range committed {
			if comm.Offset == kafka.OffsetStored ||
				comm.Offset == kafka.OffsetInvalid ||
				comm.Offset == kafka.OffsetBeginning ||
				comm.Offset == kafka.OffsetEnd {
				continue
			}
			if comm.Partition == offs.Partition &&
				(comm.Topic != nil && offs.Topic != nil && *comm.Topic == *offs.Topic) &&
				comm.Offset > offs.Offset {
				offs.Offset = comm.Offset
			}
		}
	}

	// TODO: check per-partition errors: offsets[i].Error
	_, err = consumer.c.CommitOffsets(offsets)
	return errors.Wrap(err, "Kafka Consumer back commit error")
}

func (consumer *Consumer) CommitBack(gap int64) error {
	if consumer.lastKafkaEventTs == 0 {
		return nil
	}
	commitTs := consumer.lastKafkaEventTs - gap
	return consumer.CommitAtTimestamp(commitTs)
}

func (consumer *Consumer) ConsumeNext() error {
	ev := consumer.c.Poll(int(consumer.pollTimeout))
	if ev == nil {
		return nil
	}

	if consumer.commitTicker != nil {
		select {
		case <-consumer.commitTicker.C:
			consumer.Commit()
		default:
		}
	}

	switch e := ev.(type) {
	case *kafka.Message:
		if e.TopicPartition.Error != nil {
			return errors.Wrap(e.TopicPartition.Error, "Consumer Partition Error")
		}
<<<<<<< HEAD
		ts := e.Timestamp.UnixNano() / 1e6
=======
		ts := e.Timestamp.UnixMilli()
>>>>>>> 7c7aee64
		consumer.messageHandler(decodeKey(e.Key), e.Value, &types.Meta{
			Topic:     *(e.TopicPartition.Topic),
			ID:        uint64(e.TopicPartition.Offset),
			Timestamp: ts,
		})
		consumer.lastKafkaEventTs = ts
	// case kafka.AssignedPartitions:
	// 	logPartitions("Kafka Consumer: Partitions Assigned", e.Partitions)
	// 	consumer.partitions = e.Partitions
	// 	consumer.c.Assign(e.Partitions)
	// 	log.Printf("Actually partitions assigned!")
	// case kafka.RevokedPartitions:
	// 	log.Println("Kafka Cosumer: Partitions Revoked")
	// 	consumer.partitions = nil
	// 	consumer.c.Unassign()
	case kafka.Error:
		if e.Code() == kafka.ErrAllBrokersDown || e.Code() == kafka.ErrMaxPollExceeded {
			os.Exit(1)
		}
		log.Printf("Consumer error: %v\n", e)
	}
	return nil
}

func (consumer *Consumer) Close() {
	if consumer.commitTicker != nil {
		consumer.Commit()
	}
	if err := consumer.c.Close(); err != nil {
		log.Printf("Kafka consumer close error: %v", err)
	}
}

// func (consumer *Consumer) consume(
// 	message func(m *kafka.Message) error,
// 	commit func(c *kafka.Consumer) error,
// ) error {
// 	if err := consumer.c.Subscribe(consumer.topic, nil); err != nil {
// 		return err
// 	}
// 	defer consumer.close()
// 	sigchan := make(chan os.Signal, 1)
// 	signal.Notify(sigchan, syscall.SIGINT, syscall.SIGTERM)
// 	ticker := time.NewTicker(consumer.commitInterval)
// 	defer ticker.Stop()
// 	for {
// 		select {
// 		case <-sigchan:
// 			return commit(consumer.c)
// 		case <-ticker.C:
// 			if err := commit(consumer.c); err != nil {
// 				return err
// 			}
// 		default:
// 			ev := consumer.c.Poll(consumer.pollTimeout)
// 			if ev == nil {
// 				continue
// 			}
// 			switch e := ev.(type) {
// 			case *kafka.Message:
// 				if e.TopicPartition.Error != nil {
// 					log.Println(e.TopicPartition.Error)
// 					continue
// 				}
// 				if err := message(e); err != nil {
// 					return err
// 				}
// 			case kafka.AssignedPartitions:
// 				if err := consumer.c.Assign(e.Partitions); err != nil {
// 					return err
// 				}
// 			case kafka.RevokedPartitions:
// 				if err := commit(consumer.c); err != nil {
// 					return err
// 				}
// 				if err := consumer.c.Unassign(); err != nil {
// 					return err
// 				}
// 			case kafka.Error:
// 				log.Println(e)
// 				if e.Code() == kafka.ErrAllBrokersDown {
// 					return e
// 				}
// 			}
// 		}
// 	}
// }

// func (consumer *Consumer) Consume(
// 	message func(key uint64, value []byte) error,
// ) error {
// 	return consumer.consume(
// 		func(m *kafka.Message) error {
// 			return message(decodeKey(m.Key), m.Value)
// 		},
// 		func(c *kafka.Consumer) error {
// 			if _, err := c.Commit(); err != nil {
// 				log.Println(err)
// 			}
// 			return nil
// 		},
// 	)
// }

// func (consumer *Consumer) ConsumeWithCommitHook(
// 	message func(key uint64, value []byte) error,
// 	commit func() error,
// ) error {
// 	return consumer.consume(
// 		func(m *kafka.Message) error {
// 			return message(decodeKey(m.Key), m.Value)
// 		},
// 		func(c *kafka.Consumer) error {
// 			if err := commit(); err != nil {
// 				return err
// 			}
// 			if _, err := c.Commit(); err != nil {
// 				log.Println(err)
// 			}
// 			return nil
// 		},
// 	)
// }<|MERGE_RESOLUTION|>--- conflicted
+++ resolved
@@ -66,22 +66,11 @@
 	return &Consumer{
 		c:              c,
 		messageHandler: messageHandler,
-<<<<<<< HEAD
-		commitTicker:   time.NewTicker(2 * time.Minute),
-=======
 		commitTicker:   commitTicker,
->>>>>>> 7c7aee64
 		pollTimeout:    200,
 	}
 }
 
-<<<<<<< HEAD
-func (consumer *Consumer) DisableAutoCommit() {
-	consumer.commitTicker.Stop()
-}
-
-=======
->>>>>>> 7c7aee64
 func (consumer *Consumer) Commit() error {
 	consumer.c.Commit() // TODO: return error if it is not "No offset stored"
 	return nil
@@ -158,11 +147,7 @@
 		if e.TopicPartition.Error != nil {
 			return errors.Wrap(e.TopicPartition.Error, "Consumer Partition Error")
 		}
-<<<<<<< HEAD
-		ts := e.Timestamp.UnixNano() / 1e6
-=======
 		ts := e.Timestamp.UnixMilli()
->>>>>>> 7c7aee64
 		consumer.messageHandler(decodeKey(e.Key), e.Value, &types.Meta{
 			Topic:     *(e.TopicPartition.Topic),
 			ID:        uint64(e.TopicPartition.Offset),
