--- conflicted
+++ resolved
@@ -45,21 +45,7 @@
         if messages is None:
             print('-')
             continue
-<<<<<<< HEAD
 
-        if LEVEL == 'detailed':
-            n = handle_message(message)
-        elif LEVEL == 'normal':
-            n = handle_normal_message(message)
-
-        session_id = decode_key(msg.key)
-        sessions[session_id] = handle_session(sessions[session_id], message)
-        if sessions[session_id]:
-            sessions[session_id].sessionid = session_id
-
-        # put in a batch for insertion if received a SessionEnd
-        if isinstance(message, SessionEnd):
-=======
         for message in messages:
             if LEVEL == 'detailed':
                 n = handle_message(message)
@@ -68,7 +54,6 @@
 
             #session_id = codec.decode_key(msg.key)
             sessions[session_id] = handle_session(sessions[session_id], message)
->>>>>>> 7fc8fab4
             if sessions[session_id]:
                 sessions[session_id].sessionid = session_id
 
