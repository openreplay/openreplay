--- conflicted
+++ resolved
@@ -1,5 +1,4 @@
 BEGIN;
--- Schemas and functions definitions:
 CREATE SCHEMA IF NOT EXISTS events_common;
 CREATE SCHEMA IF NOT EXISTS events;
 CREATE EXTENSION IF NOT EXISTS pg_trgm;
@@ -8,7 +7,7 @@
 CREATE OR REPLACE FUNCTION openreplay_version()
     RETURNS text AS
 $$
-SELECT 'v1.15.0-ee'
+SELECT 'v1.14.0-ee'
 $$ LANGUAGE sql IMMUTABLE;
 
 
@@ -31,6 +30,7 @@
 $$ LANGUAGE plpgsql;
 
 
+
 CREATE OR REPLACE FUNCTION events.funnel(steps integer[], m integer) RETURNS boolean AS
 $$
 DECLARE
@@ -55,6 +55,7 @@
 $$ LANGUAGE plpgsql IMMUTABLE;
 
 
+
 CREATE OR REPLACE FUNCTION notify_integration() RETURNS trigger AS
 $$
 BEGIN
@@ -68,6 +69,7 @@
     RETURN NULL;
 END;
 $$ LANGUAGE plpgsql;
+
 
 
 CREATE OR REPLACE FUNCTION notify_alert() RETURNS trigger AS
@@ -94,7 +96,7 @@
 END;
 $$ LANGUAGE plpgsql;
 
--- All tables and types:
+
 
 DO
 $$
@@ -107,7 +109,6 @@
                                             ('dashboards'),
                                             ('dashboard_widgets'),
                                             ('errors'),
-                                            ('errors_tags'),
                                             ('integrations'),
                                             ('issues'),
                                             ('jira_cloud'),
@@ -497,46 +498,8 @@
             CREATE INDEX IF NOT EXISTS user_viewed_errors_user_id_idx ON public.user_viewed_errors (user_id);
             CREATE INDEX IF NOT EXISTS user_viewed_errors_error_id_idx ON public.user_viewed_errors (error_id);
 
-            CREATE TABLE IF NOT EXISTS errors_tags
-            (
-                key        text                        NOT NULL,
-                value      text                        NOT NULL,
-                created_at timestamp without time zone NOT NULL default (now() at time zone 'utc'),
-                error_id   text                        NOT NULL REFERENCES errors (error_id) ON DELETE CASCADE,
-                session_id bigint                      NOT NULL,
-                message_id bigint                      NOT NULL,
-                FOREIGN KEY (session_id, message_id) REFERENCES events.errors (session_id, message_id) ON DELETE CASCADE
-            );
-
-            CREATE INDEX IF NOT EXISTS errors_tags_error_id_idx ON errors_tags (error_id);
-            CREATE INDEX IF NOT EXISTS errors_tags_session_id_idx ON errors_tags (session_id);
-            CREATE INDEX IF NOT EXISTS errors_tags_message_id_idx ON errors_tags (message_id);
-
-            IF NOT EXISTS(SELECT *
-                          FROM pg_type typ
-<<<<<<< HEAD
-                          WHERE typ.typname = 'platform') THEN
-                CREATE TYPE platform AS ENUM ('web','ios','android');
-            END IF;
-            CREATE TABLE IF NOT EXISTS errors_tags
-            (
-                key        text                        NOT NULL,
-                value      text                        NOT NULL,
-                created_at timestamp without time zone NOT NULL default (now() at time zone 'utc'),
-                error_id   text                        NOT NULL REFERENCES errors (error_id) ON DELETE CASCADE,
-                session_id bigint                      NOT NULL,
-                message_id bigint                      NOT NULL,
-                FOREIGN KEY (session_id, message_id) REFERENCES events.errors (session_id, message_id) ON DELETE CASCADE
-            );
-
-            CREATE INDEX IF NOT EXISTS errors_tags_error_id_idx ON errors_tags (error_id);
-            CREATE INDEX IF NOT EXISTS errors_tags_session_id_idx ON errors_tags (session_id);
-            CREATE INDEX IF NOT EXISTS errors_tags_message_id_idx ON errors_tags (message_id);
-
-            IF NOT EXISTS(SELECT *
-                          FROM pg_type typ
-=======
->>>>>>> 5d0e82c2
+            IF NOT EXISTS(SELECT *
+                          FROM pg_type typ
                           WHERE typ.typname = 'device_type') THEN
                 CREATE TYPE device_type AS ENUM ('desktop','tablet','mobile','other');
             END IF;
@@ -580,11 +543,11 @@
                 watchdogs_score         bigint       NOT NULL DEFAULT 0,
                 issue_score             bigint       NOT NULL DEFAULT 0,
                 issue_types             issue_type[] NOT NULL DEFAULT '{}'::issue_type[],
-                utm_source              text         NULL     DEFAULT NULL,
-                utm_medium              text         NULL     DEFAULT NULL,
-                utm_campaign            text         NULL     DEFAULT NULL,
-                referrer                text         NULL     DEFAULT NULL,
-                base_referrer           text         NULL     DEFAULT NULL,
+                utm_source              text                  DEFAULT NULL,
+                utm_medium              text                  DEFAULT NULL,
+                utm_campaign            text                  DEFAULT NULL,
+                referrer                text                  DEFAULT NULL,
+                base_referrer           text                  DEFAULT NULL,
                 file_key                bytea                 DEFAULT NULL,
                 metadata_1              text                  DEFAULT NULL,
                 metadata_2              text                  DEFAULT NULL,
@@ -845,7 +808,6 @@
                 config       jsonb     NOT NULL DEFAULT '{}'::jsonb
             );
 
-
             CREATE TABLE IF NOT EXISTS searches
             (
                 search_id  integer generated BY DEFAULT AS IDENTITY PRIMARY KEY,
@@ -944,9 +906,9 @@
             (
                 feature_flag_id integer generated BY DEFAULT AS IDENTITY PRIMARY KEY,
                 project_id      integer                     NOT NULL REFERENCES projects (project_id) ON DELETE CASCADE,
+                name            text                        NOT NULL,
                 flag_key        text                        NOT NULL,
-                description     text                                 DEFAULT NULL,
-                payload         jsonb                                DEFAULT NULL,
+                description     text                        NOT NULL,
                 flag_type       text                        NOT NULL,
                 is_persist      boolean                     NOT NULL DEFAULT FALSE,
                 is_active       boolean                     NOT NULL DEFAULT FALSE,
@@ -959,9 +921,6 @@
 
             CREATE INDEX IF NOT EXISTS idx_feature_flags_project_id ON public.feature_flags (project_id);
 
-            ALTER TABLE feature_flags
-                ADD CONSTRAINT unique_project_flag_deleted UNIQUE (project_id, flag_key, deleted_at);
-
             CREATE TABLE IF NOT EXISTS public.feature_flags_conditions
             (
                 condition_id       integer generated BY DEFAULT AS IDENTITY PRIMARY KEY,
@@ -969,16 +928,6 @@
                 name               text    NOT NULL,
                 rollout_percentage integer NOT NULL,
                 filters            jsonb   NOT NULL DEFAULT '[]'::jsonb
-            );
-
-            CREATE TABLE IF NOT EXISTS public.feature_flags_variants
-            (
-                variant_id         integer generated BY DEFAULT AS IDENTITY PRIMARY KEY,
-                feature_flag_id    integer NOT NULL REFERENCES feature_flags (feature_flag_id) ON DELETE CASCADE,
-                value              text    NOT NULL,
-                description        text    DEFAULT NULL,
-                payload            jsonb   DEFAULT NULL,
-                rollout_percentage integer DEFAULT 0
             );
 
             CREATE TABLE IF NOT EXISTS public.sessions_feature_flags
@@ -1129,6 +1078,21 @@
             CREATE INDEX IF NOT EXISTS errors_error_id_timestamp_session_id_idx ON events.errors (error_id, timestamp, session_id);
             CREATE INDEX IF NOT EXISTS errors_error_id_idx ON events.errors (error_id);
 
+            CREATE TABLE IF NOT EXISTS errors_tags
+            (
+                key        text                        NOT NULL,
+                value      text                        NOT NULL,
+                created_at timestamp without time zone NOT NULL default (now() at time zone 'utc'),
+                error_id   text                        NOT NULL REFERENCES errors (error_id) ON DELETE CASCADE,
+                session_id bigint                      NOT NULL,
+                message_id bigint                      NOT NULL,
+                FOREIGN KEY (session_id, message_id) REFERENCES events.errors (session_id, message_id) ON DELETE CASCADE
+            );
+
+            CREATE INDEX IF NOT EXISTS errors_tags_error_id_idx ON errors_tags (error_id);
+            CREATE INDEX IF NOT EXISTS errors_tags_session_id_idx ON errors_tags (session_id);
+            CREATE INDEX IF NOT EXISTS errors_tags_message_id_idx ON errors_tags (message_id);
+
             IF NOT EXISTS(SELECT *
                           FROM pg_type typ
                           WHERE typ.typname = 'http_method') THEN
