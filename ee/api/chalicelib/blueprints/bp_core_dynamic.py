--- conflicted
+++ resolved
@@ -1,18 +1,11 @@
 from chalice import Blueprint, Response
 
 from chalicelib import _overrides
-<<<<<<< HEAD
 from chalicelib.core import assist
 from chalicelib.core import boarding
 from chalicelib.core import errors
 from chalicelib.core import license
 from chalicelib.core import metadata, errors_favorite_viewed, slack, alerts, sessions, integrations_manager
-=======
-from chalicelib.core import boarding
-from chalicelib.core import errors
-from chalicelib.core import license
-from chalicelib.core import metadata, errors_favorite_viewed, slack, alerts, sessions, integrations_manager, assist
->>>>>>> dfec519e
 from chalicelib.core import notifications
 from chalicelib.core import projects
 from chalicelib.core import signup
