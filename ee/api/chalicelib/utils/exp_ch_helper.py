--- conflicted
+++ resolved
@@ -58,10 +58,7 @@
         schemas.EventType.REQUEST: "REQUEST",
         schemas.EventType.REQUEST_DETAILS: "REQUEST",
         schemas.PerformanceEventType.FETCH_FAILED: "REQUEST",
-<<<<<<< HEAD
-=======
         schemas.GraphqlFilterType.GRAPHQL_NAME: "GRAPHQL",
->>>>>>> 51496ae5
         schemas.EventType.STATE_ACTION: "STATEACTION",
         schemas.EventType.ERROR: "ERROR",
         schemas.PerformanceEventType.LOCATION_AVG_CPU_LOAD: 'PERFORMANCE',
