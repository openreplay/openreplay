--- conflicted
+++ resolved
@@ -5,12 +5,8 @@
 from fastapi import HTTPException, status
 
 import schemas
-<<<<<<< HEAD
-from chalicelib.core import funnels, issues, metrics, click_maps, sessions_insights, sessions_mobs, sessions_favorite
-=======
 from chalicelib.core import funnels, issues, metrics, click_maps, sessions_insights, sessions_mobs, sessions_favorite, \
     product_analytics
->>>>>>> 5d0e82c2
 from chalicelib.utils import helper, pg_client
 from chalicelib.utils.TimeUTC import TimeUTC
 from chalicelib.utils.storage import StorageClient, extra
@@ -134,16 +130,6 @@
                                                                            series=data.series))
 
 
-<<<<<<< HEAD
-def __get_path_analysis_chart(project_id, data: schemas.CardSchema):
-    if len(data.series) == 0:
-        data.series.append(schemas.CardSeriesSchema())
-    elif not isinstance(data.series[0].filter, schemas.PathAnalysisSchema):
-        data.series[0].filter = schemas.PathAnalysisSchema()
-
-    return product_analytics.path_analysis(project_id=project_id,
-                                           data=schemas.PathAnalysisSchema(**data.series[0].filter.model_dump()))
-=======
 def __get_path_analysis_chart(project_id: int, user_id: int, data: schemas.CardPathAnalysis):
     if len(data.series) == 0:
         data.series.append(
@@ -153,7 +139,6 @@
 
     return product_analytics.path_analysis(project_id=project_id, data=data.series[0].filter, density=data.density,
                                            selected_event_type=data.metric_value, hide_minor_paths=data.hide_excess)
->>>>>>> 5d0e82c2
 
 
 def __is_path_analysis(data: schemas.CardSchema):
@@ -233,11 +218,7 @@
         schemas.MetricType.click_map: __get_click_map_chart,
         schemas.MetricType.funnel: __get_funnel_chart,
         schemas.MetricType.insights: __get_insights_chart,
-<<<<<<< HEAD
-        schemas.MetricType.pathAnalysis: empty
-=======
         schemas.MetricType.pathAnalysis: __get_path_analysis_chart
->>>>>>> 5d0e82c2
     }
     return supported.get(data.metric_type, empty)(project_id=project_id, data=data, user_id=user_id)
 
