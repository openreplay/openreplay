import uuid
from os import environ

import requests
from decouple import config

from chalicelib.utils.TimeUTC import TimeUTC


def __get_mid():
    return str(uuid.UUID(int=uuid.getnode()))


def get_license():
    return config("LICENSE_KEY", default="")


def check():
    license = get_license()
<<<<<<< HEAD
=======
    if license is None or len(license) == 0:
        print("!! license key not found, please provide a LICENSE_KEY env var")
        environ["expiration"] = "-1"
        environ["numberOfSeats"] = "0"
        return
>>>>>>> b051d5e0
    print(f"validating: {license}")
    r = requests.post('https://api.openreplay.com/os/license', json={"mid": __get_mid(), "license": get_license()})
    if r.status_code != 200 or "errors" in r.json() or not r.json()["data"].get("valid"):
        print("license validation failed")
        print(r.text)
        environ["expiration"] = "-1"
    else:
        environ["expiration"] = str(r.json()["data"].get("expiration"))
    environ["lastCheck"] = str(TimeUTC.now())
    if r.json()["data"].get("numberOfSeats") is not None:
        environ["numberOfSeats"] = str(r.json()["data"]["numberOfSeats"])


def get_expiration_date():
    return config("expiration", default=0, cast=int)


def is_valid():
    if config("lastCheck", default=None) is None or (get_expiration_date() - TimeUTC.now()) <= 0:
        check()
    return get_expiration_date() - TimeUTC.now() > 0<|MERGE_RESOLUTION|>--- conflicted
+++ resolved
@@ -17,14 +17,11 @@
 
 def check():
     license = get_license()
-<<<<<<< HEAD
-=======
     if license is None or len(license) == 0:
         print("!! license key not found, please provide a LICENSE_KEY env var")
         environ["expiration"] = "-1"
         environ["numberOfSeats"] = "0"
         return
->>>>>>> b051d5e0
     print(f"validating: {license}")
     r = requests.post('https://api.openreplay.com/os/license', json={"mid": __get_mid(), "license": get_license()})
     if r.status_code != 200 or "errors" in r.json() or not r.json()["data"].get("valid"):
