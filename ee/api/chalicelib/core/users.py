import json
import secrets

<<<<<<< HEAD
from chalicelib.core import assist
from chalicelib.core import authorizers, metadata, projects
from chalicelib.core import tenants
from chalicelib.utils import dev, SAML2_helper
=======
from chalicelib.core import authorizers, metadata, projects, assist
from chalicelib.core import tenants
from chalicelib.utils import dev
>>>>>>> aecd5447
from chalicelib.utils import helper
from chalicelib.utils import pg_client
from chalicelib.utils.TimeUTC import TimeUTC
from chalicelib.utils.helper import environ


def __generate_invitation_token():
    return secrets.token_urlsafe(64)


def create_new_member(tenant_id, email, invitation_token, admin, name, owner=False, role_id=None):
    with pg_client.PostgresClient() as cur:
        query = cur.mogrify(f"""\
                    WITH u AS (
                        INSERT INTO public.users (tenant_id, email, role, name, data, role_id)
                            VALUES (%(tenantId)s, %(email)s, %(role)s, %(name)s, %(data)s, %(role_id)s)
                            RETURNING user_id,email,role,name,appearance, role_id
                    ),
                    au AS (INSERT INTO public.basic_authentication (user_id, generated_password, invitation_token, invited_at)
                             VALUES ((SELECT user_id FROM u), TRUE, %(invitation_token)s, timezone('utc'::text, now()))
                             RETURNING invitation_token
                            )
                    SELECT u.user_id                                              AS id,
                           u.user_id,
                           u.email,
                           u.role,
                           u.name,
                           TRUE                                                   AS change_password,
                           (CASE WHEN u.role = 'owner' THEN TRUE ELSE FALSE END)  AS super_admin,
                           (CASE WHEN u.role = 'admin' THEN TRUE ELSE FALSE END)  AS admin,
                           (CASE WHEN u.role = 'member' THEN TRUE ELSE FALSE END) AS member,
                           au.invitation_token,
                           u.role_id
                    FROM u,au;""",
                            {"tenantId": tenant_id, "email": email,
                             "role": "owner" if owner else "admin" if admin else "member", "name": name,
                             "data": json.dumps({"lastAnnouncementView": TimeUTC.now()}),
                             "invitation_token": invitation_token, "role_id": role_id})
        cur.execute(
            query
        )
        return helper.dict_to_camel_case(cur.fetchone())


def restore_member(tenant_id, user_id, email, invitation_token, admin, name, owner=False, role_id=None):
    with pg_client.PostgresClient() as cur:
        query = cur.mogrify(f"""\
                    UPDATE public.users
                    SET name= %(name)s,
                        role = %(role)s,
                        deleted_at= NULL,
                        created_at = timezone('utc'::text, now()),
                        tenant_id= %(tenant_id)s,
                        api_key= generate_api_key(20),
                        role_id= %(role_id)s
                    WHERE user_id=%(user_id)s
                    RETURNING user_id                                           AS id,
                           email,
                           role,
                           name,
                           TRUE                                                 AS change_password,
                           (CASE WHEN role = 'owner' THEN TRUE ELSE FALSE END)  AS super_admin,
                           (CASE WHEN role = 'admin' THEN TRUE ELSE FALSE END)  AS admin,
                           (CASE WHEN role = 'member' THEN TRUE ELSE FALSE END) AS member,
                           role_id;""",
                            {"tenant_id": tenant_id, "user_id": user_id, "email": email,
                             "role": "owner" if owner else "admin" if admin else "member", "name": name,
                             "role_id": role_id})
        cur.execute(
            query
        )
        result = cur.fetchone()
        query = cur.mogrify("""\
                    UPDATE public.basic_authentication
                    SET generated_password = TRUE,
                        invitation_token = %(invitation_token)s,
                        invited_at = timezone('utc'::text, now()),
                        change_pwd_expire_at = NULL,
                        change_pwd_token = NULL
                    WHERE user_id=%(user_id)s
                    RETURNING invitation_token;""",
                            {"user_id": user_id, "invitation_token": invitation_token})
        cur.execute(
            query
        )
        result["invitation_token"] = cur.fetchone()["invitation_token"]

        return helper.dict_to_camel_case(result)


def generate_new_invitation(user_id):
    invitation_token = __generate_invitation_token()
    with pg_client.PostgresClient() as cur:
        query = cur.mogrify("""\
                        UPDATE public.basic_authentication
                        SET invitation_token = %(invitation_token)s,
                            invited_at = timezone('utc'::text, now()),
                            change_pwd_expire_at = NULL,
                            change_pwd_token = NULL
                        WHERE user_id=%(user_id)s
                        RETURNING invitation_token;""",
                            {"user_id": user_id, "invitation_token": invitation_token})
        cur.execute(
            query
        )
        return __get_invitation_link(cur.fetchone().pop("invitation_token"))


def reset_member(tenant_id, editor_id, user_id_to_update):
    admin = get(tenant_id=tenant_id, user_id=editor_id)
    if not admin["admin"] and not admin["superAdmin"]:
        return {"errors": ["unauthorized"]}
    user = get(tenant_id=tenant_id, user_id=user_id_to_update)
    if not user:
        return {"errors": ["user not found"]}
    return {"data": {"invitationLink": generate_new_invitation(user_id_to_update)}}


def update(tenant_id, user_id, changes):
    AUTH_KEYS = ["password", "generatedPassword", "invitationToken", "invitedAt", "changePwdExpireAt", "changePwdToken"]
    if len(changes.keys()) == 0:
        return None

    sub_query_users = []
    sub_query_bauth = []
    for key in changes.keys():
        if key in AUTH_KEYS:
            if key == "password":
                sub_query_bauth.append("password = crypt(%(password)s, gen_salt('bf', 12))")
                sub_query_bauth.append("changed_at = timezone('utc'::text, now())")
            else:
                sub_query_bauth.append(f"{helper.key_to_snake_case(key)} = %({key})s")
        else:
            if key == "appearance":
                sub_query_users.append(f"appearance = %(appearance)s::jsonb")
                changes["appearance"] = json.dumps(changes[key])
            else:
                sub_query_users.append(f"{helper.key_to_snake_case(key)} = %({key})s")

    with pg_client.PostgresClient() as cur:
        if len(sub_query_users) > 0:
            cur.execute(
                cur.mogrify(f"""\
                            UPDATE public.users
                            SET {" ,".join(sub_query_users)}
                            FROM public.basic_authentication
                            WHERE users.user_id = %(user_id)s
                              AND users.tenant_id = %(tenant_id)s
                              AND users.user_id = basic_authentication.user_id
                            RETURNING users.user_id AS id,
                                users.email,
                                users.role,
                                users.name,
                                basic_authentication.generated_password  AS change_password,
                                (CASE WHEN users.role = 'owner' THEN TRUE ELSE FALSE END) AS super_admin,
                                (CASE WHEN users.role = 'admin' THEN TRUE ELSE FALSE END) AS admin,
                                (CASE WHEN users.role = 'member' THEN TRUE ELSE FALSE END) AS member,
                                users.appearance,
                                users.role_id;""",
                            {"tenant_id": tenant_id, "user_id": user_id, **changes})
            )
        if len(sub_query_bauth) > 0:
            cur.execute(
                cur.mogrify(f"""\
                            UPDATE public.basic_authentication
                            SET {" ,".join(sub_query_bauth)}
                            FROM public.users AS users
                            WHERE basic_authentication.user_id = %(user_id)s
                              AND users.tenant_id = %(tenant_id)s
                              AND users.user_id = basic_authentication.user_id
                            RETURNING users.user_id AS id,
                                users.email,
                                users.role,
                                users.name,
                                basic_authentication.generated_password  AS change_password,
                                (CASE WHEN users.role = 'owner' THEN TRUE ELSE FALSE END) AS super_admin,
                                (CASE WHEN users.role = 'admin' THEN TRUE ELSE FALSE END) AS admin,
                                (CASE WHEN users.role = 'member' THEN TRUE ELSE FALSE END) AS member,
                                users.appearance,
                                users.role_id;""",
                            {"tenant_id": tenant_id, "user_id": user_id, **changes})
            )

        return helper.dict_to_camel_case(cur.fetchone())


def create_member(tenant_id, user_id, data):
    admin = get(tenant_id=tenant_id, user_id=user_id)
    if not admin["admin"] and not admin["superAdmin"]:
        return {"errors": ["unauthorized"]}
    if data.get("userId") is not None:
        return {"errors": ["please use POST/PUT /client/members/{memberId} for update"]}
    user = get_by_email_only(email=data["email"])
    if user:
        return {"errors": ["user already exists"]}
    name = data.get("name", None)
    if name is not None and not helper.is_alphabet_latin_space(name):
        return {"errors": ["invalid user name"]}
    if name is None:
        name = data["email"]
    role_id = data.get("roleId")
    invitation_token = __generate_invitation_token()
    user = get_deleted_user_by_email(email=data["email"])
    if user is not None:
        new_member = restore_member(tenant_id=tenant_id, email=data["email"], invitation_token=invitation_token,
                                    admin=data.get("admin", False), name=name, user_id=user["userId"], role_id=role_id)
    else:
        new_member = create_new_member(tenant_id=tenant_id, email=data["email"], invitation_token=invitation_token,
                                       admin=data.get("admin", False), name=name, role_id=role_id)
    new_member["invitationLink"] = __get_invitation_link(new_member.pop("invitationToken"))
    helper.async_post(environ['email_basic'] % 'member_invitation',
                      {
                          "email": data["email"],
                          "invitationLink": new_member["invitationLink"],
                          "clientId": tenants.get_by_tenant_id(tenant_id)["name"],
                          "senderName": admin["name"]
                      })
    return {"data": new_member}


def __get_invitation_link(invitation_token):
    return environ["SITE_URL"] + environ["invitation_link"] % invitation_token


def allow_password_change(user_id, delta_min=10):
    pass_token = secrets.token_urlsafe(8)
    with pg_client.PostgresClient() as cur:
        query = cur.mogrify(f"""UPDATE public.basic_authentication 
                                SET change_pwd_expire_at =  timezone('utc'::text, now()+INTERVAL '%(delta)s MINUTES'),
                                    change_pwd_token = %(pass_token)s
                                WHERE user_id = %(user_id)s""",
                            {"user_id": user_id, "delta": delta_min, "pass_token": pass_token})
        cur.execute(
            query
        )
    return pass_token


def get(user_id, tenant_id):
    with pg_client.PostgresClient() as cur:
        cur.execute(
            cur.mogrify(
                f"""SELECT 
                        users.user_id AS id,
                        email, 
                        role, 
                        users.name, 
                        basic_authentication.generated_password,
                        (CASE WHEN role = 'owner' THEN TRUE ELSE FALSE END)  AS super_admin,
                        (CASE WHEN role = 'admin' THEN TRUE ELSE FALSE END)  AS admin,
                        (CASE WHEN role = 'member' THEN TRUE ELSE FALSE END) AS member,
                        appearance,
                        api_key,
                        origin,
                        role_id,
                        roles.name AS role_name,
                        roles.permissions,
                        basic_authentication.password IS NOT NULL AS has_password
                    FROM public.users LEFT JOIN public.basic_authentication ON users.user_id=basic_authentication.user_id
                        LEFT JOIN public.roles USING (role_id)
                    WHERE
                     users.user_id = %(userId)s
                     AND users.tenant_id = %(tenantId)s
                     AND users.deleted_at IS NULL
                     AND (roles.role_id IS NULL OR roles.deleted_at IS NULL AND roles.tenant_id = %(tenantId)s) 
                    LIMIT 1;""",
                {"userId": user_id, "tenantId": tenant_id})
        )
        r = cur.fetchone()
        return helper.dict_to_camel_case(r, ignore_keys=["appearance"])


def generate_new_api_key(user_id):
    with pg_client.PostgresClient() as cur:
        cur.execute(
            cur.mogrify(
                f"""UPDATE public.users
                    SET api_key=generate_api_key(20)
                    WHERE
                     users.user_id = %(userId)s
                     AND deleted_at IS NULL
                    RETURNING api_key;""",
                {"userId": user_id})
        )
        r = cur.fetchone()
    return helper.dict_to_camel_case(r)


def edit(user_id_to_update, tenant_id, changes, editor_id):
    ALLOW_EDIT = ["name", "email", "admin", "appearance", "roleId"]
    user = get(user_id=user_id_to_update, tenant_id=tenant_id)
    if editor_id != user_id_to_update or "admin" in changes and changes["admin"] != user["admin"]:
        admin = get(tenant_id=tenant_id, user_id=editor_id)
        if not admin["superAdmin"] and not admin["admin"]:
            return {"errors": ["unauthorized"]}
    if user["superAdmin"] and "admin" in changes:
        changes.pop("admin")

    keys = list(changes.keys())
    for k in keys:
        if k not in ALLOW_EDIT:
            changes.pop(k)
    keys = list(changes.keys())

    if len(keys) > 0:
        if "email" in keys and changes["email"] != user["email"]:
            if email_exists(changes["email"]):
                return {"errors": ["email already exists."]}
            if get_deleted_user_by_email(changes["email"]) is not None:
                return {"errors": ["email previously deleted."]}
        if "admin" in keys:
            changes["role"] = "admin" if changes.pop("admin") else "member"
        if len(changes.keys()) > 0:
            updated_user = update(tenant_id=tenant_id, user_id=user_id_to_update, changes=changes)

            return {"data": updated_user}
    return {"data": user}


def get_by_email_only(email):
    with pg_client.PostgresClient() as cur:
        cur.execute(
            cur.mogrify(
                f"""SELECT 
                        users.user_id AS id,
                        users.tenant_id,
                        users.email, 
                        users.role, 
                        users.name, 
                        basic_authentication.generated_password,
                        (CASE WHEN users.role = 'owner' THEN TRUE ELSE FALSE END)  AS super_admin,
                        (CASE WHEN users.role = 'admin' THEN TRUE ELSE FALSE END)  AS admin,
                        (CASE WHEN users.role = 'member' THEN TRUE ELSE FALSE END) AS member,
                        origin,
                        basic_authentication.password IS NOT NULL AS has_password
                    FROM public.users LEFT JOIN public.basic_authentication ON users.user_id=basic_authentication.user_id
                    WHERE users.email = %(email)s                     
                     AND users.deleted_at IS NULL
                    LIMIT 1;""",
                {"email": email})
        )
        r = cur.fetchone()
    return helper.dict_to_camel_case(r)


def get_by_email_reset(email, reset_token):
    with pg_client.PostgresClient() as cur:
        cur.execute(
            cur.mogrify(
                f"""SELECT 
                        users.user_id AS id,
                        users.tenant_id,
                        users.email, 
                        users.role, 
                        users.name, 
                        basic_authentication.generated_password,
                        (CASE WHEN users.role = 'owner' THEN TRUE ELSE FALSE END)  AS super_admin,
                        (CASE WHEN users.role = 'admin' THEN TRUE ELSE FALSE END)  AS admin,
                        (CASE WHEN users.role = 'member' THEN TRUE ELSE FALSE END) AS member
                    FROM public.users LEFT JOIN public.basic_authentication ON users.user_id=basic_authentication.user_id
                    WHERE
                     users.email = %(email)s
                     AND basic_authentication.token =%(token)s                   
                     AND users.deleted_at IS NULL""",
                {"email": email, "token": reset_token})
        )
        r = cur.fetchone()
    return helper.dict_to_camel_case(r)


def get_members(tenant_id):
    with pg_client.PostgresClient() as cur:
        cur.execute(
            cur.mogrify(
                f"""SELECT 
                        users.user_id AS id,
                        users.email, 
                        users.role, 
                        users.name, 
                        basic_authentication.generated_password,
                        (CASE WHEN users.role = 'owner' THEN TRUE ELSE FALSE END)  AS super_admin,
                        (CASE WHEN users.role = 'admin' THEN TRUE ELSE FALSE END)  AS admin,
                        (CASE WHEN users.role = 'member' THEN TRUE ELSE FALSE END) AS member,
                        DATE_PART('day',timezone('utc'::text, now()) \
                            - COALESCE(basic_authentication.invited_at,'2000-01-01'::timestamp ))>=1 AS expired_invitation,
                        basic_authentication.password IS NOT NULL OR users.origin IS NOT NULL AS joined,
                        invitation_token,
                        role_id,
                        roles.name AS role_name
                    FROM public.users 
                        LEFT JOIN public.basic_authentication ON users.user_id=basic_authentication.user_id
                        LEFT JOIN public.roles USING (role_id)
                    WHERE users.tenant_id = %(tenantId)s AND users.deleted_at IS NULL
                    ORDER BY name, id""",
                {"tenantId": tenant_id})
        )
        r = cur.fetchall()
        if len(r):
            r = helper.list_to_camel_case(r)
            for u in r:
                if u["invitationToken"]:
                    u["invitationLink"] = __get_invitation_link(u.pop("invitationToken"))
                else:
                    u["invitationLink"] = None
            return r

    return []


def delete_member(user_id, tenant_id, id_to_delete):
    if user_id == id_to_delete:
        return {"errors": ["unauthorized, cannot delete self"]}

    admin = get(user_id=user_id, tenant_id=tenant_id)
    if admin["member"]:
        return {"errors": ["unauthorized"]}

    to_delete = get(user_id=id_to_delete, tenant_id=tenant_id)
    if to_delete is None:
        return {"errors": ["not found"]}

    if to_delete["superAdmin"]:
        return {"errors": ["cannot delete super admin"]}

    with pg_client.PostgresClient() as cur:
        cur.execute(
            cur.mogrify(f"""UPDATE public.users 
                           SET deleted_at = timezone('utc'::text, now()) 
                           WHERE user_id=%(user_id)s AND tenant_id=%(tenant_id)s;""",
                        {"user_id": id_to_delete, "tenant_id": tenant_id}))
        cur.execute(
            cur.mogrify(f"""UPDATE public.basic_authentication 
                           SET password=NULL 
                           WHERE user_id=%(user_id)s;""",
                        {"user_id": id_to_delete, "tenant_id": tenant_id}))
    return {"data": get_members(tenant_id=tenant_id)}


def change_password(tenant_id, user_id, email, old_password, new_password):
    item = get(tenant_id=tenant_id, user_id=user_id)
    if item is None:
        return {"errors": ["access denied"]}
    if item["origin"] is not None and item["hasPassword"] is False:
        return {"errors": ["cannot change your password because you are logged-in from an SSO service"]}
    if old_password == new_password:
        return {"errors": ["old and new password are the same"]}
    auth = authenticate(email, old_password, for_change_password=True)
    if auth is None:
        return {"errors": ["wrong password"]}
    changes = {"password": new_password, "generatedPassword": False}
    user = update(tenant_id=tenant_id, user_id=user_id, changes=changes)
    r = authenticate(user['email'], new_password)

    tenant_id = r.pop("tenantId")
    r["limits"] = {
        "teamMember": -1,
        "projects": -1,
        "metadata": metadata.get_remaining_metadata_with_count(tenant_id)}

    c = tenants.get_by_tenant_id(tenant_id)
    c.pop("createdAt")
    c["projects"] = projects.get_projects(tenant_id=tenant_id, recording_state=True, recorded=True,
                                          stack_integrations=True)
    c["smtp"] = helper.has_smtp()
    c["iceServers"] = assist.get_ice_servers()
    return {
        'jwt': r.pop('jwt'),
        'data': {
            "user": r,
            "client": c,
        }
    }


def set_password_invitation(tenant_id, user_id, new_password):
    changes = {"password": new_password, "generatedPassword": False,
               "invitationToken": None, "invitedAt": None,
               "changePwdExpireAt": None, "changePwdToken": None}
    user = update(tenant_id=tenant_id, user_id=user_id, changes=changes)
    r = authenticate(user['email'], new_password)

    tenant_id = r.pop("tenantId")
    r["limits"] = {
        "teamMember": -1,
        "projects": -1,
        "metadata": metadata.get_remaining_metadata_with_count(tenant_id)}

    c = tenants.get_by_tenant_id(tenant_id)
    c.pop("createdAt")
    c["projects"] = projects.get_projects(tenant_id=tenant_id, recording_state=True, recorded=True,
                                          stack_integrations=True)
    c["smtp"] = helper.has_smtp()
    c["iceServers"] = assist.get_ice_servers()
    return {
        'jwt': r.pop('jwt'),
        'data': {
            "user": r,
            "client": c,
        }
    }


def count_members(tenant_id):
    with pg_client.PostgresClient() as cur:
        cur.execute(
            cur.mogrify(
                """SELECT 
                        COUNT(user_id) 
                    FROM public.users WHERE tenant_id = %(tenantId)s AND deleted_at IS NULL;""",
                {"tenantId": tenant_id})
        )
        r = cur.fetchone()
    return r["count"]


def email_exists(email):
    with pg_client.PostgresClient() as cur:
        cur.execute(
            cur.mogrify(
                f"""SELECT 
                        count(user_id)                        
                    FROM public.users
                    WHERE
                     email = %(email)s
                     AND deleted_at IS NULL
                    LIMIT 1;""",
                {"email": email})
        )
        r = cur.fetchone()
    return r["count"] > 0


def get_deleted_user_by_email(email):
    with pg_client.PostgresClient() as cur:
        cur.execute(
            cur.mogrify(
                f"""SELECT 
                        *                        
                    FROM public.users
                    WHERE
                     email = %(email)s
                     AND deleted_at NOTNULL
                    LIMIT 1;""",
                {"email": email})
        )
        r = cur.fetchone()
    return helper.dict_to_camel_case(r)


def get_by_invitation_token(token, pass_token=None):
    with pg_client.PostgresClient() as cur:
        cur.execute(
            cur.mogrify(
                f"""SELECT 
                        *,
                        DATE_PART('day',timezone('utc'::text, now()) \
                            - COALESCE(basic_authentication.invited_at,'2000-01-01'::timestamp ))>=1 AS expired_invitation,
                        change_pwd_expire_at <= timezone('utc'::text, now()) AS expired_change,
                        (EXTRACT(EPOCH FROM current_timestamp-basic_authentication.change_pwd_expire_at))::BIGINT AS change_pwd_age
                    FROM public.users INNER JOIN public.basic_authentication USING(user_id)
                    WHERE invitation_token = %(token)s {"AND change_pwd_token = %(pass_token)s" if pass_token else ""}
                    LIMIT 1;""",
                {"token": token, "pass_token": pass_token})
        )
        r = cur.fetchone()
    return helper.dict_to_camel_case(r)


def auth_exists(user_id, tenant_id, jwt_iat, jwt_aud):
    with pg_client.PostgresClient() as cur:
        cur.execute(
            cur.mogrify(
                f"SELECT user_id AS id,jwt_iat, changed_at FROM public.users INNER JOIN public.basic_authentication USING(user_id) WHERE user_id = %(userId)s AND tenant_id = %(tenantId)s AND deleted_at IS NULL LIMIT 1;",
                {"userId": user_id, "tenantId": tenant_id})
        )
        r = cur.fetchone()
        return r is not None \
               and r.get("jwt_iat") is not None \
               and (abs(jwt_iat - TimeUTC.datetime_to_timestamp(r["jwt_iat"]) // 1000) <= 1 \
                    or (jwt_aud.startswith("plugin") \
                        and (r["changed_at"] is None \
                             or jwt_iat >= (TimeUTC.datetime_to_timestamp(r["changed_at"]) // 1000)))
                    )


def change_jwt_iat(user_id):
    with pg_client.PostgresClient() as cur:
        query = cur.mogrify(
            f"""UPDATE public.users
                       SET jwt_iat = timezone('utc'::text, now())
                       WHERE user_id = %(user_id)s 
                       RETURNING jwt_iat;""",
            {"user_id": user_id})
        cur.execute(query)
        return cur.fetchone().get("jwt_iat")


@dev.timed
def authenticate(email, password, for_change_password=False, for_plugin=False):
    with pg_client.PostgresClient() as cur:
        query = cur.mogrify(
            f"""SELECT 
                    users.user_id AS id,
                    users.tenant_id,
                    users.role,
                    users.name,
                    basic_authentication.generated_password AS change_password,
                    (CASE WHEN users.role = 'owner' THEN TRUE ELSE FALSE END)  AS super_admin,
                    (CASE WHEN users.role = 'admin' THEN TRUE ELSE FALSE END)  AS admin,
                    (CASE WHEN users.role = 'member' THEN TRUE ELSE FALSE END) AS member,
                    users.appearance,
                    users.origin,
                    users.role_id,
                    roles.name AS role_name,
                    roles.permissions
                FROM public.users AS users INNER JOIN public.basic_authentication USING(user_id)
                    LEFT JOIN public.roles ON (roles.role_id = users.role_id AND roles.tenant_id = users.tenant_id)
                WHERE users.email = %(email)s 
                    AND basic_authentication.password = crypt(%(password)s, basic_authentication.password)
                    AND basic_authentication.user_id = (SELECT su.user_id FROM public.users AS su WHERE su.email=%(email)s AND su.deleted_at IS NULL LIMIT 1)
                    AND (roles.role_id IS NULL OR roles.deleted_at IS NULL)
                LIMIT 1;""",
            {"email": email, "password": password})

        cur.execute(query)
        r = cur.fetchone()
        if r is None and SAML2_helper.is_saml2_available():
            query = cur.mogrify(
                f"""SELECT 1
                    FROM public.users
                    WHERE users.email = %(email)s 
                        AND users.deleted_at IS NULL
                        AND users.origin IS NOT NULL
                    LIMIT 1;""",
                {"email": email})
            cur.execute(query)
            if cur.fetchone() is not None:
                return {"errors": ["must sign-in with SSO"]}

    if r is not None:
        if for_change_password:
            return True
        r = helper.dict_to_camel_case(r, ignore_keys=["appearance"])
        jwt_iat = change_jwt_iat(r['id'])
        return {
            "jwt": authorizers.generate_jwt(r['id'], r['tenantId'],
                                            TimeUTC.datetime_to_timestamp(jwt_iat),
                                            aud=f"plugin:{helper.get_stage_name()}" if for_plugin else f"front:{helper.get_stage_name()}"),
            "email": email,
            **r
        }
    return None


def authenticate_sso(email, internal_id, exp=None):
    with pg_client.PostgresClient() as cur:
        query = cur.mogrify(
            f"""SELECT 
                    users.user_id AS id,
                    users.tenant_id,
                    users.role,
                    users.name,
                    False AS change_password,
                    (CASE WHEN users.role = 'owner' THEN TRUE ELSE FALSE END)  AS super_admin,
                    (CASE WHEN users.role = 'admin' THEN TRUE ELSE FALSE END)  AS admin,
                    (CASE WHEN users.role = 'member' THEN TRUE ELSE FALSE END) AS member,
                    users.appearance,
                    origin,
                    role_id
                FROM public.users AS users
                WHERE users.email = %(email)s AND internal_id = %(internal_id)s;""",
            {"email": email, "internal_id": internal_id})

        cur.execute(query)
        r = cur.fetchone()

    if r is not None:
        r = helper.dict_to_camel_case(r, ignore_keys=["appearance"])
        jwt_iat = TimeUTC.datetime_to_timestamp(change_jwt_iat(r['id']))
        return authorizers.generate_jwt(r['id'], r['tenantId'],
                                        jwt_iat, aud=f"front:{helper.get_stage_name()}",
                                        exp=(exp + jwt_iat // 1000) if exp is not None else None)
    return None


def create_sso_user(tenant_id, email, admin, name, origin, role_id, internal_id=None):
    with pg_client.PostgresClient() as cur:
        query = cur.mogrify(f"""\
                    WITH u AS (
                        INSERT INTO public.users (tenant_id, email, role, name, data, origin, internal_id, role_id)
                            VALUES (%(tenantId)s, %(email)s, %(role)s, %(name)s, %(data)s, %(origin)s, %(internal_id)s, %(role_id)s)
                            RETURNING *
                    ),
                    au AS (
                        INSERT INTO public.basic_authentication(user_id)
                        VALUES ((SELECT user_id FROM u))
                    )
                    SELECT u.user_id                                              AS id,
                           u.email,
                           u.role,
                           u.name,
                           TRUE                                                   AS change_password,
                           (CASE WHEN u.role = 'owner' THEN TRUE ELSE FALSE END)  AS super_admin,
                           (CASE WHEN u.role = 'admin' THEN TRUE ELSE FALSE END)  AS admin,
                           (CASE WHEN u.role = 'member' THEN TRUE ELSE FALSE END) AS member,
                           u.appearance,
                           origin
                    FROM u;""",
                            {"tenantId": tenant_id, "email": email, "internal_id": internal_id,
                             "role": "admin" if admin else "member", "name": name, "origin": origin,
                             "role_id": role_id, "data": json.dumps({"lastAnnouncementView": TimeUTC.now()})})
        cur.execute(
            query
        )
        return helper.dict_to_camel_case(cur.fetchone())<|MERGE_RESOLUTION|>--- conflicted
+++ resolved
@@ -1,16 +1,9 @@
 import json
 import secrets
 
-<<<<<<< HEAD
-from chalicelib.core import assist
-from chalicelib.core import authorizers, metadata, projects
+from chalicelib.core import authorizers, metadata, projects, assist
 from chalicelib.core import tenants
 from chalicelib.utils import dev, SAML2_helper
-=======
-from chalicelib.core import authorizers, metadata, projects, assist
-from chalicelib.core import tenants
-from chalicelib.utils import dev
->>>>>>> aecd5447
 from chalicelib.utils import helper
 from chalicelib.utils import pg_client
 from chalicelib.utils.TimeUTC import TimeUTC
