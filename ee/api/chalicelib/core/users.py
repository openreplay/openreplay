import json

from chalicelib.core import authorizers
from chalicelib.core import tenants
from chalicelib.utils import helper
from chalicelib.utils import pg_client
from chalicelib.utils import dev
from chalicelib.utils.TimeUTC import TimeUTC
from chalicelib.utils.helper import environ
import secrets


def __generate_invitation_token():
    return secrets.token_urlsafe(64)


def create_new_member(tenant_id, email, invitation_token, admin, name, owner=False):
    with pg_client.PostgresClient() as cur:
        query = cur.mogrify(f"""\
                    WITH u AS (
                        INSERT INTO public.users (tenant_id, email, role, name, data)
                            VALUES (%(tenantId)s, %(email)s, %(role)s, %(name)s, %(data)s)
                            RETURNING user_id,email,role,name,appearance
                    ),
                    au AS (INSERT INTO public.basic_authentication (user_id, generated_password, invitation_token, invited_at)
                             VALUES ((SELECT user_id FROM u), TRUE, %(invitation_token)s, timezone('utc'::text, now()))
                             RETURNING invitation_token
                            )
                    SELECT u.user_id                                              AS id,
                           u.user_id,
                           u.email,
                           u.role,
                           u.name,
                           TRUE                                                   AS change_password,
                           (CASE WHEN u.role = 'owner' THEN TRUE ELSE FALSE END)  AS super_admin,
                           (CASE WHEN u.role = 'admin' THEN TRUE ELSE FALSE END)  AS admin,
                           (CASE WHEN u.role = 'member' THEN TRUE ELSE FALSE END) AS member,
                           au.invitation_token
                    FROM u,au;""",
                            {"tenantId": tenant_id, "email": email,
                             "role": "owner" if owner else "admin" if admin else "member", "name": name,
                             "data": json.dumps({"lastAnnouncementView": TimeUTC.now()}),
                             "invitation_token": invitation_token})
        cur.execute(
            query
        )
        return helper.dict_to_camel_case(cur.fetchone())


def restore_member(tenant_id, user_id, email, invitation_token, admin, name, owner=False):
    with pg_client.PostgresClient() as cur:
        query = cur.mogrify(f"""\
                    UPDATE public.users
                    SET name= %(name)s,
                        role = %(role)s,
                        deleted_at= NULL,
                        created_at = timezone('utc'::text, now()),
                        tenant_id= %(tenant_id)s,
                        api_key= generate_api_key(20)
                    WHERE user_id=%(user_id)s
                    RETURNING user_id                                           AS id,
                           email,
                           role,
                           name,
                           TRUE                                                 AS change_password,
                           (CASE WHEN role = 'owner' THEN TRUE ELSE FALSE END)  AS super_admin,
                           (CASE WHEN role = 'admin' THEN TRUE ELSE FALSE END)  AS admin,
                           (CASE WHEN role = 'member' THEN TRUE ELSE FALSE END) AS member;""",
                            {"tenant_id": tenant_id, "user_id": user_id, "email": email,
                             "role": "owner" if owner else "admin" if admin else "member", "name": name})
        cur.execute(
            query
        )
        result = cur.fetchone()
        query = cur.mogrify("""\
                    UPDATE public.basic_authentication
                    SET generated_password = TRUE,
                        invitation_token = %(invitation_token)s,
                        invited_at = timezone('utc'::text, now()),
                        change_pwd_expire_at = NULL,
                        change_pwd_token = NULL
                    WHERE user_id=%(user_id)s
                    RETURNING invitation_token;""",
                            {"user_id": user_id, "invitation_token": invitation_token})
<<<<<<< HEAD
        cur.execute(
            query
        )
        result["invitation_token"] = cur.fetchone()["invitation_token"]

        return helper.dict_to_camel_case(result)


def generate_new_invitation(user_id):
    invitation_token = __generate_invitation_token()
    with pg_client.PostgresClient() as cur:
        query = cur.mogrify("""\
                        UPDATE public.basic_authentication
                        SET invitation_token = %(invitation_token)s,
                            invited_at = timezone('utc'::text, now()),
                            change_pwd_expire_at = NULL,
                            change_pwd_token = NULL
                        WHERE user_id=%(user_id)s
                        RETURNING invitation_token;""",
                            {"user_id": user_id, "invitation_token": invitation_token})
        cur.execute(
            query
        )
        return __get_invitation_link(cur.fetchone().pop("invitation_token"))

=======
        cur.execute(
            query
        )
        result["invitation_token"] = cur.fetchone()["invitation_token"]

        return helper.dict_to_camel_case(result)


def generate_new_invitation(user_id):
    invitation_token = __generate_invitation_token()
    with pg_client.PostgresClient() as cur:
        query = cur.mogrify("""\
                        UPDATE public.basic_authentication
                        SET invitation_token = %(invitation_token)s,
                            invited_at = timezone('utc'::text, now()),
                            change_pwd_expire_at = NULL,
                            change_pwd_token = NULL
                        WHERE user_id=%(user_id)s
                        RETURNING invitation_token;""",
                            {"user_id": user_id, "invitation_token": invitation_token})
        cur.execute(
            query
        )
        return __get_invitation_link(cur.fetchone().pop("invitation_token"))

>>>>>>> 1c5f13a1

def reset_member(tenant_id, editor_id, user_id_to_update):
    admin = get(tenant_id=tenant_id, user_id=editor_id)
    if not admin["admin"] and not admin["superAdmin"]:
        return {"errors": ["unauthorized"]}
    user = get(tenant_id=tenant_id, user_id=user_id_to_update)
    if not user:
        return {"errors": ["user not found"]}
    return {"data": {"invitationLink": generate_new_invitation(user_id_to_update)}}


def update(tenant_id, user_id, changes):
    AUTH_KEYS = ["password", "generatedPassword", "invitationToken", "invitedAt", "changePwdExpireAt", "changePwdToken"]
    if len(changes.keys()) == 0:
        return None

    sub_query_users = []
    sub_query_bauth = []
    for key in changes.keys():
        if key in AUTH_KEYS:
            if key == "password":
                sub_query_bauth.append("password = crypt(%(password)s, gen_salt('bf', 12))")
                sub_query_bauth.append("changed_at = timezone('utc'::text, now())")
            else:
                sub_query_bauth.append(f"{helper.key_to_snake_case(key)} = %({key})s")
        else:
            if key == "appearance":
                sub_query_users.append(f"appearance = %(appearance)s::jsonb")
                changes["appearance"] = json.dumps(changes[key])
            else:
                sub_query_users.append(f"{helper.key_to_snake_case(key)} = %({key})s")

    with pg_client.PostgresClient() as cur:
        if len(sub_query_users) > 0:
            cur.execute(
                cur.mogrify(f"""\
                            UPDATE public.users
                            SET {" ,".join(sub_query_users)}
                            FROM public.basic_authentication
                            WHERE users.user_id = %(user_id)s
                              AND users.tenant_id = %(tenant_id)s
                              AND users.user_id = basic_authentication.user_id
                            RETURNING users.user_id AS id,
                                users.email,
                                users.role,
                                users.name,
                                basic_authentication.generated_password  AS change_password,
                                (CASE WHEN users.role = 'owner' THEN TRUE ELSE FALSE END) AS super_admin,
                                (CASE WHEN users.role = 'admin' THEN TRUE ELSE FALSE END) AS admin,
                                (CASE WHEN users.role = 'member' THEN TRUE ELSE FALSE END) AS member,
                                users.appearance;""",
                            {"tenant_id": tenant_id, "user_id": user_id, **changes})
            )
        if len(sub_query_bauth) > 0:
            cur.execute(
                cur.mogrify(f"""\
                            UPDATE public.basic_authentication
                            SET {" ,".join(sub_query_bauth)}
                            FROM public.users AS users
                            WHERE basic_authentication.user_id = %(user_id)s
                              AND users.tenant_id = %(tenant_id)s
                              AND users.user_id = basic_authentication.user_id
                            RETURNING users.user_id AS id,
                                users.email,
                                users.role,
                                users.name,
                                basic_authentication.generated_password  AS change_password,
                                (CASE WHEN users.role = 'owner' THEN TRUE ELSE FALSE END) AS super_admin,
                                (CASE WHEN users.role = 'admin' THEN TRUE ELSE FALSE END) AS admin,
                                (CASE WHEN users.role = 'member' THEN TRUE ELSE FALSE END) AS member,
                                users.appearance;""",
                            {"tenant_id": tenant_id, "user_id": user_id, **changes})
            )

        return helper.dict_to_camel_case(cur.fetchone())


def create_member(tenant_id, user_id, data):
    admin = get(tenant_id=tenant_id, user_id=user_id)
    if not admin["admin"] and not admin["superAdmin"]:
        return {"errors": ["unauthorized"]}
    if data.get("userId") is not None:
        return {"errors": ["please use POST/PUT /client/members/{memberId} for update"]}
    user = get_by_email_only(email=data["email"])
    if user:
        return {"errors": ["user already exists"]}
    name = data.get("name", None)
    if name is not None and not helper.is_alphabet_latin_space(name):
        return {"errors": ["invalid user name"]}
    if name is None:
        name = data["email"]
    invitation_token = __generate_invitation_token()
    user = get_deleted_user_by_email(email=data["email"])
    if user is not None:
        new_member = restore_member(tenant_id=tenant_id, email=data["email"], invitation_token=invitation_token,
                                    admin=data.get("admin", False), name=name, user_id=user["userId"])
    else:
        new_member = create_new_member(tenant_id=tenant_id, email=data["email"], invitation_token=invitation_token,
                                       admin=data.get("admin", False), name=name)
    new_member["invitationLink"] = __get_invitation_link(new_member.pop("invitationToken"))
    helper.async_post(environ['email_basic'] % 'member_invitation',
                      {
                          "email": data["email"],
                          "invitationLink": new_member["invitationLink"],
                          "clientId": tenants.get_by_tenant_id(tenant_id)["name"],
                          "senderName": admin["name"]
                      })
    return {"data": new_member}


def __get_invitation_link(invitation_token):
    return environ["SITE_URL"] + environ["invitation_link"] % invitation_token


def allow_password_change(user_id, delta_min=10):
    pass_token = secrets.token_urlsafe(8)
    with pg_client.PostgresClient() as cur:
        query = cur.mogrify(f"""UPDATE public.basic_authentication 
                                SET change_pwd_expire_at =  timezone('utc'::text, now()+INTERVAL '%(delta)s MINUTES'),
                                    change_pwd_token = %(pass_token)s
                                WHERE user_id = %(user_id)s""",
                            {"user_id": user_id, "delta": delta_min, "pass_token": pass_token})
        cur.execute(
            query
        )
    return pass_token


def get(user_id, tenant_id):
    with pg_client.PostgresClient() as cur:
        cur.execute(
            cur.mogrify(
                f"""SELECT 
                        users.user_id AS id,
                        email, 
                        role, 
                        name, 
                        basic_authentication.generated_password,
                        (CASE WHEN role = 'owner' THEN TRUE ELSE FALSE END)  AS super_admin,
                        (CASE WHEN role = 'admin' THEN TRUE ELSE FALSE END)  AS admin,
                        (CASE WHEN role = 'member' THEN TRUE ELSE FALSE END) AS member,
                        appearance,
                        api_key,
                        origin
                    FROM public.users LEFT JOIN public.basic_authentication ON users.user_id=basic_authentication.user_id  
                    WHERE
                     users.user_id = %(userId)s
                     AND tenant_id = %(tenantId)s
                     AND deleted_at IS NULL
                    LIMIT 1;""",
                {"userId": user_id, "tenantId": tenant_id})
        )
        r = cur.fetchone()
        return helper.dict_to_camel_case(r, ignore_keys=["appearance"])


def generate_new_api_key(user_id):
    with pg_client.PostgresClient() as cur:
        cur.execute(
            cur.mogrify(
                f"""UPDATE public.users
                    SET api_key=generate_api_key(20)
                    WHERE
                     users.user_id = %(userId)s
                     AND deleted_at IS NULL
                    RETURNING api_key;""",
                {"userId": user_id})
        )
        r = cur.fetchone()
    return helper.dict_to_camel_case(r)


def edit(user_id_to_update, tenant_id, changes, editor_id):
    ALLOW_EDIT = ["name", "email", "admin", "appearance"]
    user = get(user_id=user_id_to_update, tenant_id=tenant_id)
    if editor_id != user_id_to_update or "admin" in changes and changes["admin"] != user["admin"]:
        admin = get(tenant_id=tenant_id, user_id=editor_id)
        if not admin["superAdmin"] and not admin["admin"]:
            return {"errors": ["unauthorized"]}

    keys = list(changes.keys())
    for k in keys:
        if k not in ALLOW_EDIT:
            changes.pop(k)
    keys = list(changes.keys())

    if len(keys) > 0:
        if "email" in keys and changes["email"] != user["email"]:
            if email_exists(changes["email"]):
                return {"errors": ["email already exists."]}
            if get_deleted_user_by_email(changes["email"]) is not None:
                return {"errors": ["email previously deleted."]}
        if "admin" in keys:
            changes["role"] = "admin" if changes.pop("admin") else "member"
        if len(changes.keys()) > 0:
            updated_user = update(tenant_id=tenant_id, user_id=user_id_to_update, changes=changes)

            return {"data": updated_user}
    return {"data": user}


def get_by_email_only(email):
    with pg_client.PostgresClient() as cur:
        cur.execute(
            cur.mogrify(
                f"""SELECT 
                        users.user_id AS id,
                        users.tenant_id,
                        users.email, 
                        users.role, 
                        users.name, 
                        basic_authentication.generated_password,
                        (CASE WHEN users.role = 'owner' THEN TRUE ELSE FALSE END)  AS super_admin,
                        (CASE WHEN users.role = 'admin' THEN TRUE ELSE FALSE END)  AS admin,
                        (CASE WHEN users.role = 'member' THEN TRUE ELSE FALSE END) AS member,
                        origin
                    FROM public.users LEFT JOIN public.basic_authentication ON users.user_id=basic_authentication.user_id
                    WHERE
                     users.email = %(email)s                     
                     AND users.deleted_at IS NULL;""",
                {"email": email})
        )
        r = cur.fetchall()
    return helper.list_to_camel_case(r)


def get_by_email_reset(email, reset_token):
    with pg_client.PostgresClient() as cur:
        cur.execute(
            cur.mogrify(
                f"""SELECT 
                        users.user_id AS id,
                        users.tenant_id,
                        users.email, 
                        users.role, 
                        users.name, 
                        basic_authentication.generated_password,
                        (CASE WHEN users.role = 'owner' THEN TRUE ELSE FALSE END)  AS super_admin,
                        (CASE WHEN users.role = 'admin' THEN TRUE ELSE FALSE END)  AS admin,
                        (CASE WHEN users.role = 'member' THEN TRUE ELSE FALSE END) AS member
                    FROM public.users LEFT JOIN public.basic_authentication ON users.user_id=basic_authentication.user_id
                    WHERE
                     users.email = %(email)s
                     AND basic_authentication.token =%(token)s                   
                     AND users.deleted_at IS NULL""",
                {"email": email, "token": reset_token})
        )
        r = cur.fetchone()
    return helper.dict_to_camel_case(r)


def get_members(tenant_id):
    with pg_client.PostgresClient() as cur:
        cur.execute(
            cur.mogrify(
                f"""SELECT 
                        users.user_id AS id,
                        users.email, 
                        users.role, 
                        users.name, 
                        basic_authentication.generated_password,
                        (CASE WHEN users.role = 'owner' THEN TRUE ELSE FALSE END)  AS super_admin,
                        (CASE WHEN users.role = 'admin' THEN TRUE ELSE FALSE END)  AS admin,
                        (CASE WHEN users.role = 'member' THEN TRUE ELSE FALSE END) AS member,
                        DATE_PART('day',timezone('utc'::text, now()) \
                            - COALESCE(basic_authentication.invited_at,'2000-01-01'::timestamp ))>=1 AS expired_invitation,
<<<<<<< HEAD
                        basic_authentication.password IS NOT NULL AS joined,
                        invitation_token
=======
                        basic_authentication.password IS NOT NULL AS joined 
>>>>>>> 1c5f13a1
                    FROM public.users LEFT JOIN public.basic_authentication ON users.user_id=basic_authentication.user_id 
                    WHERE users.tenant_id = %(tenantId)s AND users.deleted_at IS NULL
                    ORDER BY name, id""",
                {"tenantId": tenant_id})
        )
        r = cur.fetchall()
        if len(r):
            r = helper.list_to_camel_case(r)
            for u in r:
                if u["invitationToken"]:
                    u["invitationLink"] = __get_invitation_link(u.pop("invitationToken"))
                else:
                    u["invitationLink"] = None
            return r

    return []


def delete_member(user_id, tenant_id, id_to_delete):
    if user_id == id_to_delete:
        return {"errors": ["unauthorized, cannot delete self"]}

    admin = get(user_id=user_id, tenant_id=tenant_id)
    if admin["member"]:
        return {"errors": ["unauthorized"]}

    to_delete = get(user_id=id_to_delete, tenant_id=tenant_id)
    if to_delete is None:
        return {"errors": ["not found"]}

    if to_delete["superAdmin"]:
        return {"errors": ["cannot delete super admin"]}

    with pg_client.PostgresClient() as cur:
        cur.execute(
            cur.mogrify(f"""UPDATE public.users 
                           SET deleted_at = timezone('utc'::text, now()) 
                           WHERE user_id=%(user_id)s AND tenant_id=%(tenant_id)s;""",
                        {"user_id": id_to_delete, "tenant_id": tenant_id}))
    return {"data": get_members(tenant_id=tenant_id)}


def change_password(tenant_id, user_id, email, old_password, new_password):
    item = get(tenant_id=tenant_id, user_id=user_id)
    if item is None:
        return {"errors": ["access denied"]}
    if item["origin"] is not None:
        return {"errors": ["cannot change your password because you are logged-in form an SSO service"]}
    if old_password == new_password:
        return {"errors": ["old and new password are the same"]}
    auth = authenticate(email, old_password, for_change_password=True)
    if auth is None:
        return {"errors": ["wrong password"]}
    changes = {"password": new_password, "generatedPassword": False}
    return {"data": update(tenant_id=tenant_id, user_id=user_id, changes=changes),
            "jwt": authenticate(email, new_password)["jwt"]}


def set_password_invitation(user_id, new_password):
    changes = {"password": new_password, "generatedPassword": False,
               "invitationToken": None, "invitedAt": None,
               "changePwdExpireAt": None, "changePwdToken": None}
    user = update(tenant_id=-1, user_id=user_id, changes=changes)
    return {"data": user,
            "jwt": authenticate(user["email"], new_password)["jwt"]}


def count_members(tenant_id):
    with pg_client.PostgresClient() as cur:
        cur.execute(
            cur.mogrify(
                """SELECT 
                        COUNT(user_id) 
                    FROM public.users WHERE tenant_id = %(tenantId)s AND deleted_at IS NULL;""",
                {"tenantId": tenant_id})
        )
        r = cur.fetchone()
    return r["count"]


def email_exists(email):
    with pg_client.PostgresClient() as cur:
        cur.execute(
            cur.mogrify(
                f"""SELECT 
                        count(user_id)                        
                    FROM public.users
                    WHERE
                     email = %(email)s
                     AND deleted_at IS NULL
                    LIMIT 1;""",
                {"email": email})
        )
        r = cur.fetchone()
    return r["count"] > 0


def get_deleted_user_by_email(email):
    with pg_client.PostgresClient() as cur:
        cur.execute(
            cur.mogrify(
                f"""SELECT 
                        *                        
                    FROM public.users
                    WHERE
                     email = %(email)s
                     AND deleted_at NOTNULL
                    LIMIT 1;""",
                {"email": email})
        )
        r = cur.fetchone()
    return helper.dict_to_camel_case(r)


def get_by_invitation_token(token, pass_token=None):
    with pg_client.PostgresClient() as cur:
        cur.execute(
            cur.mogrify(
                f"""SELECT 
                        *,
                        DATE_PART('day',timezone('utc'::text, now()) \
                            - COALESCE(basic_authentication.invited_at,'2000-01-01'::timestamp ))>=1 AS expired_invitation,
                        change_pwd_expire_at <= timezone('utc'::text, now()) AS expired_change
                    FROM public.users INNER JOIN public.basic_authentication USING(user_id)
                    WHERE invitation_token = %(token)s {"AND change_pwd_token = %(pass_token)s" if pass_token else ""}
                    LIMIT 1;""",
                {"token": token, "pass_token": token})
        )
        r = cur.fetchone()
    return helper.dict_to_camel_case(r)


def auth_exists(user_id, tenant_id, jwt_iat, jwt_aud):
    with pg_client.PostgresClient() as cur:
        cur.execute(
            cur.mogrify(
                f"SELECT user_id AS id,jwt_iat, changed_at FROM public.users INNER JOIN public.basic_authentication USING(user_id) WHERE user_id = %(userId)s AND tenant_id = %(tenantId)s AND deleted_at IS NULL LIMIT 1;",
                {"userId": user_id, "tenantId": tenant_id})
        )
        r = cur.fetchone()
        return r is not None \
               and r.get("jwt_iat") is not None \
               and (abs(jwt_iat - TimeUTC.datetime_to_timestamp(r["jwt_iat"]) // 1000) <= 1 \
                    or (jwt_aud.startswith("plugin") \
                        and (r["changed_at"] is None \
                             or jwt_iat >= (TimeUTC.datetime_to_timestamp(r["changed_at"]) // 1000)))
                    )


def change_jwt_iat(user_id):
    with pg_client.PostgresClient() as cur:
        query = cur.mogrify(
            f"""UPDATE public.users
                       SET jwt_iat = timezone('utc'::text, now())
                       WHERE user_id = %(user_id)s 
                       RETURNING jwt_iat;""",
            {"user_id": user_id})
        cur.execute(query)
        return cur.fetchone().get("jwt_iat")


@dev.timed
def authenticate(email, password, for_change_password=False, for_plugin=False):
    with pg_client.PostgresClient() as cur:
        query = cur.mogrify(
            f"""SELECT 
                    users.user_id AS id,
                    users.tenant_id,
                    users.role,
                    users.name,
                    basic_authentication.generated_password AS change_password,
                    (CASE WHEN users.role = 'owner' THEN TRUE ELSE FALSE END)  AS super_admin,
                    (CASE WHEN users.role = 'admin' THEN TRUE ELSE FALSE END)  AS admin,
                    (CASE WHEN users.role = 'member' THEN TRUE ELSE FALSE END) AS member,
                    users.appearance,
                    users.origin
                FROM public.users AS users INNER JOIN public.basic_authentication USING(user_id)
                WHERE users.email = %(email)s 
                    AND basic_authentication.password = crypt(%(password)s, basic_authentication.password)
                    AND basic_authentication.user_id = (SELECT su.user_id FROM public.users AS su WHERE su.email=%(email)s AND su.deleted_at IS NULL LIMIT 1)
                LIMIT 1;""",
            {"email": email, "password": password})

        cur.execute(query)
        r = cur.fetchone()
    if r is not None:
        if r["origin"] is not None:
            return {"errors": ["must sign-in with SSO"]}
        if for_change_password:
            return True
        r = helper.dict_to_camel_case(r, ignore_keys=["appearance"])
        jwt_iat = change_jwt_iat(r['id'])
        return {
            "jwt": authorizers.generate_jwt(r['id'], r['tenantId'],
                                            TimeUTC.datetime_to_timestamp(jwt_iat),
                                            aud=f"plugin:{helper.get_stage_name()}" if for_plugin else f"front:{helper.get_stage_name()}"),
            "email": email,
            **r
        }
    return None


def authenticate_sso(email, internal_id, exp=None):
    with pg_client.PostgresClient() as cur:
        query = cur.mogrify(
            f"""SELECT 
                    users.user_id AS id,
                    users.tenant_id,
                    users.role,
                    users.name,
                    False AS change_password,
                    (CASE WHEN users.role = 'owner' THEN TRUE ELSE FALSE END)  AS super_admin,
                    (CASE WHEN users.role = 'admin' THEN TRUE ELSE FALSE END)  AS admin,
                    (CASE WHEN users.role = 'member' THEN TRUE ELSE FALSE END) AS member,
                    users.appearance,
                    origin
                FROM public.users AS users
                WHERE users.email = %(email)s AND internal_id = %(internal_id)s;""",
            {"email": email, "internal_id": internal_id})

        cur.execute(query)
        r = cur.fetchone()

        if r is not None:
            r = helper.dict_to_camel_case(r, ignore_keys=["appearance"])
            query = cur.mogrify(
                f"""UPDATE public.users
                   SET jwt_iat = timezone('utc'::text, now())
                   WHERE user_id = %(user_id)s 
                   RETURNING jwt_iat;""",
                {"user_id": r["id"]})
            cur.execute(query)
            return {
                "jwt": authorizers.generate_jwt(r['id'], r['tenantId'],
                                                TimeUTC.datetime_to_timestamp(cur.fetchone()["jwt_iat"]),
                                                aud=f"front:{helper.get_stage_name()}",
                                                exp=exp),
                "email": email,
                **r
            }
    return None


def create_sso_user(tenant_id, email, admin, name, origin, internal_id=None):
    with pg_client.PostgresClient() as cur:
        query = cur.mogrify(f"""\
                    WITH u AS (
                        INSERT INTO public.users (tenant_id, email, role, name, data, origin, internal_id)
                            VALUES (%(tenantId)s, %(email)s, %(role)s, %(name)s, %(data)s, %(origin)s, %(internal_id)s)
                            RETURNING *
                    )
                    SELECT u.user_id                                              AS id,
                           u.email,
                           u.role,
                           u.name,
                           TRUE                                                   AS change_password,
                           (CASE WHEN u.role = 'owner' THEN TRUE ELSE FALSE END)  AS super_admin,
                           (CASE WHEN u.role = 'admin' THEN TRUE ELSE FALSE END)  AS admin,
                           (CASE WHEN u.role = 'member' THEN TRUE ELSE FALSE END) AS member,
                           u.appearance,
                           origin
                    FROM u;""",
                            {"tenantId": tenant_id, "email": email, "internal_id": internal_id,
                             "role": "admin" if admin else "member", "name": name, "origin": origin,
                             "data": json.dumps({"lastAnnouncementView": TimeUTC.now()})})
        cur.execute(
            query
        )
        return helper.dict_to_camel_case(cur.fetchone())<|MERGE_RESOLUTION|>--- conflicted
+++ resolved
@@ -82,7 +82,6 @@
                     WHERE user_id=%(user_id)s
                     RETURNING invitation_token;""",
                             {"user_id": user_id, "invitation_token": invitation_token})
-<<<<<<< HEAD
         cur.execute(
             query
         )
@@ -108,33 +107,7 @@
         )
         return __get_invitation_link(cur.fetchone().pop("invitation_token"))
 
-=======
-        cur.execute(
-            query
-        )
-        result["invitation_token"] = cur.fetchone()["invitation_token"]
-
-        return helper.dict_to_camel_case(result)
-
-
-def generate_new_invitation(user_id):
-    invitation_token = __generate_invitation_token()
-    with pg_client.PostgresClient() as cur:
-        query = cur.mogrify("""\
-                        UPDATE public.basic_authentication
-                        SET invitation_token = %(invitation_token)s,
-                            invited_at = timezone('utc'::text, now()),
-                            change_pwd_expire_at = NULL,
-                            change_pwd_token = NULL
-                        WHERE user_id=%(user_id)s
-                        RETURNING invitation_token;""",
-                            {"user_id": user_id, "invitation_token": invitation_token})
-        cur.execute(
-            query
-        )
-        return __get_invitation_link(cur.fetchone().pop("invitation_token"))
-
->>>>>>> 1c5f13a1
+      
 
 def reset_member(tenant_id, editor_id, user_id_to_update):
     admin = get(tenant_id=tenant_id, user_id=editor_id)
@@ -401,12 +374,8 @@
                         (CASE WHEN users.role = 'member' THEN TRUE ELSE FALSE END) AS member,
                         DATE_PART('day',timezone('utc'::text, now()) \
                             - COALESCE(basic_authentication.invited_at,'2000-01-01'::timestamp ))>=1 AS expired_invitation,
-<<<<<<< HEAD
                         basic_authentication.password IS NOT NULL AS joined,
                         invitation_token
-=======
-                        basic_authentication.password IS NOT NULL AS joined 
->>>>>>> 1c5f13a1
                     FROM public.users LEFT JOIN public.basic_authentication ON users.user_id=basic_authentication.user_id 
                     WHERE users.tenant_id = %(tenantId)s AND users.deleted_at IS NULL
                     ORDER BY name, id""",
