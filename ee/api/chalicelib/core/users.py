--- conflicted
+++ resolved
@@ -608,11 +608,7 @@
         cur.execute(
             cur.mogrify(
                 f"""SELECT user_id,
-<<<<<<< HEAD
-                           jwt_iat, 
-=======
                            EXTRACT(epoch FROM jwt_iat)::BIGINT AS jwt_iat, 
->>>>>>> 1ecd2602
                            changed_at,
                            service_account,
                            basic_authentication.user_id IS NOT NULL AS has_basic_auth
@@ -628,11 +624,7 @@
     return r is not None \
         and (r["service_account"] and not r["has_basic_auth"]
              or r.get("jwt_iat") is not None \
-<<<<<<< HEAD
-             and (abs(jwt_iat - TimeUTC.datetime_to_timestamp(r["jwt_iat"]) // 1000) <= 1))
-=======
              and (abs(jwt_iat - r["jwt_iat"]) <= 1))
->>>>>>> 1ecd2602
 
 
 def refresh_auth_exists(user_id, tenant_id, jwt_jti=None):
@@ -749,49 +741,6 @@
     return None
 
 
-<<<<<<< HEAD
-def logout(user_id: int):
-    with pg_client.PostgresClient() as cur:
-        query = cur.mogrify(
-            """UPDATE public.users
-               SET jwt_iat = NULL
-               WHERE user_id = %(user_id)s;""",
-            {"user_id": user_id})
-        cur.execute(query)
-
-
-def authenticate_sso(email, internal_id, exp=None):
-    with pg_client.PostgresClient() as cur:
-        query = cur.mogrify(
-            f"""SELECT 
-                    users.user_id,
-                    users.tenant_id,
-                    users.role,
-                    users.name,
-                    (CASE WHEN users.role = 'owner' THEN TRUE ELSE FALSE END)  AS super_admin,
-                    (CASE WHEN users.role = 'admin' THEN TRUE ELSE FALSE END)  AS admin,
-                    (CASE WHEN users.role = 'member' THEN TRUE ELSE FALSE END) AS member,
-                    origin,
-                    role_id,
-                    service_account
-                FROM public.users
-                WHERE users.email = %(email)s AND internal_id = %(internal_id)s;""",
-            {"email": email, "internal_id": internal_id})
-
-        cur.execute(query)
-        r = cur.fetchone()
-
-    if r is not None:
-        r = helper.dict_to_camel_case(r)
-        if r["serviceAccount"]:
-            raise HTTPException(status_code=status.HTTP_401_UNAUTHORIZED,
-                                detail="service account is not authorized to login")
-        jwt_iat = TimeUTC.datetime_to_timestamp(change_jwt_iat(r['userId']))
-        return authorizers.generate_jwt(r['userId'], r['tenantId'],
-                                        iat=jwt_iat, aud=f"front:{helper.get_stage_name()}",
-                                        exp=(exp + jwt_iat // 1000) if exp is not None else None)
-    return None
-=======
 def get_user_role(tenant_id, user_id):
     with pg_client.PostgresClient() as cur:
         cur.execute(
@@ -813,7 +762,6 @@
                 {"tenant_id": tenant_id, "user_id": user_id})
         )
         return helper.dict_to_camel_case(cur.fetchone())
->>>>>>> 1ecd2602
 
 
 def create_sso_user(tenant_id, email, admin, name, origin, role_id, internal_id=None):
