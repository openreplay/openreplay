import json
import secrets

from decouple import config
from fastapi import BackgroundTasks

import schemas_ee
from chalicelib.core import authorizers, metadata, projects, roles
from chalicelib.core import tenants, assist
from chalicelib.utils import helper, email_helper
from chalicelib.utils import pg_client
from chalicelib.utils.TimeUTC import TimeUTC


def __generate_invitation_token():
    return secrets.token_urlsafe(64)


def create_new_member(tenant_id, email, invitation_token, admin, name, owner=False, role_id=None):
    with pg_client.PostgresClient() as cur:
        query = cur.mogrify(f"""\
                    WITH u AS (
                        INSERT INTO public.users (tenant_id, email, role, name, data, role_id)
                            VALUES (%(tenant_id)s, %(email)s, %(role)s, %(name)s, %(data)s, 
                                            (SELECT COALESCE((SELECT role_id FROM roles WHERE tenant_id = %(tenant_id)s AND role_id = %(role_id)s),
                                                (SELECT role_id FROM roles WHERE tenant_id = %(tenant_id)s AND name = 'Member' LIMIT 1),
                                                (SELECT role_id FROM roles WHERE tenant_id = %(tenant_id)s AND name != 'Owner' LIMIT 1))))
                            RETURNING tenant_id,user_id,email,role,name,created_at, role_id
                    ),
                    au AS (INSERT INTO public.basic_authentication (user_id, invitation_token, invited_at)
                             VALUES ((SELECT user_id FROM u), %(invitation_token)s, timezone('utc'::text, now()))
                             RETURNING invitation_token
                            )
                    SELECT u.user_id                                              AS id,
                           u.user_id,
                           u.email,
                           u.role,
                           u.name,
                           u.created_at,
                           (CASE WHEN u.role = 'owner' THEN TRUE ELSE FALSE END)  AS super_admin,
                           (CASE WHEN u.role = 'admin' THEN TRUE ELSE FALSE END)  AS admin,
                           (CASE WHEN u.role = 'member' THEN TRUE ELSE FALSE END) AS member,
                           au.invitation_token,
                           u.role_id,
                           roles.name AS role_name,
                           roles.permissions,
                           TRUE AS has_password
                    FROM au,u LEFT JOIN roles USING(tenant_id) WHERE roles.role_id IS NULL OR roles.role_id =  (SELECT u.role_id FROM u);""",
                            {"tenant_id": tenant_id, "email": email,
                             "role": "owner" if owner else "admin" if admin else "member", "name": name,
                             "data": json.dumps({"lastAnnouncementView": TimeUTC.now()}),
                             "invitation_token": invitation_token, "role_id": role_id})
        cur.execute(query)
        row = helper.dict_to_camel_case(cur.fetchone())
        if row:
            row["createdAt"] = TimeUTC.datetime_to_timestamp(row["createdAt"])
        return row


def restore_member(tenant_id, user_id, email, invitation_token, admin, name, owner=False, role_id=None):
    with pg_client.PostgresClient() as cur:
        query = cur.mogrify(f"""\
                    UPDATE public.users
                    SET name= %(name)s,
                        role = %(role)s,
                        deleted_at= NULL,
                        created_at = timezone('utc'::text, now()),
                        tenant_id= %(tenant_id)s,
                        api_key= generate_api_key(20),
                        role_id= (SELECT COALESCE((SELECT role_id FROM roles WHERE tenant_id = %(tenant_id)s AND role_id = %(role_id)s),
                                                (SELECT role_id FROM roles WHERE tenant_id = %(tenant_id)s AND name = 'Member' LIMIT 1),
                                                (SELECT role_id FROM roles WHERE tenant_id = %(tenant_id)s AND name != 'Owner' LIMIT 1)))
                    WHERE user_id=%(user_id)s
                    RETURNING user_id                                           AS id,
                           email,
                           role,
                           name,
                           (CASE WHEN role = 'owner' THEN TRUE ELSE FALSE END)  AS super_admin,
                           (CASE WHEN role = 'admin' THEN TRUE ELSE FALSE END)  AS admin,
                           (CASE WHEN role = 'member' THEN TRUE ELSE FALSE END) AS member,
                           created_at,role_id;""",
                            {"tenant_id": tenant_id, "user_id": user_id, "email": email,
                             "role": "owner" if owner else "admin" if admin else "member", "name": name,
                             "role_id": role_id})
        cur.execute(query)
        result = cur.fetchone()
        query = cur.mogrify("""\
                    UPDATE public.basic_authentication
                    SET invitation_token = %(invitation_token)s,
                        invited_at = timezone('utc'::text, now()),
                        change_pwd_expire_at = NULL,
                        change_pwd_token = NULL
                    WHERE user_id=%(user_id)s
                    RETURNING invitation_token;""",
                            {"user_id": user_id, "invitation_token": invitation_token})
        cur.execute(query)
        result["invitation_token"] = cur.fetchone()["invitation_token"]
        result["created_at"] = TimeUTC.datetime_to_timestamp(result["created_at"])

        return helper.dict_to_camel_case(result)


def generate_new_invitation(user_id):
    invitation_token = __generate_invitation_token()
    with pg_client.PostgresClient() as cur:
        query = cur.mogrify("""\
                        UPDATE public.basic_authentication
                        SET invitation_token = %(invitation_token)s,
                            invited_at = timezone('utc'::text, now()),
                            change_pwd_expire_at = NULL,
                            change_pwd_token = NULL
                        WHERE user_id=%(user_id)s
                        RETURNING invitation_token;""",
                            {"user_id": user_id, "invitation_token": invitation_token})
        cur.execute(
            query
        )
        return __get_invitation_link(cur.fetchone().pop("invitation_token"))


def reset_member(tenant_id, editor_id, user_id_to_update):
    admin = get(tenant_id=tenant_id, user_id=editor_id)
    if not admin["admin"] and not admin["superAdmin"]:
        return {"errors": ["unauthorized"]}
    user = get(tenant_id=tenant_id, user_id=user_id_to_update)
    if not user:
        return {"errors": ["user not found"]}
    return {"data": {"invitationLink": generate_new_invitation(user_id_to_update)}}


def update(tenant_id, user_id, changes, output=True):
    AUTH_KEYS = ["password", "invitationToken", "invitedAt", "changePwdExpireAt", "changePwdToken"]
    if len(changes.keys()) == 0:
        return None

    sub_query_users = []
    sub_query_bauth = []
    for key in changes.keys():
        if key in AUTH_KEYS:
            if key == "password":
                sub_query_bauth.append("password = crypt(%(password)s, gen_salt('bf', 12))")
                sub_query_bauth.append("changed_at = timezone('utc'::text, now())")
            else:
                sub_query_bauth.append(f"{helper.key_to_snake_case(key)} = %({key})s")
        else:
            if helper.key_to_snake_case(key) == "role_id":
                sub_query_users.append("""role_id=(SELECT COALESCE((SELECT role_id FROM roles WHERE tenant_id = %(tenant_id)s AND role_id = %(role_id)s),
                                                (SELECT role_id FROM roles WHERE tenant_id = %(tenant_id)s AND name = 'Member' LIMIT 1),
                                                (SELECT role_id FROM roles WHERE tenant_id = %(tenant_id)s AND name != 'Owner' LIMIT 1)))""")
            else:
                sub_query_users.append(f"{helper.key_to_snake_case(key)} = %({key})s")
    changes["role_id"] = changes.get("roleId", changes.get("role_id"))
    with pg_client.PostgresClient() as cur:
        if len(sub_query_users) > 0:
            cur.execute(
                cur.mogrify(f"""\
                            UPDATE public.users
                            SET {" ,".join(sub_query_users)}
                            FROM public.basic_authentication
                            WHERE users.user_id = %(user_id)s
                              AND users.tenant_id = %(tenant_id)s
                              AND users.user_id = basic_authentication.user_id
                            RETURNING users.user_id AS id,
                                users.email,
                                users.role,
                                users.name,
                                (CASE WHEN users.role = 'owner' THEN TRUE ELSE FALSE END) AS super_admin,
                                (CASE WHEN users.role = 'admin' THEN TRUE ELSE FALSE END) AS admin,
                                (CASE WHEN users.role = 'member' THEN TRUE ELSE FALSE END) AS member,
                                users.role_id,
                                (SELECT roles.name 
                                    FROM roles 
                                    WHERE roles.tenant_id=%(tenant_id)s 
                                        AND roles.role_id=users.role_id) AS role_name;""",
                            {"tenant_id": tenant_id, "user_id": user_id, **changes})
            )
        if len(sub_query_bauth) > 0:
            cur.execute(
                cur.mogrify(f"""\
                            UPDATE public.basic_authentication
                            SET {" ,".join(sub_query_bauth)}
                            FROM public.users AS users
                            WHERE basic_authentication.user_id = %(user_id)s
                              AND users.tenant_id = %(tenant_id)s
                              AND users.user_id = basic_authentication.user_id
                            RETURNING users.user_id AS id,
                                users.email,
                                users.role,
                                users.name,
                                (CASE WHEN users.role = 'owner' THEN TRUE ELSE FALSE END) AS super_admin,
                                (CASE WHEN users.role = 'admin' THEN TRUE ELSE FALSE END) AS admin,
                                (CASE WHEN users.role = 'member' THEN TRUE ELSE FALSE END) AS member,
                                users.role_id,
                                (SELECT roles.name 
                                    FROM roles 
                                    WHERE roles.tenant_id=%(tenant_id)s 
                                        AND roles.role_id=users.role_id) AS role_name;""",
                            {"tenant_id": tenant_id, "user_id": user_id, **changes})
            )
    if not output:
        return None
    return get(user_id=user_id, tenant_id=tenant_id)


def create_member(tenant_id, user_id, data, background_tasks: BackgroundTasks):
    admin = get(tenant_id=tenant_id, user_id=user_id)
    if not admin["admin"] and not admin["superAdmin"]:
        return {"errors": ["unauthorized"]}
    if data.get("userId") is not None:
        return {"errors": ["please use POST/PUT /client/members/{memberId} for update"]}
    user = get_by_email_only(email=data["email"])
    if user:
        return {"errors": ["user already exists"]}
    name = data.get("name", None)
    if name is None or len(name) == 0:
        name = data["email"]
    role_id = data.get("roleId")
    if role_id is None:
        role_id = roles.get_role_by_name(tenant_id=tenant_id, name="member").get("roleId")
    invitation_token = __generate_invitation_token()
    user = get_deleted_user_by_email(email=data["email"])
    if user is not None and user["tenantId"] == tenant_id:
        new_member = restore_member(tenant_id=tenant_id, email=data["email"], invitation_token=invitation_token,
                                    admin=data.get("admin", False), name=name, user_id=user["userId"], role_id=role_id)
    elif user is not None:
        __hard_delete_user(user_id=user["userId"])
        new_member = create_new_member(tenant_id=tenant_id, email=data["email"], invitation_token=invitation_token,
                                       admin=data.get("admin", False), name=name, role_id=role_id)
    else:
        new_member = create_new_member(tenant_id=tenant_id, email=data["email"], invitation_token=invitation_token,
                                       admin=data.get("admin", False), name=name, role_id=role_id)
    new_member["invitationLink"] = __get_invitation_link(new_member.pop("invitationToken"))
    background_tasks.add_task(email_helper.send_team_invitation, **{
        "recipient": data["email"],
        "invitation_link": new_member["invitationLink"],
        "client_id": tenants.get_by_tenant_id(tenant_id)["name"],
        "sender_name": admin["name"]
    })
    return {"data": new_member}


def __get_invitation_link(invitation_token):
    return config("SITE_URL") + config("invitation_link") % invitation_token


def allow_password_change(user_id, delta_min=10):
    pass_token = secrets.token_urlsafe(8)
    with pg_client.PostgresClient() as cur:
        query = cur.mogrify(f"""UPDATE public.basic_authentication 
                                SET change_pwd_expire_at =  timezone('utc'::text, now()+INTERVAL '%(delta)s MINUTES'),
                                    change_pwd_token = %(pass_token)s
                                WHERE user_id = %(user_id)s""",
                            {"user_id": user_id, "delta": delta_min, "pass_token": pass_token})
        cur.execute(
            query
        )
    return pass_token


def get(user_id, tenant_id):
    with pg_client.PostgresClient() as cur:
        cur.execute(
            cur.mogrify(
                f"""SELECT 
                        users.user_id,
                        email, 
                        role, 
                        users.name,
                        (CASE WHEN role = 'owner' THEN TRUE ELSE FALSE END)  AS super_admin,
                        (CASE WHEN role = 'admin' THEN TRUE ELSE FALSE END)  AS admin,
                        (CASE WHEN role = 'member' THEN TRUE ELSE FALSE END) AS member,
                        origin,
                        role_id,
                        roles.name AS role_name,
                        roles.permissions,
                        roles.all_projects,
                        basic_authentication.password IS NOT NULL AS has_password
                    FROM public.users LEFT JOIN public.basic_authentication ON users.user_id=basic_authentication.user_id
                        LEFT JOIN public.roles USING (role_id)
                    WHERE
                     users.user_id = %(userId)s
                     AND users.tenant_id = %(tenant_id)s
                     AND users.deleted_at IS NULL
                     AND (roles.role_id IS NULL OR roles.deleted_at IS NULL AND roles.tenant_id = %(tenant_id)s) 
                    LIMIT 1;""",
                {"userId": user_id, "tenant_id": tenant_id})
        )
        r = cur.fetchone()
        return helper.dict_to_camel_case(r)


def generate_new_api_key(user_id):
    with pg_client.PostgresClient() as cur:
        cur.execute(
            cur.mogrify(
                f"""UPDATE public.users
                    SET api_key=generate_api_key(20)
                    WHERE users.user_id = %(userId)s
                            AND deleted_at IS NULL
                    RETURNING api_key;""",
                {"userId": user_id})
        )
        r = cur.fetchone()
    return helper.dict_to_camel_case(r)


def edit(user_id_to_update, tenant_id, changes: schemas_ee.EditUserSchema, editor_id):
    user = get(user_id=user_id_to_update, tenant_id=tenant_id)
    if editor_id != user_id_to_update or changes.admin is not None and changes.admin != user["admin"]:
        admin = get(tenant_id=tenant_id, user_id=editor_id)
        if not admin["superAdmin"] and not admin["admin"]:
            return {"errors": ["unauthorized"]}
    _changes = {}
    if editor_id == user_id_to_update:
        if changes.admin is not None:
            if user["superAdmin"]:
                changes.admin = None
            elif changes.admin != user["admin"]:
                return {"errors": ["cannot change your own role"]}
        if changes.roleId is not None:
            if user["superAdmin"]:
                changes.roleId = None
            elif changes.roleId != user["roleId"]:
                return {"errors": ["cannot change your own role"]}

    if changes.email is not None and changes.email != user["email"]:
        if email_exists(changes.email):
            return {"errors": ["email already exists."]}
        if get_deleted_user_by_email(changes.email) is not None:
            return {"errors": ["email previously deleted."]}
        _changes["email"] = changes.email

    if changes.name is not None and len(changes.name) > 0:
        _changes["name"] = changes.name

    if changes.admin is not None:
        _changes["role"] = "admin" if changes.admin else "member"

    if changes.roleId is not None:
        _changes["roleId"] = changes.roleId

    if len(_changes.keys()) > 0:
        updated_user = update(tenant_id=tenant_id, user_id=user_id_to_update, changes=_changes)
        return {"data": updated_user}
    return {"data": user}


def edit_member(user_id_to_update, tenant_id, changes: schemas_ee.EditMemberSchema, editor_id):
    user = get_member(user_id=user_id_to_update, tenant_id=tenant_id)
    _changes = {}
    if editor_id != user_id_to_update:
        admin = get_user_role(tenant_id=tenant_id, user_id=editor_id)
        if not admin["superAdmin"] and not admin["admin"]:
            return {"errors": ["unauthorized"]}
        if admin["admin"] and user["superAdmin"]:
            return {"errors": ["only the owner can edit his own details"]}
    else:
        if user["superAdmin"]:
            changes.admin = None
        elif changes.admin != user["admin"]:
            return {"errors": ["cannot change your own admin privileges"]}
        if changes.roleId:
            if user["superAdmin"] and changes.roleId != user["roleId"]:
                changes.roleId = None
                return {"errors": ["owner's role cannot be changed"]}

            if changes.roleId != user["roleId"]:
                return {"errors": ["cannot change your own role"]}

    if changes.name and len(changes.name) > 0:
        _changes["name"] = changes.name

    if changes.admin is not None:
        _changes["role"] = "admin" if changes.admin else "member"

    if changes.roleId is not None:
        _changes["roleId"] = changes.roleId

    if len(_changes.keys()) > 0:
        update(tenant_id=tenant_id, user_id=user_id_to_update, changes=_changes, output=False)
        return {"data": get_member(user_id=user_id_to_update, tenant_id=tenant_id)}
    return {"data": user}


def get_by_email_only(email):
    with pg_client.PostgresClient() as cur:
        cur.execute(
            cur.mogrify(
                f"""SELECT 
                        users.user_id AS id,
                        users.tenant_id,
                        users.email, 
                        users.role, 
                        users.name,
                        (CASE WHEN users.role = 'owner' THEN TRUE ELSE FALSE END)  AS super_admin,
                        (CASE WHEN users.role = 'admin' THEN TRUE ELSE FALSE END)  AS admin,
                        (CASE WHEN users.role = 'member' THEN TRUE ELSE FALSE END) AS member,
                        origin,
                        basic_authentication.password IS NOT NULL AS has_password
                    FROM public.users LEFT JOIN public.basic_authentication ON users.user_id=basic_authentication.user_id
                    WHERE users.email = %(email)s                     
                     AND users.deleted_at IS NULL
                    LIMIT 1;""",
                {"email": email})
        )
        r = cur.fetchone()
    return helper.dict_to_camel_case(r)


def get_by_email_reset(email, reset_token):
    with pg_client.PostgresClient() as cur:
        cur.execute(
            cur.mogrify(
                f"""SELECT 
                        users.user_id AS id,
                        users.tenant_id,
                        users.email, 
                        users.role, 
                        users.name,
                        (CASE WHEN users.role = 'owner' THEN TRUE ELSE FALSE END)  AS super_admin,
                        (CASE WHEN users.role = 'admin' THEN TRUE ELSE FALSE END)  AS admin,
                        (CASE WHEN users.role = 'member' THEN TRUE ELSE FALSE END) AS member
                    FROM public.users LEFT JOIN public.basic_authentication ON users.user_id=basic_authentication.user_id
                    WHERE
                     users.email = %(email)s
                     AND basic_authentication.token =%(token)s                   
                     AND users.deleted_at IS NULL""",
                {"email": email, "token": reset_token})
        )
        r = cur.fetchone()
    return helper.dict_to_camel_case(r)


def get_member(tenant_id, user_id):
    with pg_client.PostgresClient() as cur:
        cur.execute(
            cur.mogrify(
                f"""SELECT 
                        users.user_id,
                        users.email, 
                        users.role, 
                        users.name, 
                        users.created_at,
                        (CASE WHEN users.role = 'owner' THEN TRUE ELSE FALSE END)  AS super_admin,
                        (CASE WHEN users.role = 'admin' THEN TRUE ELSE FALSE END)  AS admin,
                        (CASE WHEN users.role = 'member' THEN TRUE ELSE FALSE END) AS member,
                        DATE_PART('day',timezone('utc'::text, now()) \
                            - COALESCE(basic_authentication.invited_at,'2000-01-01'::timestamp ))>=1 AS expired_invitation,
                        basic_authentication.password IS NOT NULL OR users.origin IS NOT NULL AS joined,
                        invitation_token,
                        role_id,
                        roles.name AS role_name
                    FROM public.users 
                        LEFT JOIN public.basic_authentication ON users.user_id=basic_authentication.user_id
                        LEFT JOIN public.roles USING (role_id)
                    WHERE users.tenant_id = %(tenant_id)s AND users.deleted_at IS NULL AND users.user_id = %(user_id)s
                    ORDER BY name, user_id""",
                {"tenant_id": tenant_id, "user_id": user_id})
        )
        u = helper.dict_to_camel_case(cur.fetchone())
        if u:
            u["createdAt"] = TimeUTC.datetime_to_timestamp(u["createdAt"])
            if u["invitationToken"]:
                u["invitationLink"] = __get_invitation_link(u.pop("invitationToken"))
            else:
                u["invitationLink"] = None

    return u


def get_members(tenant_id):
    with pg_client.PostgresClient() as cur:
        cur.execute(
            cur.mogrify(
                f"""SELECT 
                        users.user_id,
                        users.email, 
                        users.role, 
                        users.name, 
                        users.created_at,
                        (CASE WHEN users.role = 'owner' THEN TRUE ELSE FALSE END)  AS super_admin,
                        (CASE WHEN users.role = 'admin' THEN TRUE ELSE FALSE END)  AS admin,
                        (CASE WHEN users.role = 'member' THEN TRUE ELSE FALSE END) AS member,
                        DATE_PART('day',timezone('utc'::text, now()) \
                            - COALESCE(basic_authentication.invited_at,'2000-01-01'::timestamp ))>=1 AS expired_invitation,
                        basic_authentication.password IS NOT NULL OR users.origin IS NOT NULL AS joined,
                        invitation_token,
                        role_id,
                        roles.name AS role_name
                    FROM public.users 
                        LEFT JOIN public.basic_authentication ON users.user_id=basic_authentication.user_id
                        LEFT JOIN public.roles USING (role_id)
                    WHERE users.tenant_id = %(tenant_id)s AND users.deleted_at IS NULL
                    ORDER BY name, user_id""",
                {"tenant_id": tenant_id})
        )
        r = cur.fetchall()
        if len(r):
            r = helper.list_to_camel_case(r)
            for u in r:
                u["createdAt"] = TimeUTC.datetime_to_timestamp(u["createdAt"])
                if u["invitationToken"]:
                    u["invitationLink"] = __get_invitation_link(u.pop("invitationToken"))
                else:
                    u["invitationLink"] = None
            return r

    return []


def delete_member(user_id, tenant_id, id_to_delete):
    if user_id == id_to_delete:
        return {"errors": ["unauthorized, cannot delete self"]}

    admin = get(user_id=user_id, tenant_id=tenant_id)
    if admin["member"]:
        return {"errors": ["unauthorized"]}

    to_delete = get(user_id=id_to_delete, tenant_id=tenant_id)
    if to_delete is None:
        return {"errors": ["not found"]}

    if to_delete["superAdmin"]:
        return {"errors": ["cannot delete super admin"]}

    with pg_client.PostgresClient() as cur:
        cur.execute(
            cur.mogrify(f"""UPDATE public.users
                           SET deleted_at = timezone('utc'::text, now()), role_id=NULL
                           WHERE user_id=%(user_id)s AND tenant_id=%(tenant_id)s;""",
                        {"user_id": id_to_delete, "tenant_id": tenant_id}))
        cur.execute(
            cur.mogrify(f"""UPDATE public.basic_authentication 
                           SET password=NULL 
                           WHERE user_id=%(user_id)s;""",
                        {"user_id": id_to_delete, "tenant_id": tenant_id}))
    return {"data": get_members(tenant_id=tenant_id)}


def change_password(tenant_id, user_id, email, old_password, new_password):
    item = get(tenant_id=tenant_id, user_id=user_id)
    if item is None:
        return {"errors": ["access denied"]}
    if item["origin"] is not None and config("enforce_SSO", cast=bool, default=False) \
            and not item["superAdmin"] and helper.is_saml2_available():
        return {"errors": ["Please use your SSO to change your password, enforced by admin"]}
    if item["origin"] is not None and item["hasPassword"] is False:
        return {"errors": ["cannot change your password because you are logged-in from an SSO service"]}
    if old_password == new_password:
        return {"errors": ["old and new password are the same"]}
    auth = authenticate(email, old_password, for_change_password=True)
    if auth is None:
        return {"errors": ["wrong password"]}
    changes = {"password": new_password}
    user = update(tenant_id=tenant_id, user_id=user_id, changes=changes)
    r = authenticate(user['email'], new_password)

    return {
        'jwt': r.pop('jwt')
    }


def set_password_invitation(tenant_id, user_id, new_password):
    changes = {"password": new_password,
               "invitationToken": None, "invitedAt": None,
               "changePwdExpireAt": None, "changePwdToken": None}
    user = update(tenant_id=tenant_id, user_id=user_id, changes=changes)
    r = authenticate(user['email'], new_password)

    tenant_id = r.pop("tenantId")
    r["limits"] = {
        "teamMember": -1,
        "projects": -1,
        "metadata": metadata.get_remaining_metadata_with_count(tenant_id)}

    c = tenants.get_by_tenant_id(tenant_id)
    c.pop("createdAt")
<<<<<<< HEAD
    c["projects"] = projects.get_projects(tenant_id=tenant_id, user_id=user_id)
=======
    c["projects"] = projects.get_projects(tenant_id=tenant_id, recorded=True, user_id=user_id)
>>>>>>> 269674c2
    c["smtp"] = helper.has_smtp()
    c["iceServers"] = assist.get_ice_servers()
    return {
        'jwt': r.pop('jwt'),
        'data': {
            "user": r,
            "client": c,
        }
    }


def email_exists(email):
    with pg_client.PostgresClient() as cur:
        cur.execute(
            cur.mogrify(
                f"""SELECT 
                        count(user_id)                        
                    FROM public.users
                    WHERE
                     email = %(email)s
                     AND deleted_at IS NULL
                    LIMIT 1;""",
                {"email": email})
        )
        r = cur.fetchone()
    return r["count"] > 0


def get_deleted_user_by_email(email):
    with pg_client.PostgresClient() as cur:
        cur.execute(
            cur.mogrify(
                f"""SELECT 
                        *                        
                    FROM public.users
                    WHERE
                     email = %(email)s
                     AND deleted_at NOTNULL
                    LIMIT 1;""",
                {"email": email})
        )
        r = cur.fetchone()
    return helper.dict_to_camel_case(r)


def get_by_invitation_token(token, pass_token=None):
    with pg_client.PostgresClient() as cur:
        cur.execute(
            cur.mogrify(
                f"""SELECT 
                        *,
                        DATE_PART('day',timezone('utc'::text, now()) \
                            - COALESCE(basic_authentication.invited_at,'2000-01-01'::timestamp ))>=1 AS expired_invitation,
                        change_pwd_expire_at <= timezone('utc'::text, now()) AS expired_change,
                        (EXTRACT(EPOCH FROM current_timestamp-basic_authentication.change_pwd_expire_at))::BIGINT AS change_pwd_age
                    FROM public.users INNER JOIN public.basic_authentication USING(user_id)
                    WHERE invitation_token = %(token)s {"AND change_pwd_token = %(pass_token)s" if pass_token else ""}
                    LIMIT 1;""",
                {"token": token, "pass_token": pass_token})
        )
        r = cur.fetchone()
    return helper.dict_to_camel_case(r)


def auth_exists(user_id, tenant_id, jwt_iat, jwt_aud):
    with pg_client.PostgresClient() as cur:
        cur.execute(
            cur.mogrify(
                f"SELECT user_id AS id,jwt_iat, changed_at FROM public.users INNER JOIN public.basic_authentication USING(user_id) WHERE user_id = %(userId)s AND tenant_id = %(tenant_id)s AND deleted_at IS NULL LIMIT 1;",
                {"userId": user_id, "tenant_id": tenant_id})
        )
        r = cur.fetchone()
    return r is not None \
        and r.get("jwt_iat") is not None \
        and (abs(jwt_iat - TimeUTC.datetime_to_timestamp(r["jwt_iat"]) // 1000) <= 1 \
             or (jwt_aud.startswith("plugin") \
                 and (r["changed_at"] is None \
                      or jwt_iat >= (TimeUTC.datetime_to_timestamp(r["changed_at"]) // 1000)))
             )


def change_jwt_iat(user_id):
    with pg_client.PostgresClient() as cur:
        query = cur.mogrify(
            f"""UPDATE public.users
                       SET jwt_iat = timezone('utc'::text, now())
                       WHERE user_id = %(user_id)s 
                       RETURNING jwt_iat;""",
            {"user_id": user_id})
        cur.execute(query)
        return cur.fetchone().get("jwt_iat")


def authenticate(email, password, for_change_password=False):
    with pg_client.PostgresClient() as cur:
        query = cur.mogrify(
            f"""SELECT 
                    users.user_id,
                    users.tenant_id,
                    users.role,
                    users.name,
                    (CASE WHEN users.role = 'owner' THEN TRUE ELSE FALSE END)  AS super_admin,
                    (CASE WHEN users.role = 'admin' THEN TRUE ELSE FALSE END)  AS admin,
                    (CASE WHEN users.role = 'member' THEN TRUE ELSE FALSE END) AS member,
                    users.origin,
                    users.role_id,
                    roles.name AS role_name,
                    roles.permissions
                FROM public.users AS users INNER JOIN public.basic_authentication USING(user_id)
                    LEFT JOIN public.roles ON (roles.role_id = users.role_id AND roles.tenant_id = users.tenant_id)
                WHERE users.email = %(email)s 
                    AND basic_authentication.password = crypt(%(password)s, basic_authentication.password)
                    AND basic_authentication.user_id = (SELECT su.user_id FROM public.users AS su WHERE su.email=%(email)s AND su.deleted_at IS NULL LIMIT 1)
                    AND (roles.role_id IS NULL OR roles.deleted_at IS NULL)
                LIMIT 1;""",
            {"email": email, "password": password})

        cur.execute(query)
        r = cur.fetchone()
        if r is None and helper.is_saml2_available():
            query = cur.mogrify(
                f"""SELECT 1
                    FROM public.users
                    WHERE users.email = %(email)s 
                        AND users.deleted_at IS NULL
                        AND users.origin IS NOT NULL
                    LIMIT 1;""",
                {"email": email})
            cur.execute(query)
            if cur.fetchone() is not None:
                return {"errors": ["must sign-in with SSO"]}

    if r is not None:
        if for_change_password:
            return True
        r = helper.dict_to_camel_case(r)
        if config("enforce_SSO", cast=bool, default=False) and helper.is_saml2_available():
            return {"errors": ["must sign-in with SSO, enforced by admin"]}

        jwt_iat = change_jwt_iat(r['userId'])
        iat = TimeUTC.datetime_to_timestamp(jwt_iat)
        return {
            "jwt": authorizers.generate_jwt(r['userId'], r['tenantId'], iat=iat,
                                            aud=f"front:{helper.get_stage_name()}"),
            "email": email,
            **r
        }
    if config("enforce_SSO", cast=bool, default=False) and helper.is_saml2_available():
        return {"errors": ["must sign-in with SSO, enforced by admin"]}
    return None


def authenticate_sso(email, internal_id, exp=None):
    with pg_client.PostgresClient() as cur:
        query = cur.mogrify(
            f"""SELECT 
                    users.user_id,
                    users.tenant_id,
                    users.role,
                    users.name,
                    (CASE WHEN users.role = 'owner' THEN TRUE ELSE FALSE END)  AS super_admin,
                    (CASE WHEN users.role = 'admin' THEN TRUE ELSE FALSE END)  AS admin,
                    (CASE WHEN users.role = 'member' THEN TRUE ELSE FALSE END) AS member,
                    origin,
                    role_id
                FROM public.users AS users
                WHERE users.email = %(email)s AND internal_id = %(internal_id)s;""",
            {"email": email, "internal_id": internal_id})

        cur.execute(query)
        r = cur.fetchone()

    if r is not None:
        r = helper.dict_to_camel_case(r)
        jwt_iat = TimeUTC.datetime_to_timestamp(change_jwt_iat(r['userId']))
        return authorizers.generate_jwt(r['userId'], r['tenantId'],
                                        iat=jwt_iat, aud=f"front:{helper.get_stage_name()}",
                                        exp=(exp + jwt_iat // 1000) if exp is not None else None)
    return None


def create_sso_user(tenant_id, email, admin, name, origin, role_id, internal_id=None):
    with pg_client.PostgresClient() as cur:
        query = cur.mogrify(f"""\
                    WITH u AS (
                        INSERT INTO public.users (tenant_id, email, role, name, data, origin, internal_id, role_id)
                            VALUES (%(tenant_id)s, %(email)s, %(role)s, %(name)s, %(data)s, %(origin)s, %(internal_id)s, 
                                            (SELECT COALESCE((SELECT role_id FROM roles WHERE tenant_id = %(tenant_id)s AND role_id = %(role_id)s),
                                                (SELECT role_id FROM roles WHERE tenant_id = %(tenant_id)s AND name = 'Member' LIMIT 1),
                                                (SELECT role_id FROM roles WHERE tenant_id = %(tenant_id)s AND name != 'Owner' LIMIT 1))))
                            RETURNING *
                    ),
                    au AS (
                        INSERT INTO public.basic_authentication(user_id)
                        VALUES ((SELECT user_id FROM u))
                    )
                    SELECT u.user_id                                              AS id,
                           u.email,
                           u.role,
                           u.name,
                           (CASE WHEN u.role = 'owner' THEN TRUE ELSE FALSE END)  AS super_admin,
                           (CASE WHEN u.role = 'admin' THEN TRUE ELSE FALSE END)  AS admin,
                           (CASE WHEN u.role = 'member' THEN TRUE ELSE FALSE END) AS member,
                           origin
                    FROM u;""",
                            {"tenant_id": tenant_id, "email": email, "internal_id": internal_id,
                             "role": "admin" if admin else "member", "name": name, "origin": origin,
                             "role_id": role_id, "data": json.dumps({"lastAnnouncementView": TimeUTC.now()})})
        cur.execute(
            query
        )
        return helper.dict_to_camel_case(cur.fetchone())


def restore_sso_user(user_id, tenant_id, email, admin, name, origin, role_id, internal_id=None):
    with pg_client.PostgresClient() as cur:
        query = cur.mogrify(f"""\
                    WITH u AS (
                        UPDATE public.users 
                        SET tenant_id= %(tenant_id)s,
                         role= %(role)s, 
                         name= %(name)s,
                         data= %(data)s, 
                         origin= %(origin)s, 
                         internal_id= %(internal_id)s, 
                         role_id= (SELECT COALESCE((SELECT role_id FROM roles WHERE tenant_id = %(tenant_id)s AND role_id = %(role_id)s),
                                                (SELECT role_id FROM roles WHERE tenant_id = %(tenant_id)s AND name = 'Member' LIMIT 1),
                                                (SELECT role_id FROM roles WHERE tenant_id = %(tenant_id)s AND name != 'Owner' LIMIT 1))),
                         deleted_at= NULL,
                         created_at= default,
                         api_key= default,
                         jwt_iat= NULL,
                         weekly_report= default
                        WHERE user_id = %(user_id)s
                        RETURNING *
                    ),
                    au AS (
                        UPDATE public.basic_authentication
                        SET password= default,
                            invitation_token= default,
                            invited_at= default,
                            change_pwd_token= default,
                            change_pwd_expire_at= default,
                            changed_at= NULL  
                        WHERE user_id = %(user_id)s
                        RETURNING user_id
                    )
                    SELECT u.user_id                                              AS id,
                           u.email,
                           u.role,
                           u.name,
                           (CASE WHEN u.role = 'owner' THEN TRUE ELSE FALSE END)  AS super_admin,
                           (CASE WHEN u.role = 'admin' THEN TRUE ELSE FALSE END)  AS admin,
                           (CASE WHEN u.role = 'member' THEN TRUE ELSE FALSE END) AS member,
                           origin
                    FROM u;""",
                            {"tenant_id": tenant_id, "email": email, "internal_id": internal_id,
                             "role": "admin" if admin else "member", "name": name, "origin": origin,
                             "role_id": role_id, "data": json.dumps({"lastAnnouncementView": TimeUTC.now()}),
                             "user_id": user_id})
        cur.execute(
            query
        )
        return helper.dict_to_camel_case(cur.fetchone())


def __hard_delete_user(user_id):
    with pg_client.PostgresClient() as cur:
        query = cur.mogrify(
            f"""DELETE FROM public.users
                WHERE users.user_id = %(user_id)s AND users.deleted_at IS NOT NULL ;""",
            {"user_id": user_id})
        cur.execute(query)


def get_user_role(tenant_id, user_id):
    with pg_client.PostgresClient() as cur:
        cur.execute(
            cur.mogrify(
                f"""SELECT 
                        users.user_id,
                        users.email, 
                        users.role, 
                        users.name, 
                        users.created_at,
                        (CASE WHEN users.role = 'owner' THEN TRUE ELSE FALSE END)  AS super_admin,
                        (CASE WHEN users.role = 'admin' THEN TRUE ELSE FALSE END)  AS admin,
                        (CASE WHEN users.role = 'member' THEN TRUE ELSE FALSE END) AS member
                    FROM public.users 
                    WHERE users.deleted_at IS NULL 
                        AND users.user_id=%(user_id)s
                        AND users.tenant_id=%(tenant_id)s
                    LIMIT 1""",
                {"tenant_id": tenant_id, "user_id": user_id})
        )
        return helper.dict_to_camel_case(cur.fetchone())<|MERGE_RESOLUTION|>--- conflicted
+++ resolved
@@ -575,11 +575,7 @@
 
     c = tenants.get_by_tenant_id(tenant_id)
     c.pop("createdAt")
-<<<<<<< HEAD
-    c["projects"] = projects.get_projects(tenant_id=tenant_id, user_id=user_id)
-=======
     c["projects"] = projects.get_projects(tenant_id=tenant_id, recorded=True, user_id=user_id)
->>>>>>> 269674c2
     c["smtp"] = helper.has_smtp()
     c["iceServers"] = assist.get_ice_servers()
     return {
