import schemas_ee
from chalicelib.core import metrics
from chalicelib.utils import ch_client


def _table_slice(table, index):
    col = list()
    for row in table:
        col.append(row[index])
    return col


def _table_where(table, index, value):
    new_table = list()
    for row in table:
        if row[index] == value:
            new_table.append(row)
    return new_table


def _sum_table_index(table, index):
    s = 0
    count = 0
    for row in table:
        v = row[index]
        if v is None:
            continue
        s += v
        count += 1
    return s


def _mean_table_index(table, index):
    s = _sum_table_index(table, index)
    c = len(table)
    return s / c


def _sort_table_index(table, index, reverse=False):
    return sorted(table, key=lambda k: k[index], reverse=reverse)


def _select_rec(l, selector):
    print('selector:', selector)
    print('list:', l)
    if len(selector) == 1:
        return l[selector[0]]
    else:
        s = selector[0]
        L = l[s]
        type_ = type(s)
        if type_ == slice:
            return [_select_rec(l_, selector[1:]) for l_ in L]
        elif type_ == int:
            return [_select_rec(L, selector[1:])]


# TODO Deal with None values

def __get_two_values(response, time_index='hh', name_index='name'):
    columns = list(response[0].keys())
    name_index_val = columns.index(name_index)
    time_index_value = columns.index(time_index)

    table = [list(r.values()) for r in response]
    table_hh1 = list()
    table_hh2 = list()
    hh_vals = list()
    names_hh1 = list()
    names_hh2 = list()
    for e in table:
        if e[time_index_value] not in hh_vals and len(hh_vals) == 2:
            break
        elif e[time_index_value] not in hh_vals:
            hh_vals.append(e[time_index_value])

        if len(hh_vals) == 1:
            table_hh1.append(e)
            if e[name_index_val] not in names_hh1:
                names_hh1.append(e[name_index_val])
        elif len(hh_vals) == 2:
            table_hh2.append(e)
            if e[name_index_val] not in names_hh2:
                names_hh2.append(e[name_index_val])
    return table_hh1, table_hh2, columns, names_hh1, names_hh2


def __handle_timestep(time_step):
    base = "{0}"
    if time_step == 'hour':
        return f"toStartOfHour({base})", 3600
    elif time_step == 'day':
        return f"toStartOfDay({base})", 24 * 3600
    elif time_step == 'week':
        return f"toStartOfWeek({base})", 7 * 24 * 3600
    else:
        assert type(
            time_step) == int, "time_step must be {'hour', 'day', 'week'} or an integer representing the time step in minutes"
        return f"toStartOfInterval({base}, INTERVAL {time_step} minute)", int(time_step) * 60


def query_requests_by_period(project_id, start_time, end_time, conn=None):
    params = {
        "project_id": project_id, "startTimestamp": start_time, "endTimestamp": end_time,
        "step_size": metrics.__get_step_size(endTimestamp=end_time, startTimestamp=start_time, density=3)
    }
    conditions = ["event_type = 'REQUEST'"]
    query = f"""WITH toUInt32(toStartOfInterval(toDateTime(%(startTimestamp)s/1000), INTERVAL %(step_size)s second)) AS start,
                     toUInt32(toStartOfInterval(toDateTime(%(endTimestamp)s/1000), INTERVAL %(step_size)s second)) AS end
                SELECT T1.hh, count(T2.session_id) as sessions, avg(T2.success) as success_rate, T2.url_host as names, 
                        T2.url_path as source, avg(T2.duration) as avg_duration 
                FROM (SELECT arrayJoin(arrayMap(x -> toDateTime(x), range(start, end, %(step_size)s))) as hh) AS T1
                LEFT JOIN (SELECT session_id, url_host, url_path, success, message, duration, toStartOfInterval(datetime, INTERVAL %(step_size)s second) as dtime 
                           FROM experimental.events 
                           WHERE project_id = {project_id} 
                                AND {" AND ".join(conditions)}) AS T2 ON T2.dtime = T1.hh 
                GROUP BY T1.hh, T2.url_host, T2.url_path 
                ORDER BY T1.hh DESC;"""
    if conn is None:
        with ch_client.ClickHouseClient() as conn:
            query = conn.format(query=query, params=params)
            res = conn.execute(query=query)
    else:
        query = conn.format(query=query, params=params)
        print("--------------------")
        print(query)
        print("--------------------")
        res = conn.execute(query=query)
    table_hh1, table_hh2, columns, this_period_hosts, last_period_hosts = __get_two_values(res, time_index='hh',
                                                                                name_index='source')
    test = [k[4] for k in table_hh1]
    print(f'length {len(test)}, uniques {len(set(test))}')
    del res

    new_hosts = [x for x in this_period_hosts if x not in last_period_hosts]
    common_names = [x for x in this_period_hosts if x not in new_hosts]

    source_idx = columns.index('source')
    duration_idx = columns.index('avg_duration')
    success_idx = columns.index('success_rate')
    delta_duration = dict()
    delta_success = dict()
    for n in common_names:
        d1_tmp = _table_where(table_hh1, source_idx, n)
        d2_tmp = _table_where(table_hh2, source_idx, n)
        delta_duration[n] = _mean_table_index(d1_tmp, duration_idx) - _mean_table_index(d2_tmp, duration_idx)
        delta_success[n] = _mean_table_index(d1_tmp, success_idx) - _mean_table_index(d2_tmp, success_idx)

    #names_idx = columns.index('names')
    total = _sum_table_index(table_hh1, duration_idx)
    d1_tmp = _sort_table_index(table_hh1, duration_idx, reverse=True)
    _tmp = _table_slice(d1_tmp, duration_idx)
    _tmp2 = _table_slice(d1_tmp, source_idx)

    increase = sorted(delta_duration.items(), key=lambda k: k[1], reverse=True)
    ratio = sorted(zip(_tmp2, _tmp), key=lambda k: k[1], reverse=True)
    names_ = set([k[0] for k in increase[:3]+ratio[:3]]+new_hosts[:3])

    results = list()
    for n in names_:
        data_ = {'category': 'network', 'name': n, 'value': None, 'ratio': None, 'increase': None, 'isNew': True}
        for n_, v in ratio:
            if n == n_:
                data_['value'] = v
                data_['ratio'] = v/total
                break
        for n_, v in increase:
            if n == n_:
                data_['increase'] = v
                data_['isNew'] = False
                break
        results.append(data_)
    return results


def query_most_errors_by_period(project_id, start_time, end_time, conn=None):
    params = {
        "project_id": project_id, "startTimestamp": start_time, "endTimestamp": end_time,
        "step_size": metrics.__get_step_size(endTimestamp=end_time, startTimestamp=start_time, density=3)
    }
    conditions = ["event_type = 'ERROR'"]
    query = f"""WITH toUInt32(toStartOfInterval(toDateTime(%(startTimestamp)s/1000), INTERVAL %(step_size)s second)) AS start,
                     toUInt32(toStartOfInterval(toDateTime(%(endTimestamp)s/1000), INTERVAL %(step_size)s second)) AS end
                SELECT T1.hh, count(T2.session_id) as sessions, T2.name as names, 
                        groupUniqArray(T2.source) as sources 
                FROM (SELECT arrayJoin(arrayMap(x -> toDateTime(x), range(start, end, %(step_size)s))) as hh) AS T1
                    LEFT JOIN (SELECT session_id, name, source, message, toStartOfInterval(datetime, INTERVAL %(step_size)s second) as dtime
                               FROM experimental.events 
                               WHERE project_id = {project_id}
                                    AND datetime >= toDateTime(%(startTimestamp)s/1000)
                                    AND datetime < toDateTime(%(endTimestamp)s/1000)
                                    AND {" AND ".join(conditions)}) AS T2 ON T2.dtime = T1.hh 
                GROUP BY T1.hh, T2.name 
                ORDER BY T1.hh DESC;"""

    if conn is None:
        with ch_client.ClickHouseClient() as conn:
            query = conn.format(query=query, params=params)
            res = conn.execute(query=query)
    else:
        query = conn.format(query=query, params=params)
        res = conn.execute(query=query)

    table_hh1, table_hh2, columns, this_period_errors, last_period_errors = __get_two_values(res, time_index='hh',
                                                                                             name_index='names')
    print(f'res {res}')
    del res

    new_errors = [x for x in this_period_errors if x not in last_period_errors]
    common_errors = [x for x in this_period_errors if x not in new_errors]

    sessions_idx = columns.index('sessions')
    names_idx = columns.index('names')
    percentage_errors = dict()
    total = _sum_table_index(table_hh1, sessions_idx)
    error_increase = dict()
    for n in this_period_errors:
        percentage_errors[n] = _sum_table_index(_table_where(table_hh1, names_idx, n), sessions_idx)
    for n in common_errors:
        error_increase[n] = _sum_table_index(_table_where(table_hh1, names_idx, n), names_idx) - _sum_table_index(
            _table_where(table_hh2, names_idx, n), names_idx)
    ratio = sorted(percentage_errors.items(), key=lambda k: k[1], reverse=True)
    increase = sorted(error_increase.items(), key=lambda k: k[1], reverse=True)
    names_ = set([k[0] for k in increase[:3] + ratio[:3]] + new_errors[:3])

    results = list()
    for n in names_:
        data_ = {'category': 'errors', 'name': n, 'value': None, 'ratio': None, 'increase': None, 'isNew': True}
        for n_, v in ratio:
            if n == n_:
                data_['value'] = v
                data_['ratio'] = v/total
                break
        for n_, v in increase:
            if n == n_:
                data_['increase'] = v
                data_['isNew'] = False
                break
        results.append(data_)
    return results


def query_cpu_memory_by_period(project_id, start_time, end_time, conn=None):
    params = {
        "project_id": project_id, "startTimestamp": start_time, "endTimestamp": end_time,
        "step_size": metrics.__get_step_size(endTimestamp=end_time, startTimestamp=start_time, density=3)
    }
    conditions = ["event_type = 'PERFORMANCE'"]
    query = f"""WITH toUInt32(toStartOfInterval(toDateTime(%(startTimestamp)s/1000), INTERVAL %(step_size)s second)) AS start,
                     toUInt32(toStartOfInterval(toDateTime(%(endTimestamp)s/1000), INTERVAL %(step_size)s second)) AS end
                SELECT T1.hh, count(T2.session_id) as sessions, avg(T2.avg_cpu) as cpu_used, 
                        avg(T2.avg_used_js_heap_size) as memory_used, T2.url_host as names, groupUniqArray(T2.url_path) as sources 
                FROM (SELECT arrayJoin(arrayMap(x -> toDateTime(x), range(start, end, %(step_size)s))) as hh) AS T1
                LEFT JOIN (SELECT session_id, url_host, url_path, avg_used_js_heap_size, avg_cpu, toStartOfInterval(datetime, INTERVAL %(step_size)s second) as dtime 
                           FROM experimental.events 
                           WHERE project_id = {project_id} 
                                AND {" AND ".join(conditions)}) AS T2 ON T2.dtime = T1.hh 
                GROUP BY T1.hh, T2.url_host 
                ORDER BY T1.hh DESC;"""
    if conn is None:
        with ch_client.ClickHouseClient() as conn:
            query = conn.format(query=query, params=params)
            res = conn.execute(query=query)
    else:
        query = conn.format(query=query, params=params)
        res = conn.execute(query=query)
    table_hh1, table_hh2, columns, this_period_resources, last_period_resources = __get_two_values(res, time_index='hh',
                                                                                                   name_index='names')
    del res

    memory_idx = columns.index('memory_used')
    cpu_idx = columns.index('cpu_used')

    _tmp = _mean_table_index(table_hh2, memory_idx)
    # TODO: what if _tmp=0 ?
    _tmp = 1 if _tmp == 0 else _tmp
    return [{'category': 'resources',
            'cpuIncrease': _mean_table_index(table_hh1, cpu_idx) - _mean_table_index(table_hh2, cpu_idx),
            'memoryIncrease': (_mean_table_index(table_hh1, memory_idx) - _tmp) / _tmp}]


def query_click_rage_by_period(project_id, start_time, end_time, conn=None):
    params = {
        "project_id": project_id, "startTimestamp": start_time, "endTimestamp": end_time,
        "step_size": metrics.__get_step_size(endTimestamp=end_time, startTimestamp=start_time, density=3)}

    conditions = ["issue_type = 'click_rage'", "event_type = 'ISSUE'"]
    query = f"""WITH toUInt32(toStartOfInterval(toDateTime(%(startTimestamp)s/1000), INTERVAL %(step_size)s second)) AS start,
                     toUInt32(toStartOfInterval(toDateTime(%(endTimestamp)s/1000), INTERVAL %(step_size)s second)) AS end
                SELECT T1.hh, count(T2.session_id) as sessions, groupUniqArray(T2.url_host) as names, T2.url_path as sources 
                FROM (SELECT arrayJoin(arrayMap(x -> toDateTime(x), range(start, end, %(step_size)s))) as hh) AS T1
                LEFT JOIN (SELECT session_id, url_host, url_path, toStartOfInterval(datetime, INTERVAL %(step_size)s second ) as dtime 
                           FROM experimental.events 
                           WHERE project_id = %(project_id)s 
                                AND datetime >= toDateTime(%(startTimestamp)s/1000)
                                AND datetime < toDateTime(%(endTimestamp)s/1000)
                                AND {" AND ".join(conditions)}) AS T2 ON T2.dtime = T1.hh 
                GROUP BY T1.hh, T2.url_path 
                ORDER BY T1.hh DESC;"""
    if conn is None:
        with ch_client.ClickHouseClient() as conn:
            query = conn.format(query=query, params=params)
            print("--------------------")
            print(query)
            print("--------------------")
            res = conn.execute(query=query)
    else:
        query = conn.format(query=query, params=params)
        print("--------------------")
        print(query)
        print("--------------------")
        res = conn.execute(query=query)

    table_hh1, table_hh2, columns, this_period_rage, last_period_rage = __get_two_values(res, time_index='hh',
                                                                                         name_index='sources')
    del res

    new_names = [x for x in this_period_rage if x not in last_period_rage]
    common_names = [x for x in this_period_rage if x not in new_names]
    print(f'[res...] {new_names}\n')
    print(f'[common...] {common_names}\n')

    sessions_idx = columns.index('sessions')
    names_idx = columns.index('sources')

    raged_increment = dict()
    # TODO verify line (188) _tmp = table_hh2[:, sessions_idx][n].sum()
    for n in common_names:
        if n is None:
            continue
        _tmp = _sum_table_index(_table_where(table_hh2, names_idx, n), sessions_idx)
        raged_increment[n] = (_sum_table_index(_table_where(table_hh1, names_idx, n), sessions_idx) - _tmp) / _tmp

    total = _sum_table_index(table_hh1, sessions_idx)
    names, ratio = _table_slice(table_hh1, names_idx), _table_slice(table_hh1, sessions_idx)
    ratio = sorted(zip(names, ratio), key=lambda k: k[1], reverse=True)
    increase = sorted(raged_increment.items(), key=lambda k: k[1], reverse=True)
    names_ = set([k[0] for k in increase[:3] + ratio[:3]] + new_names[:3])

    results = list()
    for n in names_:
        data_ = {'category': 'rage', 'name': n, 'value': None, 'ratio': None, 'increase': None, 'isNew': True}
        for n_, v in ratio:
            if n == n_:
                data_['value'] = v
                data_['ratio'] = v/total
                break
        for n_, v in increase:
            if n == n_:
                data_['increase'] = v
                data_['isNew'] = False
                break
        results.append(data_)
    return results


def fetch_selected(project_id, data: schemas_ee.GetInsightsSchema):
<<<<<<< HEAD
    output = list()
=======
    output = {}
    if data.categories is None or len(data.categories) == 0:
        data.categories = []
        for v in schemas_ee.InsightCategories:
            data.categories.append(v)
>>>>>>> 9af58ee8
    with ch_client.ClickHouseClient() as conn:
        if schemas_ee.InsightCategories.errors in data.categories:
            output += query_most_errors_by_period(project_id=project_id,
                                                    start_time=data.startTimestamp,
                                                    end_time=data.endTimestamp,
                                                    conn=conn)
        if schemas_ee.InsightCategories.network in data.categories:
            output += query_requests_by_period(project_id=project_id,
                                                    start_time=data.startTimestamp,
                                                    end_time=data.endTimestamp,
                                                    conn=conn)
        if schemas_ee.InsightCategories.rage in data.categories:
            output += query_click_rage_by_period(project_id=project_id,
                                                    start_time=data.startTimestamp,
                                                    end_time=data.endTimestamp,
                                                    conn=conn)
        if schemas_ee.InsightCategories.resources in data.categories:
            output += query_cpu_memory_by_period(project_id=project_id,
                                                    start_time=data.startTimestamp,
                                                    end_time=data.endTimestamp,
                                                    conn=conn)
    return output<|MERGE_RESOLUTION|>--- conflicted
+++ resolved
@@ -355,15 +355,11 @@
 
 
 def fetch_selected(project_id, data: schemas_ee.GetInsightsSchema):
-<<<<<<< HEAD
     output = list()
-=======
-    output = {}
     if data.categories is None or len(data.categories) == 0:
         data.categories = []
         for v in schemas_ee.InsightCategories:
             data.categories.append(v)
->>>>>>> 9af58ee8
     with ch_client.ClickHouseClient() as conn:
         if schemas_ee.InsightCategories.errors in data.categories:
             output += query_most_errors_by_period(project_id=project_id,
