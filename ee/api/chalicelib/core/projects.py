--- conflicted
+++ resolved
@@ -137,7 +137,7 @@
                             {",(SELECT max(ss.start_ts) FROM public.sessions AS ss WHERE ss.project_id = %(project_id)s) AS last_recorded_session_at" if include_last_session else ""}
                             {',s.gdpr' if include_gdpr else ''}
                     FROM public.projects AS s
-                    WHERE s.tenant_id =%(tenant_id)s 
+                    where s.tenant_id =%(tenant_id)s 
                         AND s.project_id =%(project_id)s
                         AND s.deleted_at IS NULL
                     LIMIT 1;""",
@@ -150,39 +150,6 @@
         return helper.dict_to_camel_case(row)
 
 
-<<<<<<< HEAD
-def is_authorized(project_id, tenant_id, user_id=None):
-    if project_id is None or not str(project_id).isdigit():
-        return False
-    with pg_client.PostgresClient() as cur:
-        role_query = """INNER JOIN LATERAL (SELECT 1
-                             FROM users
-                                      INNER JOIN roles USING (role_id)
-                                      LEFT JOIN roles_projects USING (role_id)
-                             WHERE users.user_id = %(user_id)s 
-                                AND users.deleted_at ISNULL 
-                                AND users.tenant_id = %(tenant_id)s 
-                                AND (roles.all_projects OR roles_projects.project_id = %(project_id)s)
-                        ) AS role_project ON (TRUE)"""
-
-        query = cur.mogrify(f"""\
-                    SELECT project_id
-                    FROM public.projects AS s
-                    {role_query if user_id is not None else ""}
-                    WHERE s.tenant_id =%(tenant_id)s 
-                        AND s.project_id =%(project_id)s
-                        AND s.deleted_at IS NULL
-                    LIMIT 1;""",
-                            {"tenant_id": tenant_id, "project_id": project_id, "user_id": user_id})
-        cur.execute(
-            query=query
-        )
-        row = cur.fetchone()
-    return row is not None
-
-
-=======
->>>>>>> a872ae2d
 def create(tenant_id, user_id, data: schemas.CreateProjectSchema, skip_authorization=False):
     if not skip_authorization:
         admin = users.get(user_id=user_id, tenant_id=tenant_id)
@@ -237,7 +204,7 @@
                     SELECT
                            gdpr
                     FROM public.projects AS s
-                    WHERE s.project_id =%(project_id)s
+                    where s.project_id =%(project_id)s
                         AND s.deleted_at IS NULL;""",
                         {"project_id": project_id})
         )
@@ -266,7 +233,7 @@
             cur.mogrify("""\
                     SELECT project_id
                     FROM public.projects 
-                    WHERE project_key =%(project_key)s AND deleted_at ISNULL;""",
+                    where project_key =%(project_key)s AND deleted_at ISNULL;""",
                         {"project_key": project_key})
         )
         row = cur.fetchone()
@@ -279,7 +246,7 @@
             cur.mogrify("""\
                     SELECT project_key
                     FROM public.projects 
-                    WHERE project_id =%(project_id)s AND deleted_at ISNULL;""",
+                    where project_id =%(project_id)s AND deleted_at ISNULL;""",
                         {"project_id": project_id})
         )
         project = cur.fetchone()
@@ -293,7 +260,7 @@
                     SELECT 
                         sample_rate AS rate, sample_rate=100 AS capture_all
                     FROM public.projects 
-                    WHERE project_id =%(project_id)s AND deleted_at ISNULL;""",
+                    where project_id =%(project_id)s AND deleted_at ISNULL;""",
                         {"project_id": project_id})
         )
         return helper.dict_to_camel_case(cur.fetchone())
@@ -340,7 +307,7 @@
                             {",(SELECT max(ss.start_ts) FROM public.sessions AS ss WHERE ss.project_key = %(project_key)s) AS last_recorded_session_at" if include_last_session else ""}
                             {',s.gdpr' if include_gdpr else ''}
                     FROM public.projects AS s
-                    WHERE s.project_key =%(project_key)s
+                    where s.project_key =%(project_key)s
                         AND s.tenant_id =%(tenant_id)s
                         AND s.deleted_at IS NULL
                     LIMIT 1;""",
