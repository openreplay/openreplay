--- conflicted
+++ resolved
@@ -53,11 +53,7 @@
     return get_project(tenant_id=tenant_id, project_id=project_id, include_gdpr=True)
 
 
-<<<<<<< HEAD
-def get_projects(tenant_id, gdpr=None, user_id=None):
-=======
 def get_projects(tenant_id: int, gdpr: bool = False, recorded: bool = False, user_id: int = None):
->>>>>>> 269674c2
     with pg_client.PostgresClient() as cur:
         role_query = """INNER JOIN LATERAL (SELECT 1
                         FROM users
@@ -68,14 +64,6 @@
                           AND users.tenant_id = %(tenant_id)s
                           AND (roles.all_projects OR roles_projects.project_id = s.project_id)
                         LIMIT 1) AS role_project ON (TRUE)"""
-<<<<<<< HEAD
-        extra_projection = "'green' AS status"
-        if gdpr:
-            extra_projection += ',s.gdpr'
-
-        query = cur.mogrify(f"""SELECT s.project_id, s.name, s.project_key, s.save_request_payloads, s.first_recorded_session_at,
-                                       created_at {extra_projection}
-=======
         extra_projection = ""
         if gdpr:
             extra_projection += ',s.gdpr'
@@ -92,20 +80,10 @@
         query = cur.mogrify(f"""{"SELECT *, first_recorded IS NOT NULL AS recorded FROM (" if recorded else ""}
                                 SELECT s.project_id, s.name, s.project_key, s.save_request_payloads, s.first_recorded_session_at,
                                        created_at, sessions_last_check_at {extra_projection}
->>>>>>> 269674c2
                                 FROM public.projects AS s
                                         {role_query if user_id is not None else ""}
                                 WHERE s.tenant_id =%(tenant_id)s
                                     AND s.deleted_at IS NULL
-<<<<<<< HEAD
-                                ORDER BY s.name;""",
-                            {"tenant_id": tenant_id, "user_id": user_id, "now": TimeUTC.now()})
-        cur.execute(query)
-        rows = cur.fetchall()
-
-        for r in rows:
-            r["created_at"] = TimeUTC.datetime_to_timestamp(r["created_at"])
-=======
                                 ORDER BY s.name {") AS raw" if recorded else ""};""",
                             {"tenant_id": tenant_id, "user_id": user_id, "now": TimeUTC.now(),
                              "check_delta": TimeUTC.MS_HOUR * 4})
@@ -137,7 +115,6 @@
             for r in rows:
                 r["created_at"] = TimeUTC.datetime_to_timestamp(r["created_at"])
                 r.pop("sessions_last_check_at")
->>>>>>> 269674c2
 
         return helper.list_to_camel_case(rows)
 
