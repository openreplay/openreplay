from apscheduler.schedulers.asyncio import AsyncIOScheduler
from fastapi import FastAPI, Request
from fastapi.middleware.cors import CORSMiddleware
from starlette import status
from starlette.responses import StreamingResponse, JSONResponse

<<<<<<< HEAD
=======
from chalicelib import _overrides
from chalicelib.blueprints import bp_authorizers
from chalicelib.blueprints import bp_core, bp_core_crons
from chalicelib.blueprints import bp_core_dynamic, bp_core_dynamic_crons
from chalicelib.blueprints import bp_ee, bp_ee_crons, bp_saml
from chalicelib.blueprints.app import v1_api, v1_api_ee
from chalicelib.blueprints.subs import bp_dashboard
>>>>>>> b051d5e0
from chalicelib.utils import helper
from chalicelib.utils import pg_client
from routers import core, core_dynamic,saml
from routers.app import v1_api
from routers.crons import core_crons
from routers.crons import core_dynamic_crons
from routers.subs import dashboard

<<<<<<< HEAD
app = FastAPI()
=======
app = Chalice(app_name='parrot')
app.debug = not helper.is_production() or helper.is_local()

sentry_sdk.init(environ["sentryURL"])

# Monkey-patch print for DataDog hack
import sys
import traceback

old_tb = traceback.print_exception
old_f = sys.stdout
old_e = sys.stderr
OR_SESSION_TOKEN = None


class F:
    def write(self, x):
        if OR_SESSION_TOKEN is not None and x != '\n' and not helper.is_local():
            old_f.write(f"[or_session_token={OR_SESSION_TOKEN}] {x}")
        else:
            old_f.write(x)

    def flush(self):
        pass


def tb_print_exception(etype, value, tb, limit=None, file=None, chain=True):
    if OR_SESSION_TOKEN is not None and not helper.is_local():
        value = type(value)(f"[or_session_token={OR_SESSION_TOKEN}] " + str(value))

    old_tb(etype, value, tb, limit, file, chain)


if helper.is_production():
    traceback.print_exception = tb_print_exception

sys.stdout = F()
sys.stderr = F()
# ---End Monkey-patch


_overrides.chalice_app(app)
>>>>>>> b051d5e0


@app.middleware('http')
async def or_middleware(request: Request, call_next):
    from chalicelib.core import unlock
    if not unlock.is_valid():
        return JSONResponse(content={"errors": ["expired license"]}, status_code=status.HTTP_403_FORBIDDEN)

    global OR_SESSION_TOKEN
    OR_SESSION_TOKEN = request.headers.get('vnd.openreplay.com.sid', request.headers.get('vnd.asayer.io.sid'))
    try:
        if helper.TRACK_TIME:
            import time
            now = int(time.time() * 1000)
        response: StreamingResponse = await call_next(request)
        if helper.TRACK_TIME:
            print(f"Execution time: {int(time.time() * 1000) - now} ms")
    except Exception as e:
        pg_client.close()
        raise e
    pg_client.close()
    return response


<<<<<<< HEAD
origins = [
    "*",
]

app.add_middleware(
    CORSMiddleware,
    allow_origins=origins,
    allow_credentials=True,
    allow_methods=["*"],
    allow_headers=["*"],
)
app.include_router(core.public_app)
app.include_router(core.app)
app.include_router(core.app_apikey)
app.include_router(core_dynamic.public_app)
app.include_router(core_dynamic.app)
app.include_router(core_dynamic.app_apikey)
app.include_router(saml.public_app)
app.include_router(saml.app)
app.include_router(saml.app_apikey)
app.include_router(dashboard.app)
# app.include_router(insights.app)
app.include_router(v1_api.app_apikey)

Schedule = AsyncIOScheduler()
Schedule.start()

for job in core_crons.cron_jobs + core_dynamic_crons.cron_jobs:
    Schedule.add_job(id=job["func"].__name__, **job)

# for job in Schedule.get_jobs():
#     print({"Name": str(job.id), "Run Frequency": str(job.trigger), "Next Run": str(job.next_run_time)})
=======
# Open source
app.register_blueprint(bp_authorizers.app)
app.register_blueprint(bp_core.app)
app.register_blueprint(bp_core_crons.app)
app.register_blueprint(bp_core_dynamic.app)
app.register_blueprint(bp_core_dynamic_crons.app)
app.register_blueprint(bp_dashboard.app)
app.register_blueprint(v1_api.app)
app.register_blueprint(v1_api_ee.app)
# Enterprise
app.register_blueprint(bp_ee.app)
app.register_blueprint(bp_ee_crons.app)
app.register_blueprint(bp_saml.app)
>>>>>>> b051d5e0
<|MERGE_RESOLUTION|>--- conflicted
+++ resolved
@@ -1,19 +1,7 @@
-from apscheduler.schedulers.asyncio import AsyncIOScheduler
-from fastapi import FastAPI, Request
-from fastapi.middleware.cors import CORSMiddleware
-from starlette import status
-from starlette.responses import StreamingResponse, JSONResponse
+import sentry_sdk
+from chalice import Chalice, Response
+from sentry_sdk import configure_scope
 
-<<<<<<< HEAD
-=======
-from chalicelib import _overrides
-from chalicelib.blueprints import bp_authorizers
-from chalicelib.blueprints import bp_core, bp_core_crons
-from chalicelib.blueprints import bp_core_dynamic, bp_core_dynamic_crons
-from chalicelib.blueprints import bp_ee, bp_ee_crons, bp_saml
-from chalicelib.blueprints.app import v1_api, v1_api_ee
-from chalicelib.blueprints.subs import bp_dashboard
->>>>>>> b051d5e0
 from chalicelib.utils import helper
 from chalicelib.utils import pg_client
 from routers import core, core_dynamic,saml
@@ -21,31 +9,6 @@
 from routers.crons import core_crons
 from routers.crons import core_dynamic_crons
 from routers.subs import dashboard
-
-<<<<<<< HEAD
-app = FastAPI()
-=======
-app = Chalice(app_name='parrot')
-app.debug = not helper.is_production() or helper.is_local()
-
-sentry_sdk.init(environ["sentryURL"])
-
-# Monkey-patch print for DataDog hack
-import sys
-import traceback
-
-old_tb = traceback.print_exception
-old_f = sys.stdout
-old_e = sys.stderr
-OR_SESSION_TOKEN = None
-
-
-class F:
-    def write(self, x):
-        if OR_SESSION_TOKEN is not None and x != '\n' and not helper.is_local():
-            old_f.write(f"[or_session_token={OR_SESSION_TOKEN}] {x}")
-        else:
-            old_f.write(x)
 
     def flush(self):
         pass
@@ -67,32 +30,65 @@
 
 
 _overrides.chalice_app(app)
->>>>>>> b051d5e0
 
 
 @app.middleware('http')
-async def or_middleware(request: Request, call_next):
+def or_middleware(event, get_response):
     from chalicelib.core import unlock
     if not unlock.is_valid():
-        return JSONResponse(content={"errors": ["expired license"]}, status_code=status.HTTP_403_FORBIDDEN)
+        return Response(body={"errors": ["expired license"]}, status_code=403)
+    if "{projectid}" in event.path.lower():
+        from chalicelib.core import projects
+        if event.context["authorizer"].get("authorizer_identity") == "api_key" \
+                and not projects.is_authorized(
+            project_id=projects.get_internal_project_id(event.uri_params["projectId"]),
+            tenant_id=event.context["authorizer"]["tenantId"]) \
+                or event.context["authorizer"].get("authorizer_identity", "jwt") == "jwt" \
+                and not projects.is_authorized(project_id=event.uri_params["projectId"],
+                                               tenant_id=event.context["authorizer"]["tenantId"]):
+            print("unauthorized project")
+            pg_client.close()
+            return Response(body={"errors": ["unauthorized project"]}, status_code=401)
+    global OR_SESSION_TOKEN
+    OR_SESSION_TOKEN = app.current_request.headers.get('vnd.openreplay.com.sid',
+                                                       app.current_request.headers.get('vnd.asayer.io.sid'))
+    if "authorizer" in event.context and event.context["authorizer"] is None:
+        print("Deleted user!!")
+        pg_client.close()
+        return Response(body={"errors": ["Deleted user"]}, status_code=403)
 
-    global OR_SESSION_TOKEN
-    OR_SESSION_TOKEN = request.headers.get('vnd.openreplay.com.sid', request.headers.get('vnd.asayer.io.sid'))
     try:
         if helper.TRACK_TIME:
             import time
             now = int(time.time() * 1000)
-        response: StreamingResponse = await call_next(request)
+        response = get_response(event)
+        if response.status_code == 200 and response.body is not None and response.body.get("errors") is not None:
+            if "not found" in response.body["errors"][0]:
+                response = Response(status_code=404, body=response.body)
+            else:
+                response = Response(status_code=400, body=response.body)
+        if response.status_code // 100 == 5 and helper.allow_sentry() and OR_SESSION_TOKEN is not None and not helper.is_local():
+            with configure_scope() as scope:
+                scope.set_tag('stage', environ["stage"])
+                scope.set_tag('openReplaySessionToken', OR_SESSION_TOKEN)
+                scope.set_extra("context", event.context)
+            sentry_sdk.capture_exception(Exception(response.body))
         if helper.TRACK_TIME:
             print(f"Execution time: {int(time.time() * 1000) - now} ms")
     except Exception as e:
-        pg_client.close()
-        raise e
+        if helper.allow_sentry() and OR_SESSION_TOKEN is not None and not helper.is_local():
+            with configure_scope() as scope:
+                scope.set_tag('stage', environ["stage"])
+                scope.set_tag('openReplaySessionToken', OR_SESSION_TOKEN)
+                scope.set_extra("context", event.context)
+            sentry_sdk.capture_exception(e)
+        response = Response(body={"Code": "InternalServerError",
+                                  "Message": "An internal server error occurred [level=Fatal]."},
+                            status_code=500)
     pg_client.close()
     return response
 
 
-<<<<<<< HEAD
 origins = [
     "*",
 ]
@@ -124,19 +120,4 @@
     Schedule.add_job(id=job["func"].__name__, **job)
 
 # for job in Schedule.get_jobs():
-#     print({"Name": str(job.id), "Run Frequency": str(job.trigger), "Next Run": str(job.next_run_time)})
-=======
-# Open source
-app.register_blueprint(bp_authorizers.app)
-app.register_blueprint(bp_core.app)
-app.register_blueprint(bp_core_crons.app)
-app.register_blueprint(bp_core_dynamic.app)
-app.register_blueprint(bp_core_dynamic_crons.app)
-app.register_blueprint(bp_dashboard.app)
-app.register_blueprint(v1_api.app)
-app.register_blueprint(v1_api_ee.app)
-# Enterprise
-app.register_blueprint(bp_ee.app)
-app.register_blueprint(bp_ee_crons.app)
-app.register_blueprint(bp_saml.app)
->>>>>>> b051d5e0
+#     print({"Name": str(job.id), "Run Frequency": str(job.trigger), "Next Run": str(job.next_run_time)})