import json
from typing import Callable

from fastapi import HTTPException, Depends
from fastapi import Security
from fastapi.routing import APIRoute
from fastapi.security import SecurityScopes
from starlette import status
from starlette.exceptions import HTTPException
from starlette.requests import Request
from starlette.responses import Response, JSONResponse

import schemas
from chalicelib.utils import helper
from chalicelib.core import traces


async def OR_context(request: Request) -> schemas.CurrentContext:
    if hasattr(request.state, "currentContext"):
        return request.state.currentContext
    else:
        raise Exception("currentContext not found")


class ORRoute(APIRoute):
    def get_route_handler(self) -> Callable:
        original_route_handler = super().get_route_handler()

        async def custom_route_handler(request: Request) -> Response:
            try:
                response: Response = await original_route_handler(request)
            except HTTPException as e:
                if e.status_code // 100 == 4:
                    response = JSONResponse(content={"errors": [e.detail]}, status_code=e.status_code)
                else:
                    raise e

            if isinstance(response, JSONResponse):
                response: JSONResponse = response
                body = json.loads(response.body.decode('utf8'))
                body = helper.cast_session_id_to_string(body)
                response = JSONResponse(content=body, status_code=response.status_code,
                                        headers={k: v for k, v in response.headers.items() if k != "content-length"},
                                        media_type=response.media_type, background=response.background)
                if response.status_code == 200 \
                        and body is not None and isinstance(body, dict) \
                        and body.get("errors") is not None:
                    if "not found" in body["errors"][0]:
                        response.status_code = status.HTTP_404_NOT_FOUND
                    else:
                        response.status_code = status.HTTP_400_BAD_REQUEST
            traces.trace(action=self.name, path_format=self.path_format, request=request, response=response)
            return response

        return custom_route_handler


def __check(security_scopes: SecurityScopes, context: schemas.CurrentContext = Depends(OR_context)):
    s_p = 0
    for scope in security_scopes.scopes:
<<<<<<< HEAD
        if isinstance(scope, schemas_ee.ServicePermissions):
            s_p += 1
        if context.service_account and not isinstance(scope, schemas_ee.ServicePermissions) \
                or not context.service_account and not isinstance(scope, schemas_ee.Permissions):
=======
        if isinstance(scope, schemas.ServicePermissions):
            s_p += 1
        if context.service_account and not isinstance(scope, schemas.ServicePermissions) \
                or not context.service_account and not isinstance(scope, schemas.Permissions):
>>>>>>> 5d0e82c2
            continue
        if scope not in context.permissions:
            raise HTTPException(status_code=status.HTTP_401_UNAUTHORIZED,
                                detail="Not enough permissions")
    if context.service_account and s_p == 0:
        raise HTTPException(status_code=status.HTTP_401_UNAUTHORIZED,
                            detail="Not enough permissions (service account)")


def OR_scope(*scopes):
    return Security(__check, scopes=list(scopes))<|MERGE_RESOLUTION|>--- conflicted
+++ resolved
@@ -58,17 +58,10 @@
 def __check(security_scopes: SecurityScopes, context: schemas.CurrentContext = Depends(OR_context)):
     s_p = 0
     for scope in security_scopes.scopes:
-<<<<<<< HEAD
-        if isinstance(scope, schemas_ee.ServicePermissions):
-            s_p += 1
-        if context.service_account and not isinstance(scope, schemas_ee.ServicePermissions) \
-                or not context.service_account and not isinstance(scope, schemas_ee.Permissions):
-=======
         if isinstance(scope, schemas.ServicePermissions):
             s_p += 1
         if context.service_account and not isinstance(scope, schemas.ServicePermissions) \
                 or not context.service_account and not isinstance(scope, schemas.Permissions):
->>>>>>> 5d0e82c2
             continue
         if scope not in context.permissions:
             raise HTTPException(status_code=status.HTTP_401_UNAUTHORIZED,
