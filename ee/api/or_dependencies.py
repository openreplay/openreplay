import json
import logging
from typing import Callable

from fastapi import HTTPException, Depends
from fastapi import Security
from fastapi.routing import APIRoute
from fastapi.security import SecurityScopes
from starlette import status
from starlette.exceptions import HTTPException
from starlette.requests import Request
from starlette.responses import Response, JSONResponse

import schemas
from chalicelib.core import traces
from chalicelib.utils import helper

logger = logging.getLogger(__name__)


async def OR_context(request: Request) -> schemas.CurrentContext:
    if hasattr(request.state, "currentContext"):
        return request.state.currentContext
    else:
        raise Exception("currentContext not found")


class ORRoute(APIRoute):
    def get_route_handler(self) -> Callable:
        original_route_handler = super().get_route_handler()

        async def custom_route_handler(request: Request) -> Response:
            logger.debug(f"call processed by: {self.methods} {self.path_format}")
            try:
                response: Response = await original_route_handler(request)
            except HTTPException as e:
                if e.status_code // 100 == 4:
                    response = JSONResponse(content={"errors": [e.detail]}, status_code=e.status_code)
                else:
                    raise e

            if isinstance(response, JSONResponse):
                response: JSONResponse = response
                body = json.loads(response.body.decode('utf8'))
                body = helper.cast_session_id_to_string(body)
                response = JSONResponse(content=body, status_code=response.status_code,
                                        headers={k: v for k, v in response.headers.items() if k != "content-length"},
                                        media_type=response.media_type, background=response.background)
                if response.status_code == 200 \
                        and body is not None and isinstance(body, dict) \
                        and body.get("errors") is not None:
                    if "not found" in body["errors"][0]:
                        response.status_code = status.HTTP_404_NOT_FOUND
                    else:
                        response.status_code = status.HTTP_400_BAD_REQUEST
            traces.trace(action=self.name, path_format=self.path_format, request=request, response=response)
            return response

        return custom_route_handler


<<<<<<< HEAD
def __check(security_scopes: SecurityScopes, context: schemas_ee.CurrentContext = Depends(OR_context)):
    s_p = 0
    for scope in security_scopes.scopes:
        if isinstance(scope, schemas_ee.ServicePermissions):
            s_p += 1
        if context.service_account and not isinstance(scope, schemas_ee.ServicePermissions) \
                or not context.service_account and not isinstance(scope, schemas_ee.Permissions):
=======
def __check(security_scopes: SecurityScopes, context: schemas.CurrentContext = Depends(OR_context)):
    s_p = 0
    for scope in security_scopes.scopes:
        if isinstance(scope, schemas.ServicePermissions):
            s_p += 1
        if context.service_account and not isinstance(scope, schemas.ServicePermissions) \
                or not context.service_account and not isinstance(scope, schemas.Permissions):
>>>>>>> 1ecd2602
            continue
        if scope not in context.permissions:
            raise HTTPException(status_code=status.HTTP_401_UNAUTHORIZED,
                                detail="Not enough permissions")
    if context.service_account and s_p == 0:
        raise HTTPException(status_code=status.HTTP_401_UNAUTHORIZED,
                            detail="Not enough permissions (service account)")


def OR_scope(*scopes):
    return Security(__check, scopes=list(scopes))


def __check_role(required_roles: SecurityScopes, context: schemas.CurrentContext = Depends(OR_context)):
    if len(required_roles.scopes) > 0:
        if context.role not in required_roles.scopes:
            raise HTTPException(status_code=status.HTTP_401_UNAUTHORIZED,
                                detail="You need a different role to access this resource")


def OR_role(*required_roles):
    return Security(__check_role, scopes=list(required_roles))<|MERGE_RESOLUTION|>--- conflicted
+++ resolved
@@ -59,15 +59,6 @@
         return custom_route_handler
 
 
-<<<<<<< HEAD
-def __check(security_scopes: SecurityScopes, context: schemas_ee.CurrentContext = Depends(OR_context)):
-    s_p = 0
-    for scope in security_scopes.scopes:
-        if isinstance(scope, schemas_ee.ServicePermissions):
-            s_p += 1
-        if context.service_account and not isinstance(scope, schemas_ee.ServicePermissions) \
-                or not context.service_account and not isinstance(scope, schemas_ee.Permissions):
-=======
 def __check(security_scopes: SecurityScopes, context: schemas.CurrentContext = Depends(OR_context)):
     s_p = 0
     for scope in security_scopes.scopes:
@@ -75,7 +66,6 @@
             s_p += 1
         if context.service_account and not isinstance(scope, schemas.ServicePermissions) \
                 or not context.service_account and not isinstance(scope, schemas.Permissions):
->>>>>>> 1ecd2602
             continue
         if scope not in context.permissions:
             raise HTTPException(status_code=status.HTTP_401_UNAUTHORIZED,
