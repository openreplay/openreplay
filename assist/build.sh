--- conflicted
+++ resolved
@@ -18,7 +18,7 @@
 [[ $1 == ee ]] && ee=true
 [[ $PATCH -eq 1 ]] && {
   image_tag="$(grep -ER ^.ppVersion ../scripts/helmcharts/openreplay/charts/$chart | xargs | awk '{print $2}'  | awk -F. -v OFS=. '{$NF += 1 ; print}')"
-  [[ $ee == "true" ]] && { 
+  [[ $ee == "true" ]] && {
     image_tag="${image_tag}-ee"
   }
 }
@@ -63,10 +63,6 @@
 
 check_prereq
 build_api $1
-<<<<<<< HEAD
-[[ $PATCH -eq 1 ]] && update_helm_release assist
-=======
 if [[ $PATCH -eq 1 ]]; then
   update_helm_release assist
-fi
->>>>>>> efa00496
+fi