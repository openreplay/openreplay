{
  "name": "@openreplay/tracker-assist",
  "description": "Tracker plugin for screen assistance through the WebRTC",
<<<<<<< HEAD
  "version": "4.0.3",
=======
  "version": "4.1.1",
>>>>>>> a04ff253
  "keywords": [
    "WebRTC",
    "assistance",
    "logging",
    "replay"
  ],
  "author": "Aleksandr K <alex@openreplay.com>",
  "license": "MIT",
  "type": "module",
  "main": "./lib/index.js",
  "scripts": {
    "lint": "eslint src --ext .ts,.js --fix --quiet",
    "build": "npm run build-es && npm run build-cjs",
    "build-es": "rm -Rf lib && tsc && npm run replace-versions",
    "build-cjs": "rm -Rf cjs && tsc --project tsconfig-cjs.json && echo '{ \"type\": \"commonjs\" }' > cjs/package.json && npm run replace-paths && npm run replace-versions",
    "replace-paths": "replace-in-files cjs/* --string='@openreplay/tracker' --replacement='@openreplay/tracker/cjs' && replace-in-files cjs/* --string='/lib/' --replacement='/'",
    "replace-versions": "npm run replace-pkg-version && npm run replace-req-version",
    "replace-pkg-version": "replace-in-files lib/* cjs/* --string='PACKAGE_VERSION' --replacement=$npm_package_version",
    "replace-req-version": "replace-in-files lib/* cjs/* --string='REQUIRED_TRACKER_VERSION' --replacement='3.5.14'",
    "prepublishOnly": "npm run build",
    "prepare": "cd ../../ && husky install tracker/.husky/",
    "lint-front": "lint-staged"
  },
  "dependencies": {
    "csstype": "^3.0.10",
    "peerjs": "1.4.6",
    "socket.io-client": "^4.4.1"
  },
  "peerDependencies": {
    "@openreplay/tracker": ">=3.6.0"
  },
  "devDependencies": {
    "@openreplay/tracker": "file:../tracker",
    "@typescript-eslint/eslint-plugin": "^5.30.0",
    "@typescript-eslint/parser": "^5.30.0",
    "eslint": "^7.8.0",
    "eslint-config-prettier": "^8.5.0",
    "eslint-plugin-prettier": "^4.2.1",
    "husky": "^8.0.1",
    "lint-staged": "^13.0.3",
    "prettier": "^2.7.1",
    "replace-in-files-cli": "^1.0.0",
    "typescript": "^4.6.0-dev.20211126"
  },
  "husky": {
    "hooks": {
      "pre-commit": "sh lint.sh"
    }
  },
  "lint-staged": {
    "*.{js,mjs,cjs,jsx,ts,tsx}": [
      "eslint --fix --quiet"
    ]
  }
}<|MERGE_RESOLUTION|>--- conflicted
+++ resolved
@@ -1,11 +1,7 @@
 {
   "name": "@openreplay/tracker-assist",
   "description": "Tracker plugin for screen assistance through the WebRTC",
-<<<<<<< HEAD
-  "version": "4.0.3",
-=======
-  "version": "4.1.1",
->>>>>>> a04ff253
+  "version": "4.1.2",
   "keywords": [
     "WebRTC",
     "assistance",
