{
  "name": "@openreplay/tracker-assist",
  "description": "Tracker plugin for screen assistance through the WebRTC",
<<<<<<< HEAD
  "version": "3.0.4",
=======
  "version": "3.1.1",
>>>>>>> 2669998a
  "keywords": [
    "WebRTC",
    "assistance",
    "logging",
    "replay"
  ],
  "author": "Aleksandr K <alex@openreplay.com>",
  "license": "MIT",
  "type": "module",
  "main": "./lib/index.js",
  "scripts": {
    "lint": "prettier --write 'src/**/*.ts' README.md && tsc --noEmit",
    "build": "npm run build-es && npm run build-cjs",
    "build-es": "rm -Rf lib && tsc",
    "build-cjs": "rm -Rf cjs && tsc --project tsconfig-cjs.json && echo '{ \"type\": \"commonjs\" }' > cjs/package.json && replace-in-files cjs/* --string='@openreplay/tracker' --replacement='@openreplay/tracker/cjs' && replace-in-files cjs/* --string='/lib/' --replacement='/'",
    "prepublishOnly": "npm run build"
  },
  "dependencies": {
    "npm-dragndrop": "^1.2.0",
    "peerjs": "^1.3.2"
  },
  "peerDependencies": {
    "@openreplay/tracker": "^3.3.0"
  },
  "devDependencies": {
    "@openreplay/tracker": "^3.3.0",
    "prettier": "^1.18.2",
    "replace-in-files-cli": "^1.0.0",
    "typescript": "^3.6.4"
  }
}<|MERGE_RESOLUTION|>--- conflicted
+++ resolved
@@ -1,11 +1,7 @@
 {
   "name": "@openreplay/tracker-assist",
   "description": "Tracker plugin for screen assistance through the WebRTC",
-<<<<<<< HEAD
-  "version": "3.0.4",
-=======
   "version": "3.1.1",
->>>>>>> 2669998a
   "keywords": [
     "WebRTC",
     "assistance",
