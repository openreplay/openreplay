--- conflicted
+++ resolved
@@ -15,11 +15,7 @@
 
 // TODO: fully specified  strict check (everywhere)
 
-<<<<<<< HEAD
-type StartEndCallback = () => ((() => void) | void)
-=======
 type StartEndCallback = () => ((()=>Record<string, unknown>) | void)
->>>>>>> 44d176f9
 
 export interface Options {
   onAgentConnect: StartEndCallback,
@@ -45,11 +41,7 @@
 
 
 // TODO typing????
-<<<<<<< HEAD
-type OptionalCallback = (() => void) | void
-=======
 type OptionalCallback = (()=>Record<string, unknown>) | void
->>>>>>> 44d176f9
 type Agent = {
   onDisconnect?: OptionalCallback,
   onControlReleased?: OptionalCallback,
@@ -105,7 +97,7 @@
       observer && observer.observe(titleNode, { subtree: true, characterData: true, childList: true, })
     })
     app.attachStopCallback(() => { 
-      if (this.assistDemandedRestart) { return } 
+      if (this.assistDemandedRestart) { return }
       this.clean()
       observer && observer.disconnect()
     })
@@ -142,10 +134,10 @@
       query: {
         'peerId': peerID,
         'identity': 'session',
-        'sessionInfo': JSON.stringify({ 
+        'sessionInfo': JSON.stringify({
           pageTitle: document.title,
           active: true,
-          ...this.app.getSessionInfo(), 
+          ...this.app.getSessionInfo(),
         }),
       },
       transports: ['websocket',],
@@ -257,7 +249,7 @@
     peer.on('error', e => app.debug.warn('Peer error: ', e.type, e))
     peer.on('disconnected', () => peer.reconnect())
     peer.on('call', (call) => {
-      app.debug.log('Call: ', call)    
+      app.debug.log('Call: ', call)
       if (this.callingState !== CallingState.False) {
         call.close()
         //this.notifyCallEnd() // TODO: strictly connect calling peer with agent socket.id
