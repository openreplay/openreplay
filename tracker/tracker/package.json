{
  "name": "@openreplay/tracker",
  "description": "The OpenReplay tracker main package",
<<<<<<< HEAD
  "version": "4.0.3",
=======
  "version": "4.1.4",
>>>>>>> a04ff253
  "keywords": [
    "logging",
    "replay"
  ],
  "author": "Alex Tsokurov",
  "contributors": [
    "Aleksandr K <alex@openreplay.com>"
  ],
  "license": "MIT",
  "type": "module",
  "main": "./lib/index.js",
  "scripts": {
    "lint": "eslint src --ext .ts,.js --fix --quiet",
    "clean": "rm -Rf build && rm -Rf lib && rm -Rf cjs",
    "tscRun": "tsc -b src/main && tsc -b src/webworker && tsc --project src/main/tsconfig-cjs.json",
    "rollup": "rollup --config rollup.config.js",
    "compile": "node --experimental-modules --experimental-json-modules scripts/compile.cjs",
    "build": "npm run clean && npm run tscRun && npm run rollup && npm run compile",
    "prepare": "cd ../../ && husky install tracker/.husky/",
    "lint-front": "lint-staged"
  },
  "devDependencies": {
    "@babel/core": "^7.10.2",
    "@rollup/plugin-babel": "^5.0.3",
    "@rollup/plugin-node-resolve": "^10.0.0",
    "@typescript-eslint/eslint-plugin": "^5.30.0",
    "@typescript-eslint/parser": "^5.30.0",
    "eslint": "^7.8.0",
    "eslint-config-prettier": "^8.5.0",
    "eslint-plugin-prettier": "^4.2.1",
    "husky": "^8.0.1",
    "lint-staged": "^13.0.3",
    "prettier": "^2.7.1",
    "replace-in-files": "^2.0.3",
    "rollup": "^2.17.0",
    "rollup-plugin-terser": "^6.1.0",
    "semver": "^6.3.0",
    "typescript": "4.6.0-dev.20211126"
  },
  "dependencies": {
    "error-stack-parser": "^2.0.6"
  },
  "engines": {
    "node": ">=14.0"
  },
  "husky": {
    "hooks": {
      "pre-commit": "sh lint.sh"
    }
  },
  "lint-staged": {
    "*.{js,mjs,jsx,ts,tsx}": [
      "eslint --fix --quiet"
    ],
    "*.{json,md,html,js,jsx,ts,tsx}": [
      "prettier --write"
    ]
  }
}<|MERGE_RESOLUTION|>--- conflicted
+++ resolved
@@ -1,11 +1,7 @@
 {
   "name": "@openreplay/tracker",
   "description": "The OpenReplay tracker main package",
-<<<<<<< HEAD
-  "version": "4.0.3",
-=======
-  "version": "4.1.4",
->>>>>>> a04ff253
+  "version": "4.1.5",
   "keywords": [
     "logging",
     "replay"
