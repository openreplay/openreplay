{
  "name": "@openreplay/tracker",
  "description": "The OpenReplay tracker main package",
<<<<<<< HEAD
  "version": "16.2.0",
=======
  "version": "16.1.4",
>>>>>>> ee716254
  "keywords": [
    "logging",
    "replay"
  ],
  "author": "Alex Tsokurov",
  "contributors": [
    "Aleksandr K <alex@openreplay.com>",
    "Nikita D <nikita@openreplay.com>"
  ],
  "license": "MIT",
  "type": "module",
  "exports": {
    ".": {
      "require": "./dist/cjs/entry.js",
      "import": "./dist/lib/entry.js",
      "types": "./dist/lib/main/entry.d.ts"
    },
    "./class": {
      "require": "./dist/cjs/index.js",
      "import": "./dist/lib/index.js",
      "types": "./dist/lib/main/index.d.ts"
    },
    "./cjs": {
      "require": "./dist/cjs/entry.js",
      "types": "./dist/cjs/main/entry.d.ts"
    }
  },
  "files": [
    "dist/lib/**/*",
    "dist/cjs/**/*",
    "dist/types/**/*"
  ],
  "main": "./dist/cjs/entry.js",
  "module": "./dist/lib/entry.js",
  "types": "./dist/lib/main/entry.d.ts",
  "scripts": {
    "lint": "eslint src --ext .ts,.js --fix --quiet",
    "clean": "rm -Rf build && rm -Rf dist",
    "build:common": "tsc -b src/common",
    "compile": "tsc --project src/main/tsconfig.json",
    "create-types": "mkdir dist/lib/ dist/cjs && cp -r dist/types/* dist/lib/ && cp -r dist/types/* dist/cjs/",
    "build": "bun run clean && bun compile && bun create-types && rollup --config rollup.config.js",
    "test": "jest --coverage=false",
    "test:ci": "jest --coverage=true",
    "postversion": "bun run build",
    "prepublishOnly": "bun run test && bun run build"
  },
  "devDependencies": {
    "@babel/core": "^7.26.10",
    "@jest/globals": "^29.7.0",
    "@rollup/plugin-babel": "^6.0.4",
    "@rollup/plugin-commonjs": "^28.0.3",
    "@rollup/plugin-node-resolve": "^15.3.0",
    "@rollup/plugin-replace": "^6.0.2",
    "@rollup/plugin-terser": "0.4.4",
    "@rollup/plugin-typescript": "^12.1.2",
    "@typescript-eslint/eslint-plugin": "^8.30.1",
    "@typescript-eslint/parser": "^8.30.1",
    "eslint": "^9.24.0",
    "eslint-config-prettier": "^9.1.0",
    "eslint-plugin-prettier": "^5.2.1",
    "jest": "^29.7.0",
    "jest-environment-jsdom": "^29.7.0",
    "prettier": "^3.3.3",
    "replace-in-files": "^2.0.3",
    "rollup": "^4.27.2",
    "semver": "^6.3.0",
    "ts-jest": "^29.2.5",
    "tslib": "^2.8.1",
    "typescript": "^5.6.3"
  },
  "dependencies": {
    "@medv/finder": "^4.0.2",
    "@openreplay/network-proxy": "^1.1.3",
    "error-stack-parser": "^2.1.4",
    "error-stack-parser-es": "^0.1.5",
    "fflate": "^0.8.2",
    "web-vitals": "^4.2.4"
  },
  "engines": {
    "node": ">=14.0"
  },
  "packageManager": "bun@1.2.7"
}<|MERGE_RESOLUTION|>--- conflicted
+++ resolved
@@ -1,11 +1,7 @@
 {
   "name": "@openreplay/tracker",
   "description": "The OpenReplay tracker main package",
-<<<<<<< HEAD
   "version": "16.2.0",
-=======
-  "version": "16.1.4",
->>>>>>> ee716254
   "keywords": [
     "logging",
     "replay"
