--- conflicted
+++ resolved
@@ -1,11 +1,7 @@
 {
   "name": "@openreplay/tracker",
   "description": "The OpenReplay tracker main package",
-<<<<<<< HEAD
-  "version": "7.0.1",
-=======
   "version": "7.0.3",
->>>>>>> 269674c2
   "keywords": [
     "logging",
     "replay"
