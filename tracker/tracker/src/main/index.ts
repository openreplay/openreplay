import App, { DEFAULT_INGEST_POINT } from './app/index.js'

export { default as App } from './app/index.js'

import { UserAnonymousID, CustomEvent, CustomIssue } from './app/messages.gen.js'
import * as _Messages from './app/messages.gen.js'

export const Messages = _Messages
export { SanitizeLevel } from './app/sanitizer.js'

import Connection from './modules/connection.js'
import Console from './modules/console.js'
import Exception, {
  getExceptionMessageFromEvent,
  getExceptionMessage,
} from './modules/exception.js'
import Img from './modules/img.js'
import Input from './modules/input.js'
import Mouse from './modules/mouse.js'
import Timing from './modules/timing.js'
import Performance from './modules/performance.js'
import Scroll from './modules/scroll.js'
import Viewport from './modules/viewport.js'
import CSSRules from './modules/cssrules.js'
import Focus from './modules/focus.js'
import Fonts from './modules/fonts.js'
import Network from './modules/network.js'
import ConstructedStyleSheets from './modules/constructedStyleSheets.js'
import Selection from './modules/selection.js'
import Tabs from './modules/tabs.js'

import { IN_BROWSER, deprecationWarn, DOCS_HOST } from './utils.js'
import FeatureFlags, { IFeatureFlag } from './modules/featureFlags.js'
import type { Options as AppOptions } from './app/index.js'
import type { Options as ConsoleOptions } from './modules/console.js'
import type { Options as ExceptionOptions } from './modules/exception.js'
import type { Options as InputOptions } from './modules/input.js'
import type { Options as PerformanceOptions } from './modules/performance.js'
import type { Options as TimingOptions } from './modules/timing.js'
import type { Options as NetworkOptions } from './modules/network.js'
import type { MouseHandlerOptions } from './modules/mouse.js'

import type { StartOptions } from './app/index.js'
//TODO: unique options init
import type { StartPromiseReturn } from './app/index.js'

export type Options = Partial<
  AppOptions & ConsoleOptions & ExceptionOptions & InputOptions & PerformanceOptions & TimingOptions
> & {
  projectID?: number // For the back compatibility only (deprecated)
  projectKey: string
  sessionToken?: string
  respectDoNotTrack?: boolean
  autoResetOnWindowOpen?: boolean
  resetTabOnWindowOpen?: boolean
  network?: Partial<NetworkOptions>
  mouse?: Partial<MouseHandlerOptions>
  flags?: {
    onFlagsLoad?: (flags: IFeatureFlag[]) => void
  }
  // dev only
  __DISABLE_SECURE_MODE?: boolean
}

const DOCS_SETUP = '/installation/javascript-sdk'

function processOptions(obj: any): obj is Options {
  if (obj == null) {
    console.error(
      `OpenReplay: invalid options argument type. Please, check documentation on ${DOCS_HOST}${DOCS_SETUP}`,
    )
    return false
  }
  if (typeof obj.projectKey !== 'string') {
    if (typeof obj.projectKey !== 'number') {
      if (typeof obj.projectID !== 'number') {
        // Back compatability
        console.error(
          `OpenReplay: projectKey is missing or wrong type (string is expected). Please, check ${DOCS_HOST}${DOCS_SETUP} for more information.`,
        )
        return false
      } else {
        obj.projectKey = obj.projectID.toString()
        deprecationWarn('`projectID` option', '`projectKey` option', DOCS_SETUP)
      }
    } else {
      console.warn('OpenReplay: projectKey is expected to have a string type.')
      obj.projectKey = obj.projectKey.toString()
    }
  }
  if (obj.sessionToken != null) {
    deprecationWarn('`sessionToken` option', '`sessionHash` start() option', '/')
  }
  return true
}

export default class API {
  public featureFlags: FeatureFlags

  private readonly app: App | null = null

  constructor(private readonly options: Options) {
    if (!IN_BROWSER || !processOptions(options)) {
      return
    }
    if ((window as any).__OPENREPLAY__) {
      console.error('OpenReplay: one tracker instance has been initialised already')
      return
    }
    if (!options.__DISABLE_SECURE_MODE && location.protocol !== 'https:') {
      console.error(
        'OpenReplay: Your website must be publicly accessible and running on SSL in order for OpenReplay to properly capture and replay the user session. You can disable this check by setting `__DISABLE_SECURE_MODE` option to `true` if you are testing in localhost. Keep in mind, that asset files on a local machine are not available to the outside world. This might affect tracking if you use css files.',
      )
      return
    }
    const doNotTrack = this.checkDoNotTrack()
    const failReason: string[] = []
    const conditions: string[] = [
      'Map',
      'Set',
      'MutationObserver',
      'performance',
      'timing',
      'startsWith',
      'Blob',
      'Worker',
    ]

    if (doNotTrack) {
      failReason.push('doNotTrack')
    } else {
      for (const condition of conditions) {
        if (condition === 'timing') {
          if ('performance' in window && !(condition in performance)) {
            failReason.push(condition)
            break
          }
        } else if (condition === 'startsWith') {
          if (!(condition in String.prototype)) {
            failReason.push(condition)
            break
          }
        } else {
          if (!(condition in window)) {
            failReason.push(condition)
            break
          }
        }
      }
    }
    if (failReason.length > 0) {
      const missingApi = failReason.join(',')
      console.error(
        `OpenReplay: browser doesn't support API required for tracking or doNotTrack is set to 1. Reason: ${missingApi}`,
      )
      this.signalStartIssue('missing_api', failReason)
      return
    }

    const app = new App(options.projectKey, options.sessionToken, options, this.signalStartIssue)
    this.app = app
    Viewport(app)
    CSSRules(app)
    ConstructedStyleSheets(app)
    Connection(app)
    Console(app, options)
    Exception(app, options)
    Img(app)
    Input(app, options)
    Mouse(app, options.mouse)
    Timing(app, options)
    Performance(app, options)
    Scroll(app)
    Focus(app)
    Fonts(app)
    Network(app, options.network)
    Selection(app)
    Tabs(app)
    ;(window as any).__OPENREPLAY__ = this

    if (options.flags?.onFlagsLoad) {
      this.onFlagsLoad(options.flags.onFlagsLoad)
    }
    const wOpen = window.open
    if (options.autoResetOnWindowOpen || options.resetTabOnWindowOpen) {
      app.attachStartCallback(() => {
        const tabId = app.getTabId()
        const sessStorage = app.sessionStorage ?? window.sessionStorage
        // @ts-ignore ?
        window.open = function (...args) {
          if (options.autoResetOnWindowOpen) {
            app.resetNextPageSession(true)
          }
          if (options.resetTabOnWindowOpen) {
            sessStorage.removeItem(options.session_tabid_key || '__openreplay_tabid')
          }
          wOpen.call(window, ...args)
          app.resetNextPageSession(false)
          sessStorage.setItem(options.session_tabid_key || '__openreplay_tabid', tabId)
        }
      })
      app.attachStopCallback(() => {
        window.open = wOpen
      })
    }
  }

  checkDoNotTrack = () => {
    return (
      this.options.respectDoNotTrack &&
      (navigator.doNotTrack == '1' ||
        // @ts-ignore
        window.doNotTrack == '1')
    )
  }

  signalStartIssue = (reason: string, missingApi: string[]) => {
    const doNotTrack = this.checkDoNotTrack()
    const req = new XMLHttpRequest()
    const orig = this.options.ingestPoint || DEFAULT_INGEST_POINT
    req.open('POST', orig + '/v1/web/not-started')
    req.send(
      JSON.stringify({
        trackerVersion: 'TRACKER_VERSION',
        projectKey: this.options.projectKey,
        doNotTrack,
        reason,
        missingApi,
      }),
    )
  }

  isFlagEnabled(flagName: string): boolean {
    return this.featureFlags.isFlagEnabled(flagName)
  }

  onFlagsLoad(callback: (flags: IFeatureFlag[]) => void): void {
    this.app?.featureFlags.onFlagsLoad(callback)
  }

  clearPersistFlags() {
    this.app?.featureFlags.clearPersistFlags()
  }

  reloadFlags() {
    return this.app?.featureFlags.reloadFlags()
  }

  getFeatureFlag(flagName: string): IFeatureFlag | undefined {
    return this.app?.featureFlags.getFeatureFlag(flagName)
  }

  getAllFeatureFlags() {
    return this.app?.featureFlags.flags
  }

  use<T>(fn: (app: App | null, options?: Options) => T): T {
    return fn(this.app, this.options)
  }

  isActive(): boolean {
    if (this.app === null) {
      return false
    }
    return this.app.active()
  }

  /**
   * Creates a named hook that expects event name, data string and msg direction (up/down),
   * it will skip any message bigger than 5 mb or event name bigger than 255 symbols
   * msg direction is "down" (incoming) by default
   *
   * @returns {(msgType: string, data: string, dir: 'up' | 'down') => void}
   * */
  trackWs(channelName: string) {
    if (this.app === null) {
      return
    }
    return this.app.trackWs(channelName)
  }

  start(startOpts?: Partial<StartOptions>): Promise<StartPromiseReturn> {
    if (this.browserEnvCheck()) {
      if (this.app === null) {
        return Promise.reject("Browser doesn't support required api, or doNotTrack is active.")
      }
      return this.app.start(startOpts)
    } else {
      return Promise.reject('Trying to start not in browser.')
    }
  }

  browserEnvCheck() {
    if (!IN_BROWSER) {
      console.error(
        `OpenReplay: you are trying to start Tracker on a node.js environment. If you want to use OpenReplay with SSR, please, use componentDidMount or useEffect API for placing the \`tracker.start()\` line. Check documentation on ${DOCS_HOST}${DOCS_SETUP}`,
      )
      return false
<<<<<<< HEAD
    }
    return true
  }

  /**
   * start buffering messages without starting the actual session, which gives user 30 seconds to "activate" and record
   * session by calling start() on conditional trigger and we will then send buffered batch, so it won't get lost
   * */
  coldStart(startOpts?: Partial<StartOptions>, conditional?: boolean) {
    if (this.browserEnvCheck()) {
      if (this.app === null) {
        return Promise.reject('Tracker not initialized')
      }
      void this.app.coldStart(startOpts, conditional)
    } else {
      return Promise.reject('Trying to start not in browser.')
    }
  }

  /**
   * Starts offline session recording. Keep in mind that only user device time will be used for timestamps.
   * (no backend delay sync)
   *
   * @param {Object} startOpts - options for session start, same as .start()
   * @param {Function} onSessionSent - callback that will be called once session is fully sent
   * @returns methods to manipulate buffer:
   *
   * saveBuffer - to save it in localStorage
   *
   * getBuffer - returns current buffer
   *
   * setBuffer - replaces current buffer with given
   * */
  startOfflineRecording(startOpts: Partial<StartOptions>, onSessionSent: () => void) {
=======
    }
    return true
  }

  /**
   * start buffering messages without starting the actual session, which gives user 30 seconds to "activate" and record
   * session by calling start() on conditional trigger and we will then send buffered batch, so it won't get lost
   * */
  coldStart(startOpts?: Partial<StartOptions>, conditional?: boolean) {
>>>>>>> 5e21d88e
    if (this.browserEnvCheck()) {
      if (this.app === null) {
        return Promise.reject('Tracker not initialized')
      }
<<<<<<< HEAD
      return this.app.offlineRecording(startOpts, onSessionSent)
    } else {
      return Promise.reject('Trying to start not in browser.')
    }
  }

  /**
   * Uploads the stored session buffer to backend
   * @returns promise that resolves once messages are loaded, it has to be awaited
   * so the session can be uploaded properly
   * @resolve {boolean} - if messages were loaded successfully
   * @reject {string} - error message
   * */
  uploadOfflineRecording() {
    if (this.app === null) {
      return
    }
    return this.app.uploadOfflineRecording()
=======
      void this.app.coldStart(startOpts, conditional)
    } else {
      return Promise.reject('Trying to start not in browser.')
    }
>>>>>>> 5e21d88e
  }

  stop(): string | undefined {
    if (this.app === null) {
      return
    }
    this.app.stop()
    return this.app.session.getSessionHash()
  }

  forceFlushBatch() {
    if (this.app === null) {
      return
    }
    this.app.forceFlushBatch()
  }

  getSessionToken(): string | null | undefined {
    if (this.app === null) {
      return null
    }
    return this.app.getSessionToken()
  }

  getSessionID(): string | null | undefined {
    if (this.app === null) {
      return null
    }
    return this.app.getSessionID()
  }

  getTabId() {
    if (this.app === null) {
      return null
    }
    return this.app.getTabId()
  }

  getUxId() {
    if (this.app === null) {
      return null
    }
    return this.app.getUxtId()
  }

  sessionID(): string | null | undefined {
    deprecationWarn("'sessionID' method", "'getSessionID' method", '/')
    return this.getSessionID()
  }

  getSessionURL(options?: { withCurrentTime?: boolean }): string | undefined {
    if (this.app === null) {
      return undefined
    }
    return this.app.getSessionURL(options)
  }

  setUserID(id: string): void {
    if (typeof id === 'string' && this.app !== null) {
      this.app.session.setUserID(id)
    }
  }

  userID(id: string): void {
    deprecationWarn("'userID' method", "'setUserID' method", '/')
    this.setUserID(id)
  }

  setUserAnonymousID(id: string): void {
    if (typeof id === 'string' && this.app !== null) {
      this.app.send(UserAnonymousID(id))
    }
  }

  userAnonymousID(id: string): void {
    deprecationWarn("'userAnonymousID' method", "'setUserAnonymousID' method", '/')
    this.setUserAnonymousID(id)
  }

  setMetadata(key: string, value: string): void {
    if (typeof key === 'string' && typeof value === 'string' && this.app !== null) {
      this.app.session.setMetadata(key, value)
    }
  }

  metadata(key: string, value: string): void {
    deprecationWarn("'metadata' method", "'setMetadata' method", '/')
    this.setMetadata(key, value)
  }

  event(key: string, payload: any = null, issue = false): void {
    if (typeof key === 'string' && this.app !== null) {
      if (issue) {
        return this.issue(key, payload)
      } else {
        try {
          payload = JSON.stringify(payload)
        } catch (e) {
          return
        }
        this.app.send(CustomEvent(key, payload))
      }
    }
  }

  issue(key: string, payload: any = null): void {
    if (typeof key === 'string' && this.app !== null) {
      try {
        payload = JSON.stringify(payload)
      } catch (e) {
        return
      }
      this.app.send(CustomIssue(key, payload))
    }
  }

  handleError = (
    e: Error | ErrorEvent | PromiseRejectionEvent,
    metadata: Record<string, any> = {},
  ) => {
    if (this.app === null) {
      return
    }
    if (e instanceof Error) {
      const msg = getExceptionMessage(e, [], metadata)
      this.app.send(msg)
    } else if (
      e instanceof ErrorEvent ||
      ('PromiseRejectionEvent' in window && e instanceof PromiseRejectionEvent)
    ) {
      const msg = getExceptionMessageFromEvent(e, undefined, metadata)
      if (msg != null) {
        this.app.send(msg)
      }
    }
  }
}<|MERGE_RESOLUTION|>--- conflicted
+++ resolved
@@ -296,7 +296,6 @@
         `OpenReplay: you are trying to start Tracker on a node.js environment. If you want to use OpenReplay with SSR, please, use componentDidMount or useEffect API for placing the \`tracker.start()\` line. Check documentation on ${DOCS_HOST}${DOCS_SETUP}`,
       )
       return false
-<<<<<<< HEAD
     }
     return true
   }
@@ -331,22 +330,10 @@
    * setBuffer - replaces current buffer with given
    * */
   startOfflineRecording(startOpts: Partial<StartOptions>, onSessionSent: () => void) {
-=======
-    }
-    return true
-  }
-
-  /**
-   * start buffering messages without starting the actual session, which gives user 30 seconds to "activate" and record
-   * session by calling start() on conditional trigger and we will then send buffered batch, so it won't get lost
-   * */
-  coldStart(startOpts?: Partial<StartOptions>, conditional?: boolean) {
->>>>>>> 5e21d88e
     if (this.browserEnvCheck()) {
       if (this.app === null) {
         return Promise.reject('Tracker not initialized')
       }
-<<<<<<< HEAD
       return this.app.offlineRecording(startOpts, onSessionSent)
     } else {
       return Promise.reject('Trying to start not in browser.')
@@ -365,12 +352,6 @@
       return
     }
     return this.app.uploadOfflineRecording()
-=======
-      void this.app.coldStart(startOpts, conditional)
-    } else {
-      return Promise.reject('Trying to start not in browser.')
-    }
->>>>>>> 5e21d88e
   }
 
   stop(): string | undefined {
