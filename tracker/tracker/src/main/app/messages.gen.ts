--- conflicted
+++ resolved
@@ -905,18 +905,6 @@
   ]
 }
 
-<<<<<<< HEAD
-export function Incident(
-  label: string,
-  startTime: number,
-  endTime: number,
-): Messages.Incident {
-  return [
-    Messages.Type.Incident,
-    label,
-    startTime,
-    endTime,
-=======
 export function ResourceTiming(
   timestamp: number,
   duration: number,
@@ -974,7 +962,6 @@
     firstUIEventTimestamp,
     startTime,
     scripts,
->>>>>>> edf6b206
   ]
 }
 
