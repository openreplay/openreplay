--- conflicted
+++ resolved
@@ -291,14 +291,9 @@
             const width = el.clientWidth
             const height = el.clientHeight
             el = node.cloneNode() as Element
-<<<<<<< HEAD
             // TODO: use ResizeObserver
-            ;(el as HTMLElement | SVGElement).style.width = width + 'px'
-            ;(el as HTMLElement | SVGElement).style.height = height + 'px'
-=======
             ;(el as HTMLElement | SVGElement).style.width = `${width}px`
             ;(el as HTMLElement | SVGElement).style.height = `${height}px`
->>>>>>> 1dab486c
           }
 
           this.app.send(CreateElementNode(id, parentID, index, el.tagName, isSVGElement(node)))
