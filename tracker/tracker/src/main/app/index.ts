import type Message from './messages.gen.js'
import { Timestamp, Metadata, UserID } from './messages.gen.js'
import { timestamp, deprecationWarn } from '../utils.js'
import Nodes from './nodes.js'
import Observer from './observer/top_observer.js'
import Sanitizer from './sanitizer.js'
import Ticker from './ticker.js'
import Logger, { LogLevel } from './logger.js'
import Session from './session.js'

import { deviceMemory, jsHeapSizeLimit } from '../modules/performance.js'

import type { Options as ObserverOptions } from './observer/top_observer.js'
import type { Options as SanitizerOptions } from './sanitizer.js'
import type { Options as LoggerOptions } from './logger.js'
import type { Options as WebworkerOptions, WorkerMessageData } from '../../common/interaction.js'

// TODO: Unify and clearly describe options logic
export interface StartOptions {
  userID?: string
  metadata?: Record<string, string>
  forceNew?: boolean
}

interface OnStartInfo {
  sessionID: string
  sessionToken: string
  userUUID: string
}
const CANCELED = 'canceled' as const
const START_ERROR = ':(' as const
type SuccessfulStart = OnStartInfo & { success: true }
type UnsuccessfulStart = {
  reason: typeof CANCELED | string
  success: false
}
const UnsuccessfulStart = (reason: string): UnsuccessfulStart => ({ reason, success: false })
const SuccessfulStart = (body: OnStartInfo): SuccessfulStart => ({ ...body, success: true })
export type StartPromiseReturn = SuccessfulStart | UnsuccessfulStart

type StartCallback = (i: OnStartInfo) => void
type CommitCallback = (messages: Array<Message>) => void
enum ActivityState {
  NotActive,
  Starting,
  Active,
}

type AppOptions = {
  revID: string
  node_id: string
  session_token_key: string
  session_pageno_key: string
  session_reset_key: string
  local_uuid_key: string
  ingestPoint: string
  resourceBaseHref: string | null // resourceHref?
  //resourceURLRewriter: (url: string) => string | boolean,
<<<<<<< HEAD
  verbose: boolean
  __is_snippet: boolean
  __debug_report_edp: string | null
  __debug__?: LoggerOptions
  localStorage: Storage
  sessionStorage: Storage
=======
  verbose: boolean;
  __is_snippet: boolean;
  __debug_report_edp: string | null;
  __debug__?: LoggerOptions;
  localStorage: Storage | null;
  sessionStorage: Storage | null;
>>>>>>> 8cda6bb1

  // @deprecated
  onStart?: StartCallback
} & WebworkerOptions

export type Options = AppOptions & ObserverOptions & SanitizerOptions

// TODO: use backendHost only
export const DEFAULT_INGEST_POINT = 'https://api.openreplay.com/ingest'

export default class App {
  readonly nodes: Nodes
  readonly ticker: Ticker
  readonly projectKey: string
  readonly sanitizer: Sanitizer
  readonly debug: Logger
  readonly notify: Logger
  readonly session: Session
  readonly localStorage: Storage
  readonly sessionStorage: Storage
  private readonly messages: Array<Message> = []
  private readonly observer: Observer
  private readonly startCallbacks: Array<StartCallback> = []
  private readonly stopCallbacks: Array<() => any> = []
  private readonly commitCallbacks: Array<CommitCallback> = []
  private readonly options: AppOptions
  private readonly revID: string
  private activityState: ActivityState = ActivityState.NotActive
  private readonly version = 'TRACKER_VERSION' // TODO: version compatability check inside each plugin.
  private readonly worker?: Worker
  constructor(
    projectKey: string,
    sessionToken: string | null | undefined,
    options: Partial<Options>,
  ) {
    // if (options.onStart !== undefined) {
    //   deprecationWarn("'onStart' option", "tracker.start().then(/* handle session info */)")
    // } ?? maybe onStart is good

    this.projectKey = projectKey
    this.options = Object.assign(
      {
        revID: '',
        node_id: '__openreplay_id',
        session_token_key: '__openreplay_token',
        session_pageno_key: '__openreplay_pageno',
        session_reset_key: '__openreplay_reset',
        local_uuid_key: '__openreplay_uuid',
        ingestPoint: DEFAULT_INGEST_POINT,
        resourceBaseHref: null,
        verbose: false,
        __is_snippet: false,
        __debug_report_edp: null,
        localStorage: null,
        sessionStorage: null,
      },
      options,
    )

    this.revID = this.options.revID
    this.sanitizer = new Sanitizer(this, options)
    this.nodes = new Nodes(this.options.node_id)
    this.observer = new Observer(this, options)
    this.ticker = new Ticker(this)
    this.ticker.attach(() => this.commit())
    this.debug = new Logger(this.options.__debug__)
    this.notify = new Logger(this.options.verbose ? LogLevel.Warnings : LogLevel.Silent)
    this.session = new Session()
    this.session.attachUpdateCallback(({ userID, metadata }) => {
      if (userID != null) {
        // TODO: nullable userID
        this.send(UserID(userID))
      }
      if (metadata != null) {
        Object.entries(metadata).forEach(([key, value]) => this.send(Metadata(key, value)))
      }
<<<<<<< HEAD
    })
    this.localStorage = this.options.localStorage
    this.sessionStorage = this.options.sessionStorage
=======
    });

    // window.localStorage and window.sessionStorage should only be accessed if required, see #490, #637
    this.localStorage = this.options.localStorage ?? window.localStorage;
    this.sessionStorage = this.options.sessionStorage ?? window.sessionStorage;
>>>>>>> 8cda6bb1

    if (sessionToken != null) {
      this.sessionStorage.setItem(this.options.session_token_key, sessionToken)
    }

    try {
      this.worker = new Worker(
        URL.createObjectURL(new Blob(['WEBWORKER_BODY'], { type: 'text/javascript' })),
      )
      this.worker.onerror = (e) => {
        this._debug('webworker_error', e)
      }
      this.worker.onmessage = ({ data }: MessageEvent) => {
        if (data === 'failed') {
          this.stop()
          this._debug('worker_failed', {}) // add context (from worker)
        } else if (data === 'restart') {
          this.stop()
          this.start({ forceNew: true })
        }
      }
      const alertWorker = () => {
        if (this.worker) {
          this.worker.postMessage(null)
        }
      }
      // keep better tactics, discard others?
      this.attachEventListener(window, 'beforeunload', alertWorker, false)
      this.attachEventListener(document.body, 'mouseleave', alertWorker, false, false)
      // TODO: stop session after inactivity timeout (make configurable)
      this.attachEventListener(document, 'visibilitychange', alertWorker, false)
    } catch (e) {
      this._debug('worker_start', e)
    }
  }

  private _debug(context: string, e: any) {
    if (this.options.__debug_report_edp !== null) {
      fetch(this.options.__debug_report_edp, {
        method: 'POST',
        headers: { 'Content-Type': 'application/json' },
        body: JSON.stringify({
          context,
          error: `${e}`,
        }),
      })
    }
    this.debug.error('OpenReplay error: ', context, e)
  }

  send(message: Message, urgent = false): void {
    if (this.activityState === ActivityState.NotActive) {
      return
    }
    this.messages.push(message)
    // TODO: commit on start if there were `urgent` sends;
    // Clearify where urgent can be used for;
    // Clearify workflow for each type of message in case it was sent before start
    //      (like Fetch before start; maybe add an option "preCapture: boolean" or sth alike)
    if (this.activityState === ActivityState.Active && urgent) {
      this.commit()
    }
  }
  private commit(): void {
    if (this.worker && this.messages.length) {
      this.messages.unshift(Timestamp(timestamp()))
      this.worker.postMessage(this.messages)
      this.commitCallbacks.forEach((cb) => cb(this.messages))
      this.messages.length = 0
    }
  }

  safe<T extends (...args: any[]) => void>(fn: T): T {
    const app = this
    return function (this: any, ...args: any) {
      try {
        fn.apply(this, args)
      } catch (e) {
        app._debug('safe_fn_call', e)
        // time: timestamp(),
        // name: e.name,
        // message: e.message,
        // stack: e.stack
      }
    } as any // TODO: correct typing
  }

  attachCommitCallback(cb: CommitCallback): void {
    this.commitCallbacks.push(cb)
  }
  attachStartCallback(cb: StartCallback): void {
    this.startCallbacks.push(cb)
  }
  attachStopCallback(cb: () => any): void {
    this.stopCallbacks.push(cb)
  }
  attachEventListener(
    target: EventTarget,
    type: string,
    listener: EventListener,
    useSafe = true,
    useCapture = true,
  ): void {
    if (useSafe) {
      listener = this.safe(listener)
    }
    this.attachStartCallback(() => target.addEventListener(type, listener, useCapture))
    this.attachStopCallback(() => target.removeEventListener(type, listener, useCapture))
  }

  // TODO: full correct semantic
  checkRequiredVersion(version: string): boolean {
    const reqVer = version.split(/[.-]/)
    const ver = this.version.split(/[.-]/)
    for (let i = 0; i < 3; i++) {
      if (Number(ver[i]) < Number(reqVer[i]) || isNaN(Number(ver[i])) || isNaN(Number(reqVer[i]))) {
        return false
      }
    }
    return true
  }

  private getStartInfo() {
    return {
      userUUID: this.localStorage.getItem(this.options.local_uuid_key),
      projectKey: this.projectKey,
      revID: this.revID,
      timestamp: timestamp(), // shouldn't it be set once?
      trackerVersion: this.version,
      isSnippet: this.options.__is_snippet,
    }
  }
  getSessionInfo() {
    return {
      ...this.session.getInfo(),
      ...this.getStartInfo(),
    }
  }
  getSessionToken(): string | undefined {
    const token = this.sessionStorage.getItem(this.options.session_token_key)
    if (token !== null) {
      return token
    }
  }
  getSessionID(): string | undefined {
    return this.session.getInfo().sessionID || undefined
  }
  getHost(): string {
    return new URL(this.options.ingestPoint).hostname
  }
  getProjectKey(): string {
    return this.projectKey
  }
  getBaseHref(): string {
    if (typeof this.options.resourceBaseHref === 'string') {
      return this.options.resourceBaseHref
    } else if (typeof this.options.resourceBaseHref === 'object') {
      //switch between  types
    }
    if (document.baseURI) {
      return document.baseURI
    }
    // IE only
    return (
      document.head?.getElementsByTagName('base')[0]?.getAttribute('href') ||
      location.origin + location.pathname
    )
  }
  resolveResourceURL(resourceURL: string): string {
    const base = new URL(this.getBaseHref())
    base.pathname += '/' + new URL(resourceURL).pathname
    base.pathname.replace(/\/+/g, '/')
    return base.toString()
  }

  isServiceURL(url: string): boolean {
    return url.startsWith(this.options.ingestPoint)
  }

  active(): boolean {
    return this.activityState === ActivityState.Active
  }

  resetNextPageSession(flag: boolean) {
    if (flag) {
      this.sessionStorage.setItem(this.options.session_reset_key, 't')
    } else {
      this.sessionStorage.removeItem(this.options.session_reset_key)
    }
  }
  private _start(startOpts: StartOptions): Promise<StartPromiseReturn> {
    if (!this.worker) {
      return Promise.resolve(UnsuccessfulStart('No worker found: perhaps, CSP is not set.'))
    }
    if (this.activityState !== ActivityState.NotActive) {
      return Promise.resolve(
        UnsuccessfulStart(
          'OpenReplay: trying to call `start()` on the instance that has been started already.',
        ),
      )
    }
    this.activityState = ActivityState.Starting

    let pageNo = 0
    const pageNoStr = this.sessionStorage.getItem(this.options.session_pageno_key)
    if (pageNoStr != null) {
      pageNo = parseInt(pageNoStr)
      pageNo++
    }
    this.sessionStorage.setItem(this.options.session_pageno_key, pageNo.toString())

    const startInfo = this.getStartInfo()
    const startWorkerMsg: WorkerMessageData = {
      type: 'start',
      pageNo,
      ingestPoint: this.options.ingestPoint,
      timestamp: startInfo.timestamp,
      url: document.URL,
      connAttemptCount: this.options.connAttemptCount,
      connAttemptGap: this.options.connAttemptGap,
    }
    this.worker.postMessage(startWorkerMsg)

    this.session.update({
      // TODO: transparent "session" module logic AND explicit internal api for plugins.
      // "updating" with old metadata in order to trigger session's UpdateCallbacks.
      // (for the case of internal .start() calls, like on "restart" webworker signal or assistent connection in tracker-assist )
      metadata: startOpts.metadata || this.session.getInfo().metadata,
      userID: startOpts.userID,
    })

    const sReset = this.sessionStorage.getItem(this.options.session_reset_key)
    this.sessionStorage.removeItem(this.options.session_reset_key)

    return window
      .fetch(this.options.ingestPoint + '/v1/web/start', {
        method: 'POST',
        headers: {
          'Content-Type': 'application/json',
        },
        body: JSON.stringify({
          ...startInfo,
          userID: this.session.getInfo().userID,
          token: this.sessionStorage.getItem(this.options.session_token_key),
          deviceMemory,
          jsHeapSizeLimit,
          reset: startOpts.forceNew || sReset !== null,
        }),
      })
      .then((r) => {
        if (r.status === 200) {
          return r.json()
        } else {
          return r
            .text()
            .then((text) =>
              text === CANCELED
                ? Promise.reject(CANCELED)
                : Promise.reject(`Server error: ${r.status}. ${text}`),
            )
        }
      })
      .then((r) => {
        if (!this.worker) {
          return Promise.reject('no worker found after start request (this might not happen)')
        }
        const { token, userUUID, sessionID, beaconSizeLimit } = r
        if (
          typeof token !== 'string' ||
          typeof userUUID !== 'string' ||
          (typeof beaconSizeLimit !== 'number' && typeof beaconSizeLimit !== 'undefined')
        ) {
          return Promise.reject(`Incorrect server response: ${JSON.stringify(r)}`)
        }
        this.sessionStorage.setItem(this.options.session_token_key, token)
        this.localStorage.setItem(this.options.local_uuid_key, userUUID)
        this.session.update({ sessionID }) // TODO: no no-explicit 'any'
        const startWorkerMsg: WorkerMessageData = {
          type: 'auth',
          token,
          beaconSizeLimit,
        }
        this.worker.postMessage(startWorkerMsg)

        this.activityState = ActivityState.Active

        const onStartInfo = { sessionToken: token, userUUID, sessionID }

        this.startCallbacks.forEach((cb) => cb(onStartInfo)) // TODO: start as early as possible (before receiving the token)
        this.observer.observe()
        this.ticker.start()

        this.notify.log('OpenReplay tracking started.')
        // get rid of onStart ?
        if (typeof this.options.onStart === 'function') {
          this.options.onStart(onStartInfo)
        }
        return SuccessfulStart(onStartInfo)
      })
      .catch((reason) => {
        this.sessionStorage.removeItem(this.options.session_token_key)
        this.stop()
        if (reason === CANCELED) {
          return UnsuccessfulStart(CANCELED)
        }

        this.notify.log('OpenReplay was unable to start. ', reason)
        this._debug('session_start', reason)
        return UnsuccessfulStart(START_ERROR)
      })
  }

  start(options: StartOptions = {}): Promise<StartPromiseReturn> {
    if (!document.hidden) {
      return this._start(options)
    } else {
      return new Promise((resolve) => {
        const onVisibilityChange = () => {
          if (!document.hidden) {
            document.removeEventListener('visibilitychange', onVisibilityChange)
            resolve(this._start(options))
          }
        }
        document.addEventListener('visibilitychange', onVisibilityChange)
      })
    }
  }
  stop(calledFromAPI = false, restarting = false): void {
    if (this.activityState !== ActivityState.NotActive) {
      try {
        this.sanitizer.clear()
        this.observer.disconnect()
        this.nodes.clear()
        this.ticker.stop()
        this.stopCallbacks.forEach((cb) => cb())
        if (calledFromAPI) {
          this.session.reset()
        }
        this.notify.log('OpenReplay tracking stopped.')
        if (this.worker && !restarting) {
          this.worker.postMessage('stop')
        }
      } finally {
        this.activityState = ActivityState.NotActive
      }
    }
  }
  restart() {
    this.stop(false, true)
    this.start({ forceNew: false })
  }
}<|MERGE_RESOLUTION|>--- conflicted
+++ resolved
@@ -56,21 +56,12 @@
   ingestPoint: string
   resourceBaseHref: string | null // resourceHref?
   //resourceURLRewriter: (url: string) => string | boolean,
-<<<<<<< HEAD
   verbose: boolean
   __is_snippet: boolean
   __debug_report_edp: string | null
   __debug__?: LoggerOptions
   localStorage: Storage
   sessionStorage: Storage
-=======
-  verbose: boolean;
-  __is_snippet: boolean;
-  __debug_report_edp: string | null;
-  __debug__?: LoggerOptions;
-  localStorage: Storage | null;
-  sessionStorage: Storage | null;
->>>>>>> 8cda6bb1
 
   // @deprecated
   onStart?: StartCallback
@@ -147,17 +138,9 @@
       if (metadata != null) {
         Object.entries(metadata).forEach(([key, value]) => this.send(Metadata(key, value)))
       }
-<<<<<<< HEAD
     })
     this.localStorage = this.options.localStorage
     this.sessionStorage = this.options.sessionStorage
-=======
-    });
-
-    // window.localStorage and window.sessionStorage should only be accessed if required, see #490, #637
-    this.localStorage = this.options.localStorage ?? window.localStorage;
-    this.sessionStorage = this.options.sessionStorage ?? window.sessionStorage;
->>>>>>> 8cda6bb1
 
     if (sessionToken != null) {
       this.sessionStorage.setItem(this.options.session_token_key, sessionToken)
