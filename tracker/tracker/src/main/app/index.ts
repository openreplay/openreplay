--- conflicted
+++ resolved
@@ -1090,12 +1090,7 @@
     return this.session.getTabId()
   }
 
-<<<<<<< HEAD
-  clearBuffers() {
-    this.bufferedMessages1.length = 0
-    this.bufferedMessages2.length = 0
-=======
-  /**
+ /**
    * Creates a named hook that expects event name, data string and msg direction (up/down),
    * it will skip any message bigger than 5 mb or event name bigger than 255 symbols
    * @returns {(msgType: string, data: string, dir: 'up' | 'down') => void}
@@ -1113,7 +1108,11 @@
       }
       this.send(WSChannel('websocket', channel, data, this.timestamp(), dir, msgType))
     }
->>>>>>> 261239bd
+  }
+  
+  clearBuffers() {
+    this.bufferedMessages1.length = 0
+    this.bufferedMessages2.length = 0
   }
 
   stop(stopWorker = true): void {
