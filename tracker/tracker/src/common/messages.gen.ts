--- conflicted
+++ resolved
@@ -70,12 +70,8 @@
   PartitionedMessage = 82,
   NetworkRequest = 83,
   WSChannel = 84,
-<<<<<<< HEAD
-  Incident = 85,
-=======
   ResourceTiming = 85,
   LongAnimationTask = 89,
->>>>>>> edf6b206
   InputChange = 112,
   SelectionChange = 113,
   MouseThrashing = 114,
@@ -576,13 +572,6 @@
   /*messageType:*/ string,
 ]
 
-<<<<<<< HEAD
-export type Incident = [
-  /*type:*/ Type.Incident,
-  /*label:*/ string,
-  /*startTime:*/ number,
-  /*endTime:*/ number,
-=======
 export type ResourceTiming = [
   /*type:*/ Type.ResourceTiming,
   /*timestamp:*/ number,
@@ -612,7 +601,6 @@
   /*firstUIEventTimestamp:*/ number,
   /*startTime:*/ number,
   /*scripts:*/ string,
->>>>>>> edf6b206
 ]
 
 export type InputChange = [
@@ -709,9 +697,5 @@
 ]
 
 
-<<<<<<< HEAD
-type Message =  Timestamp | SetPageLocationDeprecated | SetViewportSize | SetViewportScroll | CreateDocument | CreateElementNode | CreateTextNode | MoveNode | RemoveNode | SetNodeAttribute | RemoveNodeAttribute | SetNodeData | SetNodeScroll | SetInputTarget | SetInputValue | SetInputChecked | MouseMove | NetworkRequestDeprecated | ConsoleLog | PageLoadTiming | PageRenderTiming | CustomEvent | UserID | UserAnonymousID | Metadata | StringDictGlobal | SetNodeAttributeDictGlobal | CSSInsertRule | CSSDeleteRule | Fetch | Profiler | OTable | StateAction | ReduxDeprecated | Vuex | MobX | NgRx | GraphQLDeprecated | PerformanceTrack | StringDictDeprecated | SetNodeAttributeDictDeprecated | StringDict | SetNodeAttributeDict | ResourceTimingDeprecated | ConnectionInformation | SetPageVisibility | LoadFontFace | SetNodeFocus | LongTask | SetNodeAttributeURLBased | SetCSSDataURLBased | TechnicalInfo | CustomIssue | CSSInsertRuleURLBased | MouseClick | MouseClickDeprecated | CreateIFrameDocument | AdoptedSSReplaceURLBased | AdoptedSSInsertRuleURLBased | AdoptedSSDeleteRule | AdoptedSSAddOwner | AdoptedSSRemoveOwner | JSException | Zustand | BatchMetadata | PartitionedMessage | NetworkRequest | WSChannel | Incident | InputChange | SelectionChange | MouseThrashing | UnbindNodes | ResourceTiming | TabChange | TabData | CanvasNode | TagTrigger | Redux | SetPageLocation | GraphQL | WebVitals
-=======
 type Message =  Timestamp | SetPageLocationDeprecated | SetViewportSize | SetViewportScroll | CreateDocument | CreateElementNode | CreateTextNode | MoveNode | RemoveNode | SetNodeAttribute | RemoveNodeAttribute | SetNodeData | SetNodeScroll | SetInputTarget | SetInputValue | SetInputChecked | MouseMove | NetworkRequestDeprecated | ConsoleLog | PageLoadTiming | PageRenderTiming | CustomEvent | UserID | UserAnonymousID | Metadata | StringDictGlobal | SetNodeAttributeDictGlobal | CSSInsertRule | CSSDeleteRule | Fetch | Profiler | OTable | StateAction | ReduxDeprecated | Vuex | MobX | NgRx | GraphQLDeprecated | PerformanceTrack | StringDictDeprecated | SetNodeAttributeDictDeprecated | StringDict | SetNodeAttributeDict | ResourceTimingDeprecatedDeprecated | ConnectionInformation | SetPageVisibility | LoadFontFace | SetNodeFocus | LongTask | SetNodeAttributeURLBased | SetCSSDataURLBased | TechnicalInfo | CustomIssue | CSSInsertRuleURLBased | MouseClick | MouseClickDeprecated | CreateIFrameDocument | AdoptedSSReplaceURLBased | AdoptedSSInsertRuleURLBased | AdoptedSSDeleteRule | AdoptedSSAddOwner | AdoptedSSRemoveOwner | JSException | Zustand | BatchMetadata | PartitionedMessage | NetworkRequest | WSChannel | ResourceTiming | LongAnimationTask | InputChange | SelectionChange | MouseThrashing | UnbindNodes | ResourceTimingDeprecated | TabChange | TabData | CanvasNode | TagTrigger | Redux | SetPageLocation | GraphQL | WebVitals
->>>>>>> edf6b206
 export default Message