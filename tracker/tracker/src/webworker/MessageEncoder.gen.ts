// Auto-generated, do not edit
/* eslint-disable */

import * as Messages from '../common/messages.gen.js'
import Message from '../common/messages.gen.js'
import PrimitiveEncoder from './PrimitiveEncoder.js'


export default class MessageEncoder extends PrimitiveEncoder {
  encode(msg: Message): boolean {
    switch(msg[0]) {

    case Messages.Type.Timestamp:
      return  this.uint(msg[1])
    break

    case Messages.Type.SetPageLocationDeprecated:
      return  this.string(msg[1]) && this.string(msg[2]) && this.uint(msg[3])
    break

    case Messages.Type.SetViewportSize:
      return  this.uint(msg[1]) && this.uint(msg[2])
    break

    case Messages.Type.SetViewportScroll:
      return  this.int(msg[1]) && this.int(msg[2])
    break

    case Messages.Type.CreateDocument:
      return  true 
    break

    case Messages.Type.CreateElementNode:
      return  this.uint(msg[1]) && this.uint(msg[2]) && this.uint(msg[3]) && this.string(msg[4]) && this.boolean(msg[5])
    break

    case Messages.Type.CreateTextNode:
      return  this.uint(msg[1]) && this.uint(msg[2]) && this.uint(msg[3])
    break

    case Messages.Type.MoveNode:
      return  this.uint(msg[1]) && this.uint(msg[2]) && this.uint(msg[3])
    break

    case Messages.Type.RemoveNode:
      return  this.uint(msg[1])
    break

    case Messages.Type.SetNodeAttribute:
      return  this.uint(msg[1]) && this.string(msg[2]) && this.string(msg[3])
    break

    case Messages.Type.RemoveNodeAttribute:
      return  this.uint(msg[1]) && this.string(msg[2])
    break

    case Messages.Type.SetNodeData:
      return  this.uint(msg[1]) && this.string(msg[2])
    break

    case Messages.Type.SetNodeScroll:
      return  this.uint(msg[1]) && this.int(msg[2]) && this.int(msg[3])
    break

    case Messages.Type.SetInputTarget:
      return  this.uint(msg[1]) && this.string(msg[2])
    break

    case Messages.Type.SetInputValue:
      return  this.uint(msg[1]) && this.string(msg[2]) && this.int(msg[3])
    break

    case Messages.Type.SetInputChecked:
      return  this.uint(msg[1]) && this.boolean(msg[2])
    break

    case Messages.Type.MouseMove:
      return  this.uint(msg[1]) && this.uint(msg[2])
    break

    case Messages.Type.NetworkRequestDeprecated:
      return  this.string(msg[1]) && this.string(msg[2]) && this.string(msg[3]) && this.string(msg[4]) && this.string(msg[5]) && this.uint(msg[6]) && this.uint(msg[7]) && this.uint(msg[8])
    break

    case Messages.Type.ConsoleLog:
      return  this.string(msg[1]) && this.string(msg[2])
    break

    case Messages.Type.PageLoadTiming:
      return  this.uint(msg[1]) && this.uint(msg[2]) && this.uint(msg[3]) && this.uint(msg[4]) && this.uint(msg[5]) && this.uint(msg[6]) && this.uint(msg[7]) && this.uint(msg[8]) && this.uint(msg[9])
    break

    case Messages.Type.PageRenderTiming:
      return  this.uint(msg[1]) && this.uint(msg[2]) && this.uint(msg[3])
    break

    case Messages.Type.CustomEvent:
      return  this.string(msg[1]) && this.string(msg[2])
    break

    case Messages.Type.UserID:
      return  this.string(msg[1])
    break

    case Messages.Type.UserAnonymousID:
      return  this.string(msg[1])
    break

    case Messages.Type.Metadata:
      return  this.string(msg[1]) && this.string(msg[2])
    break

    case Messages.Type.StringDictGlobal:
      return  this.uint(msg[1]) && this.string(msg[2])
    break

    case Messages.Type.SetNodeAttributeDictGlobal:
      return  this.uint(msg[1]) && this.uint(msg[2]) && this.uint(msg[3])
    break

    case Messages.Type.CSSInsertRule:
      return  this.uint(msg[1]) && this.string(msg[2]) && this.uint(msg[3])
    break

    case Messages.Type.CSSDeleteRule:
      return  this.uint(msg[1]) && this.uint(msg[2])
    break

    case Messages.Type.Fetch:
      return  this.string(msg[1]) && this.string(msg[2]) && this.string(msg[3]) && this.string(msg[4]) && this.uint(msg[5]) && this.uint(msg[6]) && this.uint(msg[7])
    break

    case Messages.Type.Profiler:
      return  this.string(msg[1]) && this.uint(msg[2]) && this.string(msg[3]) && this.string(msg[4])
    break

    case Messages.Type.OTable:
      return  this.string(msg[1]) && this.string(msg[2])
    break

    case Messages.Type.StateAction:
      return  this.string(msg[1])
    break

    case Messages.Type.ReduxDeprecated:
      return  this.string(msg[1]) && this.string(msg[2]) && this.uint(msg[3])
    break

    case Messages.Type.Vuex:
      return  this.string(msg[1]) && this.string(msg[2])
    break

    case Messages.Type.MobX:
      return  this.string(msg[1]) && this.string(msg[2])
    break

    case Messages.Type.NgRx:
      return  this.string(msg[1]) && this.string(msg[2]) && this.uint(msg[3])
    break

    case Messages.Type.GraphQLDeprecated:
      return  this.string(msg[1]) && this.string(msg[2]) && this.string(msg[3]) && this.string(msg[4]) && this.int(msg[5])
    break

    case Messages.Type.PerformanceTrack:
      return  this.int(msg[1]) && this.int(msg[2]) && this.uint(msg[3]) && this.uint(msg[4])
    break

    case Messages.Type.StringDictDeprecated:
      return  this.uint(msg[1]) && this.string(msg[2])
    break

    case Messages.Type.SetNodeAttributeDictDeprecated:
      return  this.uint(msg[1]) && this.uint(msg[2]) && this.uint(msg[3])
    break

    case Messages.Type.StringDict:
      return  this.string(msg[1]) && this.string(msg[2])
    break

    case Messages.Type.SetNodeAttributeDict:
      return  this.uint(msg[1]) && this.string(msg[2]) && this.string(msg[3])
    break

    case Messages.Type.ResourceTimingDeprecatedDeprecated:
      return  this.uint(msg[1]) && this.uint(msg[2]) && this.uint(msg[3]) && this.uint(msg[4]) && this.uint(msg[5]) && this.uint(msg[6]) && this.string(msg[7]) && this.string(msg[8])
    break

    case Messages.Type.ConnectionInformation:
      return  this.uint(msg[1]) && this.string(msg[2])
    break

    case Messages.Type.SetPageVisibility:
      return  this.boolean(msg[1])
    break

    case Messages.Type.LoadFontFace:
      return  this.uint(msg[1]) && this.string(msg[2]) && this.string(msg[3]) && this.string(msg[4])
    break

    case Messages.Type.SetNodeFocus:
      return  this.int(msg[1])
    break

    case Messages.Type.LongTask:
      return  this.uint(msg[1]) && this.uint(msg[2]) && this.uint(msg[3]) && this.uint(msg[4]) && this.string(msg[5]) && this.string(msg[6]) && this.string(msg[7])
    break

    case Messages.Type.SetNodeAttributeURLBased:
      return  this.uint(msg[1]) && this.string(msg[2]) && this.string(msg[3]) && this.string(msg[4])
    break

    case Messages.Type.SetCSSDataURLBased:
      return  this.uint(msg[1]) && this.string(msg[2]) && this.string(msg[3])
    break

    case Messages.Type.TechnicalInfo:
      return  this.string(msg[1]) && this.string(msg[2])
    break

    case Messages.Type.CustomIssue:
      return  this.string(msg[1]) && this.string(msg[2])
    break

    case Messages.Type.CSSInsertRuleURLBased:
      return  this.uint(msg[1]) && this.string(msg[2]) && this.uint(msg[3]) && this.string(msg[4])
    break

    case Messages.Type.MouseClick:
      return  this.uint(msg[1]) && this.uint(msg[2]) && this.string(msg[3]) && this.string(msg[4]) && this.uint(msg[5]) && this.uint(msg[6])
    break

    case Messages.Type.MouseClickDeprecated:
      return  this.uint(msg[1]) && this.uint(msg[2]) && this.string(msg[3]) && this.string(msg[4])
    break

    case Messages.Type.CreateIFrameDocument:
      return  this.uint(msg[1]) && this.uint(msg[2])
    break

    case Messages.Type.AdoptedSSReplaceURLBased:
      return  this.uint(msg[1]) && this.string(msg[2]) && this.string(msg[3])
    break

    case Messages.Type.AdoptedSSInsertRuleURLBased:
      return  this.uint(msg[1]) && this.string(msg[2]) && this.uint(msg[3]) && this.string(msg[4])
    break

    case Messages.Type.AdoptedSSDeleteRule:
      return  this.uint(msg[1]) && this.uint(msg[2])
    break

    case Messages.Type.AdoptedSSAddOwner:
      return  this.uint(msg[1]) && this.uint(msg[2])
    break

    case Messages.Type.AdoptedSSRemoveOwner:
      return  this.uint(msg[1]) && this.uint(msg[2])
    break

    case Messages.Type.JSException:
      return  this.string(msg[1]) && this.string(msg[2]) && this.string(msg[3]) && this.string(msg[4])
    break

    case Messages.Type.Zustand:
      return  this.string(msg[1]) && this.string(msg[2])
    break

    case Messages.Type.BatchMetadata:
      return  this.uint(msg[1]) && this.uint(msg[2]) && this.uint(msg[3]) && this.int(msg[4]) && this.string(msg[5])
    break

    case Messages.Type.PartitionedMessage:
      return  this.uint(msg[1]) && this.uint(msg[2])
    break

    case Messages.Type.NetworkRequest:
      return  this.string(msg[1]) && this.string(msg[2]) && this.string(msg[3]) && this.string(msg[4]) && this.string(msg[5]) && this.uint(msg[6]) && this.uint(msg[7]) && this.uint(msg[8]) && this.uint(msg[9])
    break

    case Messages.Type.WSChannel:
      return  this.string(msg[1]) && this.string(msg[2]) && this.string(msg[3]) && this.uint(msg[4]) && this.string(msg[5]) && this.string(msg[6])
    break

<<<<<<< HEAD
    case Messages.Type.Incident:
      return  this.string(msg[1]) && this.int(msg[2]) && this.int(msg[3])
=======
    case Messages.Type.ResourceTiming:
      return  this.uint(msg[1]) && this.uint(msg[2]) && this.uint(msg[3]) && this.uint(msg[4]) && this.uint(msg[5]) && this.uint(msg[6]) && this.string(msg[7]) && this.string(msg[8]) && this.uint(msg[9]) && this.boolean(msg[10]) && this.uint(msg[11]) && this.uint(msg[12]) && this.uint(msg[13]) && this.uint(msg[14]) && this.uint(msg[15]) && this.uint(msg[16]) && this.uint(msg[17])
    break

    case Messages.Type.LongAnimationTask:
      return  this.string(msg[1]) && this.int(msg[2]) && this.int(msg[3]) && this.int(msg[4]) && this.int(msg[5]) && this.string(msg[6])
>>>>>>> edf6b206
    break

    case Messages.Type.InputChange:
      return  this.uint(msg[1]) && this.string(msg[2]) && this.boolean(msg[3]) && this.string(msg[4]) && this.int(msg[5]) && this.int(msg[6])
    break

    case Messages.Type.SelectionChange:
      return  this.uint(msg[1]) && this.uint(msg[2]) && this.string(msg[3])
    break

    case Messages.Type.MouseThrashing:
      return  this.uint(msg[1])
    break

    case Messages.Type.UnbindNodes:
      return  this.uint(msg[1])
    break

    case Messages.Type.ResourceTimingDeprecated:
      return  this.uint(msg[1]) && this.uint(msg[2]) && this.uint(msg[3]) && this.uint(msg[4]) && this.uint(msg[5]) && this.uint(msg[6]) && this.string(msg[7]) && this.string(msg[8]) && this.uint(msg[9]) && this.boolean(msg[10])
    break

    case Messages.Type.TabChange:
      return  this.string(msg[1])
    break

    case Messages.Type.TabData:
      return  this.string(msg[1])
    break

    case Messages.Type.CanvasNode:
      return  this.string(msg[1]) && this.uint(msg[2])
    break

    case Messages.Type.TagTrigger:
      return  this.int(msg[1])
    break

    case Messages.Type.Redux:
      return  this.string(msg[1]) && this.string(msg[2]) && this.uint(msg[3]) && this.uint(msg[4])
    break

    case Messages.Type.SetPageLocation:
      return  this.string(msg[1]) && this.string(msg[2]) && this.uint(msg[3]) && this.string(msg[4])
    break

    case Messages.Type.GraphQL:
      return  this.string(msg[1]) && this.string(msg[2]) && this.string(msg[3]) && this.string(msg[4]) && this.uint(msg[5])
    break

    case Messages.Type.WebVitals:
      return  this.string(msg[1]) && this.string(msg[2])
    break

    }
  }

}<|MERGE_RESOLUTION|>--- conflicted
+++ resolved
@@ -282,17 +282,12 @@
       return  this.string(msg[1]) && this.string(msg[2]) && this.string(msg[3]) && this.uint(msg[4]) && this.string(msg[5]) && this.string(msg[6])
     break
 
-<<<<<<< HEAD
-    case Messages.Type.Incident:
-      return  this.string(msg[1]) && this.int(msg[2]) && this.int(msg[3])
-=======
     case Messages.Type.ResourceTiming:
       return  this.uint(msg[1]) && this.uint(msg[2]) && this.uint(msg[3]) && this.uint(msg[4]) && this.uint(msg[5]) && this.uint(msg[6]) && this.string(msg[7]) && this.string(msg[8]) && this.uint(msg[9]) && this.boolean(msg[10]) && this.uint(msg[11]) && this.uint(msg[12]) && this.uint(msg[13]) && this.uint(msg[14]) && this.uint(msg[15]) && this.uint(msg[16]) && this.uint(msg[17])
     break
 
     case Messages.Type.LongAnimationTask:
       return  this.string(msg[1]) && this.int(msg[2]) && this.int(msg[3]) && this.int(msg[4]) && this.int(msg[5]) && this.string(msg[6])
->>>>>>> edf6b206
     break
 
     case Messages.Type.InputChange:
