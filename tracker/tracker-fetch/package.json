{
  "name": "@openreplay/tracker-fetch",
  "description": "Tracker plugin for fetch requests recording ",
<<<<<<< HEAD
  "version": "3.5.2",
=======
  "version": "3.5.3",
>>>>>>> b45546ee
  "keywords": [
    "fetch",
    "logging",
    "replay"
  ],
  "author": "Alex Tsokurov",
  "contributors": [
    "Aleksandr K <alex@openreplay.com>"
  ],
  "license": "MIT",
  "type": "module",
  "main": "./lib/index.js",
  "scripts": {
    "lint": "prettier --write 'src/**/*.ts' README.md && tsc --noEmit",
    "build": "npm run build-es && npm run build-cjs",
    "build-es": "rm -Rf lib && tsc",
    "build-cjs": "rm -Rf cjs && tsc --project tsconfig-cjs.json && echo '{ \"type\": \"commonjs\" }' > cjs/package.json && replace-in-files cjs/* --string='@openreplay/tracker' --replacement='@openreplay/tracker/cjs'",
    "prepublishOnly": "npm run build"
  },
  "dependencies": {},
  "peerDependencies": {
    "@openreplay/tracker": "^3.0.0"
  },
  "devDependencies": {
    "@openreplay/tracker": "^3.0.0",
    "prettier": "^1.18.2",
    "replace-in-files-cli": "^1.0.0",
    "typescript": "^3.6.4"
  }
}<|MERGE_RESOLUTION|>--- conflicted
+++ resolved
@@ -1,11 +1,7 @@
 {
   "name": "@openreplay/tracker-fetch",
   "description": "Tracker plugin for fetch requests recording ",
-<<<<<<< HEAD
-  "version": "3.5.2",
-=======
   "version": "3.5.3",
->>>>>>> b45546ee
   "keywords": [
     "fetch",
     "logging",
