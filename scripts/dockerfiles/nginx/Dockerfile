FROM openresty/openresty:1.21.4.1-alpine

RUN apk add --no-cache curl

<<<<<<< HEAD
FROM ${RESTY_IMAGE_BASE}:${RESTY_IMAGE_TAG}

LABEL maintainer="Evan Wies <evan@neomantra.net>"

# Docker Build Arguments
ARG RESTY_IMAGE_BASE="alpine"
ARG RESTY_IMAGE_TAG="3.16"
ARG RESTY_VERSION="1.21.4.1"
ARG RESTY_OPENSSL_VERSION="1.1.1p"
ARG RESTY_OPENSSL_PATCH_VERSION="1.1.1f"
ARG RESTY_OPENSSL_URL_BASE="https://www.openssl.org/source"
ARG RESTY_PCRE_VERSION="8.45"
ARG RESTY_PCRE_BUILD_OPTIONS="--enable-jit"
ARG RESTY_PCRE_SHA256="4e6ce03e0336e8b4a3d6c2b70b1c5e18590a5673a98186da90d4f33c23defc09"
ARG RESTY_J="1"
ARG RESTY_CONFIG_OPTIONS="\
    --with-compat \
    --with-file-aio \
    --with-http_addition_module \
    --with-http_auth_request_module \
    --with-http_dav_module \
    --with-http_flv_module \
    --with-http_geoip_module=dynamic \
    --with-http_gunzip_module \
    --with-http_gzip_static_module \
    --with-http_image_filter_module=dynamic \
    --with-http_mp4_module \
    --with-http_random_index_module \
    --with-http_realip_module \
    --with-http_secure_link_module \
    --with-http_slice_module \
    --with-http_ssl_module \
    --with-http_stub_status_module \
    --with-http_sub_module \
    --with-http_v2_module \
    --with-http_xslt_module=dynamic \
    --with-ipv6 \
    --with-mail \
    --with-mail_ssl_module \
    --with-md5-asm \
    --with-sha1-asm \
    --with-stream \
    --with-stream_ssl_module \
    --with-threads \
    "
ARG RESTY_CONFIG_OPTIONS_MORE=""
ARG RESTY_LUAJIT_OPTIONS="--with-luajit-xcflags='-DLUAJIT_NUMMODE=2 -DLUAJIT_ENABLE_LUA52COMPAT'"
ARG RESTY_PCRE_OPTIONS="--with-pcre-jit"

ARG RESTY_ADD_PACKAGE_BUILDDEPS=""
ARG RESTY_ADD_PACKAGE_RUNDEPS=""
ARG RESTY_EVAL_PRE_CONFIGURE=""
ARG RESTY_EVAL_POST_MAKE=""

# These are not intended to be user-specified
ARG _RESTY_CONFIG_DEPS="--with-pcre \
    --with-cc-opt='-DNGX_LUA_ABORT_AT_PANIC -I/usr/local/openresty/pcre/include -I/usr/local/openresty/openssl/include' \
    --with-ld-opt='-L/usr/local/openresty/pcre/lib -L/usr/local/openresty/openssl/lib -Wl,-rpath,/usr/local/openresty/pcre/lib:/usr/local/openresty/openssl/lib' \
    "

LABEL resty_image_base="${RESTY_IMAGE_BASE}"
LABEL resty_image_tag="${RESTY_IMAGE_TAG}"
LABEL resty_version="${RESTY_VERSION}"
LABEL resty_openssl_version="${RESTY_OPENSSL_VERSION}"
LABEL resty_openssl_patch_version="${RESTY_OPENSSL_PATCH_VERSION}"
LABEL resty_openssl_url_base="${RESTY_OPENSSL_URL_BASE}"
LABEL resty_pcre_version="${RESTY_PCRE_VERSION}"
LABEL resty_pcre_build_options="${RESTY_PCRE_BUILD_OPTIONS}"
LABEL resty_pcre_sha256="${RESTY_PCRE_SHA256}"
LABEL resty_config_options="${RESTY_CONFIG_OPTIONS}"
LABEL resty_config_options_more="${RESTY_CONFIG_OPTIONS_MORE}"
LABEL resty_config_deps="${_RESTY_CONFIG_DEPS}"
LABEL resty_add_package_builddeps="${RESTY_ADD_PACKAGE_BUILDDEPS}"
LABEL resty_add_package_rundeps="${RESTY_ADD_PACKAGE_RUNDEPS}"
LABEL resty_eval_pre_configure="${RESTY_EVAL_PRE_CONFIGURE}"
LABEL resty_eval_post_make="${RESTY_EVAL_POST_MAKE}"
LABEL resty_luajit_options="${RESTY_LUAJIT_OPTIONS}"
LABEL resty_pcre_options="${RESTY_PCRE_OPTIONS}"

RUN apk add --no-cache --virtual .build-deps \
        build-base \
        coreutils \
        curl \
        gd-dev \
        geoip-dev \
        libxslt-dev \
        linux-headers \
        make \
        perl-dev \
        readline-dev \
        zlib-dev \
        ${RESTY_ADD_PACKAGE_BUILDDEPS} \
    && apk add --no-cache \
        gd \
        geoip \
        libgcc \
        libxslt \
        zlib \
        ${RESTY_ADD_PACKAGE_RUNDEPS} \
    && cd /tmp \
    && if [ -n "${RESTY_EVAL_PRE_CONFIGURE}" ]; then eval $(echo ${RESTY_EVAL_PRE_CONFIGURE}); fi \
    && cd /tmp \
    && curl -fSL "${RESTY_OPENSSL_URL_BASE}/openssl-${RESTY_OPENSSL_VERSION}.tar.gz" -o openssl-${RESTY_OPENSSL_VERSION}.tar.gz \
    && tar xzf openssl-${RESTY_OPENSSL_VERSION}.tar.gz \
    && cd openssl-${RESTY_OPENSSL_VERSION} \
    && if [ $(echo ${RESTY_OPENSSL_VERSION} | cut -c 1-5) = "1.1.1" ] ; then \
        echo 'patching OpenSSL 1.1.1 for OpenResty' \
        && curl -s https://raw.githubusercontent.com/openresty/openresty/master/patches/openssl-${RESTY_OPENSSL_PATCH_VERSION}-sess_set_get_cb_yield.patch | patch -p1 ; \
    fi \
    && if [ $(echo ${RESTY_OPENSSL_VERSION} | cut -c 1-5) = "1.1.0" ] ; then \
        echo 'patching OpenSSL 1.1.0 for OpenResty' \
        && curl -s https://raw.githubusercontent.com/openresty/openresty/ed328977028c3ec3033bc25873ee360056e247cd/patches/openssl-1.1.0j-parallel_build_fix.patch | patch -p1 \
        && curl -s https://raw.githubusercontent.com/openresty/openresty/master/patches/openssl-${RESTY_OPENSSL_PATCH_VERSION}-sess_set_get_cb_yield.patch | patch -p1 ; \
    fi \
    && ./config \
      no-threads shared zlib -g \
      enable-ssl3 enable-ssl3-method \
      --prefix=/usr/local/openresty/openssl \
      --libdir=lib \
      -Wl,-rpath,/usr/local/openresty/openssl/lib \
    && make -j${RESTY_J} \
    && make -j${RESTY_J} install_sw \
    && cd /tmp \
    && curl -fSL https://downloads.sourceforge.net/project/pcre/pcre/${RESTY_PCRE_VERSION}/pcre-${RESTY_PCRE_VERSION}.tar.gz -o pcre-${RESTY_PCRE_VERSION}.tar.gz \
    && echo "${RESTY_PCRE_SHA256}  pcre-${RESTY_PCRE_VERSION}.tar.gz" | shasum -a 256 --check \
    && tar xzf pcre-${RESTY_PCRE_VERSION}.tar.gz \
    && cd /tmp/pcre-${RESTY_PCRE_VERSION} \
    && ./configure \
        --prefix=/usr/local/openresty/pcre \
        --disable-cpp \
        --enable-utf \
        --enable-unicode-properties \
        ${RESTY_PCRE_BUILD_OPTIONS} \
    && make -j${RESTY_J} \
    && make -j${RESTY_J} install \
    && cd /tmp \
    && curl -fSL https://openresty.org/download/openresty-${RESTY_VERSION}.tar.gz -o openresty-${RESTY_VERSION}.tar.gz \
    && tar xzf openresty-${RESTY_VERSION}.tar.gz \
    && cd /tmp/openresty-${RESTY_VERSION} \
    && eval ./configure -j${RESTY_J} ${_RESTY_CONFIG_DEPS} ${RESTY_CONFIG_OPTIONS} ${RESTY_CONFIG_OPTIONS_MORE} ${RESTY_LUAJIT_OPTIONS} ${RESTY_PCRE_OPTIONS} \
    && make -j${RESTY_J} \
    && make -j${RESTY_J} install \
    && cd /tmp \
    && if [ -n "${RESTY_EVAL_POST_MAKE}" ]; then eval $(echo ${RESTY_EVAL_POST_MAKE}); fi \
    && rm -rf \
        openssl-${RESTY_OPENSSL_VERSION}.tar.gz openssl-${RESTY_OPENSSL_VERSION} \
        pcre-${RESTY_PCRE_VERSION}.tar.gz pcre-${RESTY_PCRE_VERSION} \
        openresty-${RESTY_VERSION}.tar.gz openresty-${RESTY_VERSION} \
    && apk del .build-deps \
    && mkdir -p /var/run/openresty \
    && ln -sf /dev/stdout /usr/local/openresty/nginx/logs/access.log \
    && ln -sf /dev/stderr /usr/local/openresty/nginx/logs/error.log

# Add additional binaries into PATH for convenience
ENV PATH=$PATH:/usr/local/openresty/luajit/bin:/usr/local/openresty/nginx/sbin:/usr/local/openresty/bin

# Copy nginx configuration files
COPY nginx.conf /usr/local/openresty/nginx/conf/nginx.conf
COPY nginx.vh.default.conf /etc/nginx/conf.d/default.conf

CMD ["/usr/local/openresty/bin/openresty", "-g", "daemon off;"]

# Use SIGQUIT instead of default SIGTERM to cleanly drain requests
# See https://github.com/openresty/docker-openresty/blob/master/README.md#tips--pitfalls
STOPSIGNAL SIGQUIT


# Openreplay Custom configs

=======
>>>>>>> 8cda6bb1
# Adding prometheus monitoring support
ADD https://raw.githubusercontent.com/knyar/nginx-lua-prometheus/master/prometheus.lua /usr/local/openresty/lualib/
ADD https://raw.githubusercontent.com/knyar/nginx-lua-prometheus/master/prometheus_keys.lua /usr/local/openresty/lualib/
ADD https://raw.githubusercontent.com/knyar/nginx-lua-prometheus/master/prometheus_resty_counter.lua /usr/local/openresty/lualib/
RUN chmod 0644 /usr/local/openresty/lualib/*.lua

# Enabling monitoring on port 9145
# Warning: don't expose this port to public network
COPY nginx.conf /usr/local/openresty${RESTY_DEB_FLAVOR}/nginx/conf/nginx.conf
COPY default.conf /etc/nginx/conf.d/default.conf
COPY compression.conf /etc/nginx/conf.d/compression.conf
COPY location.list /etc/nginx/conf.d/location.list
RUN chmod 0644 /usr/local/openresty${RESTY_DEB_FLAVOR}/nginx/conf/nginx.conf

RUN chown -R 1001 /var/run/openresty /usr/local/openresty
USER 1001<|MERGE_RESOLUTION|>--- conflicted
+++ resolved
@@ -2,178 +2,6 @@
 
 RUN apk add --no-cache curl
 
-<<<<<<< HEAD
-FROM ${RESTY_IMAGE_BASE}:${RESTY_IMAGE_TAG}
-
-LABEL maintainer="Evan Wies <evan@neomantra.net>"
-
-# Docker Build Arguments
-ARG RESTY_IMAGE_BASE="alpine"
-ARG RESTY_IMAGE_TAG="3.16"
-ARG RESTY_VERSION="1.21.4.1"
-ARG RESTY_OPENSSL_VERSION="1.1.1p"
-ARG RESTY_OPENSSL_PATCH_VERSION="1.1.1f"
-ARG RESTY_OPENSSL_URL_BASE="https://www.openssl.org/source"
-ARG RESTY_PCRE_VERSION="8.45"
-ARG RESTY_PCRE_BUILD_OPTIONS="--enable-jit"
-ARG RESTY_PCRE_SHA256="4e6ce03e0336e8b4a3d6c2b70b1c5e18590a5673a98186da90d4f33c23defc09"
-ARG RESTY_J="1"
-ARG RESTY_CONFIG_OPTIONS="\
-    --with-compat \
-    --with-file-aio \
-    --with-http_addition_module \
-    --with-http_auth_request_module \
-    --with-http_dav_module \
-    --with-http_flv_module \
-    --with-http_geoip_module=dynamic \
-    --with-http_gunzip_module \
-    --with-http_gzip_static_module \
-    --with-http_image_filter_module=dynamic \
-    --with-http_mp4_module \
-    --with-http_random_index_module \
-    --with-http_realip_module \
-    --with-http_secure_link_module \
-    --with-http_slice_module \
-    --with-http_ssl_module \
-    --with-http_stub_status_module \
-    --with-http_sub_module \
-    --with-http_v2_module \
-    --with-http_xslt_module=dynamic \
-    --with-ipv6 \
-    --with-mail \
-    --with-mail_ssl_module \
-    --with-md5-asm \
-    --with-sha1-asm \
-    --with-stream \
-    --with-stream_ssl_module \
-    --with-threads \
-    "
-ARG RESTY_CONFIG_OPTIONS_MORE=""
-ARG RESTY_LUAJIT_OPTIONS="--with-luajit-xcflags='-DLUAJIT_NUMMODE=2 -DLUAJIT_ENABLE_LUA52COMPAT'"
-ARG RESTY_PCRE_OPTIONS="--with-pcre-jit"
-
-ARG RESTY_ADD_PACKAGE_BUILDDEPS=""
-ARG RESTY_ADD_PACKAGE_RUNDEPS=""
-ARG RESTY_EVAL_PRE_CONFIGURE=""
-ARG RESTY_EVAL_POST_MAKE=""
-
-# These are not intended to be user-specified
-ARG _RESTY_CONFIG_DEPS="--with-pcre \
-    --with-cc-opt='-DNGX_LUA_ABORT_AT_PANIC -I/usr/local/openresty/pcre/include -I/usr/local/openresty/openssl/include' \
-    --with-ld-opt='-L/usr/local/openresty/pcre/lib -L/usr/local/openresty/openssl/lib -Wl,-rpath,/usr/local/openresty/pcre/lib:/usr/local/openresty/openssl/lib' \
-    "
-
-LABEL resty_image_base="${RESTY_IMAGE_BASE}"
-LABEL resty_image_tag="${RESTY_IMAGE_TAG}"
-LABEL resty_version="${RESTY_VERSION}"
-LABEL resty_openssl_version="${RESTY_OPENSSL_VERSION}"
-LABEL resty_openssl_patch_version="${RESTY_OPENSSL_PATCH_VERSION}"
-LABEL resty_openssl_url_base="${RESTY_OPENSSL_URL_BASE}"
-LABEL resty_pcre_version="${RESTY_PCRE_VERSION}"
-LABEL resty_pcre_build_options="${RESTY_PCRE_BUILD_OPTIONS}"
-LABEL resty_pcre_sha256="${RESTY_PCRE_SHA256}"
-LABEL resty_config_options="${RESTY_CONFIG_OPTIONS}"
-LABEL resty_config_options_more="${RESTY_CONFIG_OPTIONS_MORE}"
-LABEL resty_config_deps="${_RESTY_CONFIG_DEPS}"
-LABEL resty_add_package_builddeps="${RESTY_ADD_PACKAGE_BUILDDEPS}"
-LABEL resty_add_package_rundeps="${RESTY_ADD_PACKAGE_RUNDEPS}"
-LABEL resty_eval_pre_configure="${RESTY_EVAL_PRE_CONFIGURE}"
-LABEL resty_eval_post_make="${RESTY_EVAL_POST_MAKE}"
-LABEL resty_luajit_options="${RESTY_LUAJIT_OPTIONS}"
-LABEL resty_pcre_options="${RESTY_PCRE_OPTIONS}"
-
-RUN apk add --no-cache --virtual .build-deps \
-        build-base \
-        coreutils \
-        curl \
-        gd-dev \
-        geoip-dev \
-        libxslt-dev \
-        linux-headers \
-        make \
-        perl-dev \
-        readline-dev \
-        zlib-dev \
-        ${RESTY_ADD_PACKAGE_BUILDDEPS} \
-    && apk add --no-cache \
-        gd \
-        geoip \
-        libgcc \
-        libxslt \
-        zlib \
-        ${RESTY_ADD_PACKAGE_RUNDEPS} \
-    && cd /tmp \
-    && if [ -n "${RESTY_EVAL_PRE_CONFIGURE}" ]; then eval $(echo ${RESTY_EVAL_PRE_CONFIGURE}); fi \
-    && cd /tmp \
-    && curl -fSL "${RESTY_OPENSSL_URL_BASE}/openssl-${RESTY_OPENSSL_VERSION}.tar.gz" -o openssl-${RESTY_OPENSSL_VERSION}.tar.gz \
-    && tar xzf openssl-${RESTY_OPENSSL_VERSION}.tar.gz \
-    && cd openssl-${RESTY_OPENSSL_VERSION} \
-    && if [ $(echo ${RESTY_OPENSSL_VERSION} | cut -c 1-5) = "1.1.1" ] ; then \
-        echo 'patching OpenSSL 1.1.1 for OpenResty' \
-        && curl -s https://raw.githubusercontent.com/openresty/openresty/master/patches/openssl-${RESTY_OPENSSL_PATCH_VERSION}-sess_set_get_cb_yield.patch | patch -p1 ; \
-    fi \
-    && if [ $(echo ${RESTY_OPENSSL_VERSION} | cut -c 1-5) = "1.1.0" ] ; then \
-        echo 'patching OpenSSL 1.1.0 for OpenResty' \
-        && curl -s https://raw.githubusercontent.com/openresty/openresty/ed328977028c3ec3033bc25873ee360056e247cd/patches/openssl-1.1.0j-parallel_build_fix.patch | patch -p1 \
-        && curl -s https://raw.githubusercontent.com/openresty/openresty/master/patches/openssl-${RESTY_OPENSSL_PATCH_VERSION}-sess_set_get_cb_yield.patch | patch -p1 ; \
-    fi \
-    && ./config \
-      no-threads shared zlib -g \
-      enable-ssl3 enable-ssl3-method \
-      --prefix=/usr/local/openresty/openssl \
-      --libdir=lib \
-      -Wl,-rpath,/usr/local/openresty/openssl/lib \
-    && make -j${RESTY_J} \
-    && make -j${RESTY_J} install_sw \
-    && cd /tmp \
-    && curl -fSL https://downloads.sourceforge.net/project/pcre/pcre/${RESTY_PCRE_VERSION}/pcre-${RESTY_PCRE_VERSION}.tar.gz -o pcre-${RESTY_PCRE_VERSION}.tar.gz \
-    && echo "${RESTY_PCRE_SHA256}  pcre-${RESTY_PCRE_VERSION}.tar.gz" | shasum -a 256 --check \
-    && tar xzf pcre-${RESTY_PCRE_VERSION}.tar.gz \
-    && cd /tmp/pcre-${RESTY_PCRE_VERSION} \
-    && ./configure \
-        --prefix=/usr/local/openresty/pcre \
-        --disable-cpp \
-        --enable-utf \
-        --enable-unicode-properties \
-        ${RESTY_PCRE_BUILD_OPTIONS} \
-    && make -j${RESTY_J} \
-    && make -j${RESTY_J} install \
-    && cd /tmp \
-    && curl -fSL https://openresty.org/download/openresty-${RESTY_VERSION}.tar.gz -o openresty-${RESTY_VERSION}.tar.gz \
-    && tar xzf openresty-${RESTY_VERSION}.tar.gz \
-    && cd /tmp/openresty-${RESTY_VERSION} \
-    && eval ./configure -j${RESTY_J} ${_RESTY_CONFIG_DEPS} ${RESTY_CONFIG_OPTIONS} ${RESTY_CONFIG_OPTIONS_MORE} ${RESTY_LUAJIT_OPTIONS} ${RESTY_PCRE_OPTIONS} \
-    && make -j${RESTY_J} \
-    && make -j${RESTY_J} install \
-    && cd /tmp \
-    && if [ -n "${RESTY_EVAL_POST_MAKE}" ]; then eval $(echo ${RESTY_EVAL_POST_MAKE}); fi \
-    && rm -rf \
-        openssl-${RESTY_OPENSSL_VERSION}.tar.gz openssl-${RESTY_OPENSSL_VERSION} \
-        pcre-${RESTY_PCRE_VERSION}.tar.gz pcre-${RESTY_PCRE_VERSION} \
-        openresty-${RESTY_VERSION}.tar.gz openresty-${RESTY_VERSION} \
-    && apk del .build-deps \
-    && mkdir -p /var/run/openresty \
-    && ln -sf /dev/stdout /usr/local/openresty/nginx/logs/access.log \
-    && ln -sf /dev/stderr /usr/local/openresty/nginx/logs/error.log
-
-# Add additional binaries into PATH for convenience
-ENV PATH=$PATH:/usr/local/openresty/luajit/bin:/usr/local/openresty/nginx/sbin:/usr/local/openresty/bin
-
-# Copy nginx configuration files
-COPY nginx.conf /usr/local/openresty/nginx/conf/nginx.conf
-COPY nginx.vh.default.conf /etc/nginx/conf.d/default.conf
-
-CMD ["/usr/local/openresty/bin/openresty", "-g", "daemon off;"]
-
-# Use SIGQUIT instead of default SIGTERM to cleanly drain requests
-# See https://github.com/openresty/docker-openresty/blob/master/README.md#tips--pitfalls
-STOPSIGNAL SIGQUIT
-
-
-# Openreplay Custom configs
-
-=======
->>>>>>> 8cda6bb1
 # Adding prometheus monitoring support
 ADD https://raw.githubusercontent.com/knyar/nginx-lua-prometheus/master/prometheus.lua /usr/local/openresty/lualib/
 ADD https://raw.githubusercontent.com/knyar/nginx-lua-prometheus/master/prometheus_keys.lua /usr/local/openresty/lualib/
