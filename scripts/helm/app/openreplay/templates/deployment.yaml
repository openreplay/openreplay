apiVersion: apps/v1
kind: Deployment
metadata:
  name: {{ include "openreplay.fullname" . }}
  namespace: {{ default .Values.namespace .Release.namespace }}
  labels:
    {{- include "openreplay.labels" . | nindent 4 }}
spec:
  {{- if not .Values.autoscaling.enabled }}
  replicas: {{ .Values.replicaCount }}
  {{- end }}
  selector:
    matchLabels:
      {{- include "openreplay.selectorLabels" . | nindent 6 }}
  template:
    metadata:
      annotations:
        openreplayRolloutID: {{ randAlphaNum 5 | quote }} # Restart nginx after every deployment
      {{- with .Values.podAnnotations }}
        {{- toYaml . | nindent 8 }}
      {{- end }}
      labels:
        {{- include "openreplay.selectorLabels" . | nindent 8 }}
    spec:
      {{- with .Values.imagePullSecrets }}
      imagePullSecrets:
        {{- toYaml . | nindent 8 }}
      {{- end }}
      serviceAccountName: {{ include "openreplay.serviceAccountName" . }}
      securityContext:
        {{- toYaml .Values.podSecurityContext | nindent 8 }}
      containers:
        - name: {{ default .Chart.Name .Release.Name }}
          securityContext:
            {{- toYaml .Values.securityContext | nindent 12 }}
          image: "{{ .Values.image.repository }}/{{ .Values.image.name }}:{{ .Values.image.tag | default .Chart.AppVersion }}"
          imagePullPolicy: {{ .Values.image.pullPolicy }}
          env:
          {{- range $key, $value := .Values.env }}
          - name: "{{ $key }}"
            value: "{{ $value }}"
          {{- end }}
          ports:
            - name: http
              containerPort: {{ .Values.service.port }}
              protocol: TCP
          resources:
            {{- toYaml .Values.resources | nindent 12 }}
      {{- if .Values.pvc }}
      {{- if eq .Values.pvc.name "hostPath" }}
<<<<<<< HEAD
          volumeMounts:
          - mountPath: {{ .Values.pvc.mountPath }}
            name: datadir
      volumes:
      - name: datadir
        hostPath:
          # Ensure the file directory is created.
          path: {{ .Values.pvc.hostMountPath }}
          type: DirectoryOrCreate
      {{- else }}
=======
>>>>>>> dfec519e
          volumeMounts:
          - mountPath: {{ .Values.pvc.mountPath }}
            name: datadir
      volumes:
      - name: datadir
        hostPath:
          # Ensure the file directory is created.
          path: {{ .Values.pvc.hostMountPath }}
          type: DirectoryOrCreate
      {{- else }}
          volumeMounts:
          - name: datadir
            mountPath: {{ .Values.pvc.mountPath }}
      volumes:
      - name: {{ .Values.pvc.name }}
        persistentVolumeClaim:
          claimName: {{ .Values.pvc.volumeName }}
      {{- end }}
      {{- end }}
      {{- with .Values.nodeSelector }}
      nodeSelector:
        {{- toYaml . | nindent 8 }}
      {{- end }}
      {{- with .Values.affinity }}
      affinity:
        {{- toYaml . | nindent 8 }}
      {{- end }}
      {{- with .Values.tolerations }}
      tolerations:
        {{- toYaml . | nindent 8 }}
      {{- end }}<|MERGE_RESOLUTION|>--- conflicted
+++ resolved
@@ -48,19 +48,6 @@
             {{- toYaml .Values.resources | nindent 12 }}
       {{- if .Values.pvc }}
       {{- if eq .Values.pvc.name "hostPath" }}
-<<<<<<< HEAD
-          volumeMounts:
-          - mountPath: {{ .Values.pvc.mountPath }}
-            name: datadir
-      volumes:
-      - name: datadir
-        hostPath:
-          # Ensure the file directory is created.
-          path: {{ .Values.pvc.hostMountPath }}
-          type: DirectoryOrCreate
-      {{- else }}
-=======
->>>>>>> dfec519e
           volumeMounts:
           - mountPath: {{ .Values.pvc.mountPath }}
             name: datadir
