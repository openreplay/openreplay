--- conflicted
+++ resolved
@@ -118,7 +118,6 @@
 ALTER TABLE IF EXISTS public.metrics
     ADD COLUMN IF NOT EXISTS card_info jsonb NULL;
 
-<<<<<<< HEAD
 ALTER TABLE IF EXISTS public.metrics
     ADD COLUMN IF NOT EXISTS card_info jsonb NULL;
 
@@ -153,10 +152,10 @@
 (
     time BIGINT not null
 );
-=======
+
 ALTER TABLE IF EXISTS public.users
     ADD COLUMN IF NOT EXISTS settings jsonb DEFAULT NULL;
->>>>>>> de4f84c0
+
 
 COMMIT;
 
