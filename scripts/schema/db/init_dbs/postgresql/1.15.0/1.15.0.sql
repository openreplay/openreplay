--- conflicted
+++ resolved
@@ -118,10 +118,11 @@
 ALTER TABLE IF EXISTS public.metrics
     ADD COLUMN IF NOT EXISTS card_info jsonb NULL;
 
-<<<<<<< HEAD
-=======
+ALTER TABLE IF EXISTS public.metrics
+    ADD COLUMN IF NOT EXISTS card_info jsonb NULL;
 
-CREATE TABLE IF NOT EXISTS assist_events
+
+CREATE TABLE IF NOT EXISTS public.assist_events
 (
     event_id    varchar NOT NULL PRIMARY KEY,
     project_id  integer NOT NULL,
@@ -133,7 +134,7 @@
     agent_id    varchar
 );
 
-CREATE TABLE IF NOT EXISTS assist_events_aggregates
+CREATE TABLE IF NOT EXISTS public.assist_events_aggregates
 (
     timestamp     BIGINT  not null,
     project_id    integer not null,
@@ -147,13 +148,11 @@
 );
 
 
-CREATE TABLE IF NOT EXISTS assist_events_aggregates_logs
+CREATE TABLE IF NOT EXISTS pulic.assist_events_aggregates_logs
 (
     time BIGINT not null
 );
 
-
->>>>>>> dcfbb7de
 COMMIT;
 
 \elif :is_next
