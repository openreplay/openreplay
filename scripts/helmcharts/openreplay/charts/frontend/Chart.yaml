apiVersion: v2
name: frontend
description: A Helm chart for Kubernetes

# A chart can be either an 'application' or a 'library' chart.
#
# Application charts are a collection of templates that can be packaged into versioned archives
# to be deployed.
#
# Library charts provide useful utilities or functions for the chart developer. They're included as
# a dependency of application charts to inject those utilities and functions into the rendering
# pipeline. Library charts do not define any templates and therefore cannot be deployed.
type: application

# This is the chart version. This version number should be incremented each time you make changes
# to the chart and its templates, including the app version.
# Versions are expected to follow Semantic Versioning (frontends://semver.org/)
version: 0.1.1

# This is the version number of the application being deployed. This version number should be
# incremented each time you make changes to the application. Versions are not expected to
# follow Semantic Versioning. They should reflect the version the application is using.
# It is recommended to use it with quotes.
<<<<<<< HEAD
AppVersion: "v1.11.0"
=======
AppVersion: "v1.10.1"
>>>>>>> e0bebfbf
<|MERGE_RESOLUTION|>--- conflicted
+++ resolved
@@ -21,8 +21,4 @@
 # incremented each time you make changes to the application. Versions are not expected to
 # follow Semantic Versioning. They should reflect the version the application is using.
 # It is recommended to use it with quotes.
-<<<<<<< HEAD
-AppVersion: "v1.11.0"
-=======
-AppVersion: "v1.10.1"
->>>>>>> e0bebfbf
+AppVersion: "v1.11.0"