apiVersion: apps/v1
kind: Deployment
metadata:
  name: {{ include "chalice.fullname" . }}
  namespace: {{ .Release.Namespace }}
  labels:
    {{- include "chalice.labels" . | nindent 4 }}
spec:
  {{- if not .Values.autoscaling.enabled }}
  replicas: {{ .Values.replicaCount }}
  {{- end }}
  selector:
    matchLabels:
      {{- include "chalice.selectorLabels" . | nindent 6 }}
  template:
    metadata:
      {{- with .Values.podAnnotations }}
      annotations:
        {{- toYaml . | nindent 8 }}
      {{- end }}
      labels:
        {{- include "chalice.selectorLabels" . | nindent 8 }}
    spec:
      {{- with .Values.imagePullSecrets }}
      imagePullSecrets:
        {{- toYaml . | nindent 8 }}
      {{- end }}
      serviceAccountName: {{ include "chalice.serviceAccountName" . }}
      securityContext:
        {{- toYaml .Values.podSecurityContext | nindent 8 }}
      containers:
        - name: {{ .Chart.Name }}
          securityContext:
            {{- toYaml .Values.securityContext | nindent 12 }}
          {{- if .Values.global.enterpriseEditionLicense }}
          image: "{{ tpl .Values.image.repository . }}:{{ .Values.image.tag | default .Chart.AppVersion }}-ee"
          {{- else }}
          image: "{{ tpl .Values.image.repository . }}:{{ .Values.image.tag | default .Chart.AppVersion }}"
          {{- end }}
          imagePullPolicy: {{ .Values.image.pullPolicy }}
          {{- if .Values.healthCheck}}
          {{- .Values.healthCheck | toYaml | nindent 10}}
          {{- end}}
          env:
<<<<<<< HEAD
=======
            - name: ASSIST_JWT_SECRET
              value: {{ .Values.global.assistJWTSecret }}
>>>>>>> a04ff253
            - name: ASSIST_KEY
              value: {{ .Values.global.assistKey }}
            - name: LICENSE_KEY
              value: '{{ .Values.global.enterpriseEditionLicense }}'
            - name: version_number
              value: '{{ .Chart.AppVersion }}'
            - name: pg_host
              value: '{{ .Values.global.postgresql.postgresqlHost }}'
            - name: pg_port
              value: "5432"
            - name: pg_dbname
              value: "{{ .Values.global.postgresql.postgresqlDatabase }}"
            - name: pg_user
              value: '{{ .Values.global.postgresql.postgresqlUser }}'
            - name: pg_password
              value: '{{ .Values.global.postgresql.postgresqlPassword }}'
            - name: SITE_URL
              value: 'https://{{ .Values.global.domainName }}'
            - name: S3_HOST
              {{- if eq .Values.global.s3.endpoint "http://minio.db.svc.cluster.local:9000" }}
              value: 'https://{{ .Values.global.domainName }}:{{ .Values.global.ingress.controller.service.ports.https}}'
              {{- else}}
              value: '{{ .Values.global.s3.endpoint }}'
              {{- end}}
            - name: S3_KEY
              value: {{ .Values.global.s3.accessKey }}
            - name: S3_SECRET
              value: {{ .Values.global.s3.secretKey }}
            - name: AWS_DEFAULT_REGION
              value: '{{ .Values.global.s3.region }}'
            - name: sessions_region
              value: '{{ .Values.global.s3.region }}' 
            - name: sessions_bucket
              value: {{ .Values.global.s3.recordingsBucket }}
            - name: sourcemaps_bucket
              value: {{ .Values.global.s3.sourcemapsBucket }} 
            - name: js_cache_bucket
              value: {{ .Values.global.s3.assetsBucket }} 
            - name: EMAIL_HOST
              value: '{{ .Values.global.email.emailHost }}'
            - name: EMAIL_PORT
              value: '{{ .Values.global.email.emailPort }}'
            - name: EMAIL_USER
              value: '{{ .Values.global.email.emailUser }}'
            - name: EMAIL_PASSWORD
              value: '{{ .Values.global.email.emailPassword }}'
            - name: EMAIL_USE_TLS
              value: '{{ .Values.global.email.emailUseTls }}'
            - name: EMAIL_USE_SSL
              value: '{{ .Values.global.email.emailUseSsl }}'
            - name: EMAIL_SSL_KEY
              value: '{{ .Values.global.email.emailSslKey }}'
            - name: EMAIL_SSL_CERT
              value: '{{ .Values.global.email.emailSslCert }}'
            - name: EMAIL_FROM
              value: '{{ .Values.global.email.emailFrom }}'
            {{- range $key, $val := .Values.env }}
            - name: {{ $key }}
              value: '{{ $val }}'
            {{- end}}
          ports:
            {{- range $key, $val := .Values.service.ports }}
            - name: {{ $key }}
              containerPort: {{ $val }}
              protocol: TCP
            {{- end }}
          volumeMounts:
            - name: datadir
              mountPath: /mnt/efs
          {{- with .Values.persistence.mounts  }}
            {{- toYaml . | nindent 12 }}
          {{- end }}
          resources:
            {{- toYaml .Values.resources | nindent 12 }}
      {{- if eq .Values.pvc.name "hostPath" }}
      volumes:
      - name: datadir
        hostPath:
          # Ensure the file directory is created.
          path: {{ .Values.pvc.hostMountPath }}
          type: DirectoryOrCreate
      {{- with .Values.persistence.volumes  }}
      {{- toYaml . | nindent 6 }}
      {{- end }}
      {{- else }}
      volumes:
      - name: datadir
        persistentVolumeClaim:
          claimName: {{ .Values.pvc.name }}
      {{- with .Values.persistence.volumes  }}
        {{- toYaml . | nindent 8 }}
      {{- end }}
      {{- end }}
      {{- with .Values.nodeSelector }}
      nodeSelector:
        {{- toYaml . | nindent 8 }}
      {{- end }}
      {{- with .Values.affinity }}
      affinity:
        {{- toYaml . | nindent 8 }}
      {{- end }}
      {{- with .Values.tolerations }}
      tolerations:
        {{- toYaml . | nindent 8 }}
      {{- end }}<|MERGE_RESOLUTION|>--- conflicted
+++ resolved
@@ -42,11 +42,8 @@
           {{- .Values.healthCheck | toYaml | nindent 10}}
           {{- end}}
           env:
-<<<<<<< HEAD
-=======
             - name: ASSIST_JWT_SECRET
               value: {{ .Values.global.assistJWTSecret }}
->>>>>>> a04ff253
             - name: ASSIST_KEY
               value: {{ .Values.global.assistKey }}
             - name: LICENSE_KEY
