--- conflicted
+++ resolved
@@ -82,14 +82,6 @@
       add_header 'Access-Control-Allow-Headers' 'sessionid, Content-Type, Authorization' always;
       add_header 'Access-Control-Max-Age' 1728000;
       add_header 'Content-Type' 'text/plain charset=UTF-8';
-<<<<<<< HEAD
-      add_header 'Content-Length' 0;
-      if ($request_method = 'OPTIONS') {
-        return 204;
-      }
-=======
-
->>>>>>> e04c2aa2
     nginx.ingress.kubernetes.io/proxy-read-timeout: "3600"
     nginx.ingress.kubernetes.io/proxy-send-timeout: "3600"
     # kubernetes.io/ingress.class: nginx
