--- conflicted
+++ resolved
@@ -81,11 +81,7 @@
       proxy_set_header Connection "Upgrade";
       proxy_set_header Host $host;
       proxy_set_header X-Forwarded-For $origin_forwarded_ip;
-<<<<<<< HEAD
-      proxy_set_header X-Real-IP $real_ip;
-=======
       proxy_set_header X-Real-IP $origin_forwarded_ip;
->>>>>>> 7df33bf1
       proxy_pass http://utilities-pool;
     }
     location /assets/ {
