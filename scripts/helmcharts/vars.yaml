fromVersion: "v1.4.0"
# Databases specific variables
postgresql: &postgres
  # For generating passwords
  # `openssl rand -hex 20`
  postgresqlPassword: "changeMePassword"
  postgresqlHost: "postgresql.db.svc.cluster.local"
  postgresqlPort: "5432"
  postgresqlUser: "postgres"
  postgresqlDatabase: "postgres"
  # resources:
  #   requests:
  #     memory: 256Mi
  #     cpu: 250m
  #   limits:
  #     memory: 3000Mi
  #     cpu: 2

clickhouse: {}
  # For enterpriseEdition
  # enabled: true

kafka: &kafka
  # For enterpriseEdition
  # enabled: true
  kafkaHost: "kafka.db.svc.cluster.local"
  kafkaPort: "9092"
  kafkaUseSsl: "false"

redis: &redis
  # For enterpriseEdition
  # enabled: false
  redisHost: "redis-master.db.svc.cluster.local"
  redisPort: "6379"

minio:
  global:
    minio:
      # For generating passwords
      # `openssl rand -hex 20`
      accessKey: "changeMeMinioAccessKey"
      secretKey: "changeMeMinioPassword"

# Application specific variables
global:
  postgresql: *postgres
  kafka: *kafka
  redis: *redis
  s3:
    region: "us-east-1"
    endpoint: "http://minio.db.svc.cluster.local:9000"
    assetsBucket: "sessions-assets"
    recordingsBucket: "mobs"
    sourcemapsBucket: "sourcemaps"
    # if you're using one node installation, where
    # you're using local s3, make sure these variables
    # are same as minio.global.minio.accesskey and  secretKey
    accessKey: "changeMeMinioAccessKey"
    secretKey: "changeMeMinioPassword"
  email:
    emailHost: ''
    emailPort: '587'
    emailUser: ''
    emailPassword: ''
    emailUseTls: 'true'
    emailUseSsl: 'false'
    emailSslKey: ''
    emailSslCert: ''
    emailFrom: 'OpenReplay<do-not-reply@openreplay.com>'

  enterpriseEditionLicense: ""
  domainName: ""

chalice:
  env:
    jwt_secret: "SetARandomStringHere"
    # captcha_server: ''
    # captcha_key: ''
    # SAML2_MD_URL: ''
    # idp_entityId: ''
    # idp_sso_url: ''
    # idp_x509cert: ''
    # idp_sls_url: ''
    # idp_name: ''
    # idp_tenantKey: ''


# If you want to override something
# chartname:
#   filedFrom chart/Values.yaml:
#     key: value
#
<<<<<<< HEAD
# For example (http):
=======
>>>>>>> 5f6f2fbd
# http:
#   resources:
#     limits:
#       cpu: 1024m
#       memory: 4096Mi
#     requests:
#       cpu: 512m
#       memory: 2056Mi

##  Changes to nginx
#
# nginx-ingress:
<<<<<<< HEAD
#   # Key and certificate files must be named site.key and site.crt
#   # and copied to ../openreplay/files/
#   sslKey: site.key
#   sslCert: site.crt
=======
>>>>>>> 5f6f2fbd
#   customServerConfigs: |
#      # Redirecting http to https
#      return 301 https://$host$request_uri;
#<|MERGE_RESOLUTION|>--- conflicted
+++ resolved
@@ -84,16 +84,12 @@
     # idp_name: ''
     # idp_tenantKey: ''
 
-
 # If you want to override something
 # chartname:
 #   filedFrom chart/Values.yaml:
 #     key: value
 #
-<<<<<<< HEAD
 # For example (http):
-=======
->>>>>>> 5f6f2fbd
 # http:
 #   resources:
 #     limits:
@@ -106,14 +102,10 @@
 ##  Changes to nginx
 #
 # nginx-ingress:
-<<<<<<< HEAD
 #   # Key and certificate files must be named site.key and site.crt
 #   # and copied to ../openreplay/files/
 #   sslKey: site.key
 #   sslCert: site.crt
-=======
->>>>>>> 5f6f2fbd
 #   customServerConfigs: |
 #      # Redirecting http to https
-#      return 301 https://$host$request_uri;
-#+#      return 301 https://$host$request_uri;